// Local profile + deck store (single-device) that ALSO builds real Card[] decks
// to match your existing game types/functions.

import { shuffle } from "../game/math";
import type { Card, Fighter, MatchModeId } from "../game/types";

// ===== Local persistence types (module-scoped) =====
type CardId = string;
export type InventoryItem = { cardId: CardId; qty: number };
export type DeckCard = { cardId: CardId; qty: number };
export type Deck = { id: string; name: string; isActive: boolean; cards: DeckCard[] };
export type Profile = {
  id: string;
  displayName: string;
  mmr: number;
  createdAt: number;
  level: number;
  exp: number;
  winStreak: number;
};
type LocalState = { version: number; profile: Profile; inventory: InventoryItem[]; decks: Deck[] };

// ===== Storage/config =====
const KEY = "rw:single:state";
const VERSION = 2;
const MAX_DECK_SIZE = 10;
const MAX_COPIES_PER_DECK = 2;

type SafeStorage = Pick<Storage, "getItem" | "setItem"> | null;

function resolveStorage(): SafeStorage {
  try {
    if (typeof window === "undefined") return null;
    if (!("localStorage" in window)) return null;
    return window.localStorage;
  } catch {
    return null;
  }
}

const storage: SafeStorage = resolveStorage();
let memoryState: LocalState | null = null;

// Node/browser-safe UID (no imports)
function uid(prefix = "id") {
  if (typeof globalThis.crypto !== "undefined" && "randomUUID" in globalThis.crypto) {
    // @ts-ignore
    return `${prefix}_${globalThis.crypto.randomUUID()}`;
  }
  return `${prefix}_${Math.random().toString(36).slice(2, 8)}${Date.now().toString(36).slice(-4)}`;
}

// ===== Seed data (keep numbers only to match Card { type:'normal', number:n }) =====
const SEED_INVENTORY: InventoryItem[] = [
  { cardId: "trick_decoy", qty: 1 },
  { cardId: "trick_oddshift_right", qty: 1 },
  { cardId: "trick_parity_flip", qty: 1 },
  { cardId: "trick_swap_edges", qty: 1 },
  { cardId: "trick_steal_center", qty: 1 },
  { cardId: "trick_echo", qty: 1 },
  { cardId: "trick_reveal", qty: 1 },
];

const SEED_DECK: Deck = {
  id: uid("deck"),
  name: "Starter Deck",
  isActive: true,
  cards: [
    { cardId: "basic_0", qty: 1 },
    { cardId: "basic_1", qty: 1 },
    { cardId: "basic_2", qty: 1 },
    { cardId: "basic_3", qty: 1 },
    { cardId: "basic_4", qty: 1 },
    { cardId: "basic_5", qty: 1 },
    { cardId: "trick_decoy", qty: 1 },
    { cardId: "trick_oddshift_right", qty: 1 },
    { cardId: "trick_parity_flip", qty: 1 },
    { cardId: "trick_echo", qty: 1 },
  ],
};

function seed(): LocalState {
  return {
    version: VERSION,
    profile: {
      id: uid("user"),
      displayName: "Local Player",
      mmr: 1000,
      createdAt: Date.now(),
      level: 1,
      exp: 0,
      winStreak: 0,
    },
    inventory: SEED_INVENTORY,
    decks: [SEED_DECK],
  };
}

// ===== Load/save =====
function loadStateRaw(): LocalState {
  if (!storage) {
    if (!memoryState) memoryState = seed();
    return memoryState;
  }

  let raw: string | null = null;
  try {
    raw = storage.getItem(KEY);
  } catch {
    memoryState = memoryState ?? seed();
    return memoryState;
  }
  if (!raw) {
    const s = seed();
    try {
      storage.setItem(KEY, JSON.stringify(s));
    } catch {
      memoryState = s;
    }
    return s;
  }
  try {
    const s = JSON.parse(raw) as LocalState;
    if (!(s as any).version) (s as any).version = VERSION;
    if (s.version < 2) {
      s.version = 2;
      if (!s.profile) {
        s.profile = seed().profile;
      } else {
        if (typeof s.profile.level !== "number") s.profile.level = 1;
        if (typeof s.profile.exp !== "number") s.profile.exp = 0;
        if (typeof s.profile.winStreak !== "number") s.profile.winStreak = 0;
      }
      saveState(s);
    }
    return s;
  } catch {
    const s = seed();
    try {
      storage.setItem(KEY, JSON.stringify(s));
    } catch {
      memoryState = s;
    }
    return s;
  }
}
function saveState(state: LocalState) {
  if (!storage) {
    memoryState = state;
    return;
  }
  try {
    storage.setItem(KEY, JSON.stringify(state));
  } catch {
    memoryState = state;
  }
}

// ===== Helpers =====
const findActive = (s: LocalState) => s.decks.find(d => d.isActive) ?? s.decks[0];
const sum = (cards: DeckCard[]) => cards.reduce((a, c) => a + c.qty, 0);
const qtyInDeck = (d: Deck, id: string) => d.cards.find(c => c.cardId === id)?.qty ?? 0;
const setQty = (d: Deck, id: string, q: number) => {
  const i = d.cards.findIndex(c => c.cardId === id);
  if (q <= 0) { if (i >= 0) d.cards.splice(i, 1); return; }
  if (i >= 0) d.cards[i].qty = q; else d.cards.push({ cardId: id, qty: q });
};
const ownAtLeast = (inv: InventoryItem[], id: string, need: number) =>
  (inv.find(i => i.cardId === id)?.qty ?? 0) >= need;

const EXP_BASE = 100;

export type LevelProgress = { level: number; exp: number; expToNext: number; percent: number };
export type LevelProgressSegment = LevelProgress & { leveledUp?: boolean };

export function expRequiredForLevel(level: number): number {
  return (level + 1) * EXP_BASE;
}

const toLevelProgress = (profile: Profile): LevelProgress => {
  const expToNext = expRequiredForLevel(profile.level);
  const percent = expToNext > 0 ? Math.min(1, profile.exp / expToNext) : 0;
  return { level: profile.level, exp: profile.exp, expToNext, percent };
};

export type MatchResultSummary = {
  didWin: boolean;
  expGained: number;
  streak: number;
  before: LevelProgress;
  after: LevelProgress;
  segments: LevelProgressSegment[];
  levelUps: number;
  modeId?: MatchModeId;
  modeLabel?: string;
  targetWins?: number;
  timerSeconds?: number | null;
  winMethod?: "goal" | "timer";
};

type RecordMatchOptions = {
  didWin: boolean;
  modeId?: MatchModeId;
  modeLabel?: string;
  targetWins?: number;
  timerSeconds?: number | null;
  winMethod?: "goal" | "timer";
};

export function recordMatchResult(options: RecordMatchOptions): MatchResultSummary {
  const { didWin, modeId, modeLabel, targetWins, timerSeconds, winMethod } = options;
  const state = loadStateRaw();
  const profile = state.profile;
  const before = toLevelProgress(profile);

  let expGained = 0;
  let levelUps = 0;
  const segments: LevelProgressSegment[] = [];

  if (didWin) {
    const streakBefore = typeof profile.winStreak === "number" ? profile.winStreak : 0;
    const streakAfter = streakBefore + 1;
    profile.winStreak = streakAfter;

    expGained = 50 + 25 * Math.max(0, streakAfter - 1);

    let remaining = expGained;
    let curLevel = profile.level;
    let curExp = profile.exp;

    while (remaining > 0) {
      const needForLevel = expRequiredForLevel(curLevel) - curExp;
      if (remaining >= needForLevel) {
        curExp += needForLevel;
        segments.push({ level: curLevel, exp: curExp, expToNext: expRequiredForLevel(curLevel), percent: 1, leveledUp: true });
        remaining -= needForLevel;
        curLevel += 1;
        curExp = 0;
        levelUps += 1;
        segments.push({ level: curLevel, exp: curExp, expToNext: expRequiredForLevel(curLevel), percent: 0 });
      } else {
        curExp += remaining;
        const expToNext = expRequiredForLevel(curLevel);
        segments.push({ level: curLevel, exp: curExp, expToNext, percent: expToNext > 0 ? Math.min(1, curExp / expToNext) : 0 });
        remaining = 0;
      }
    }

    profile.level = curLevel;
    profile.exp = curExp;
  } else {
    profile.winStreak = 0;
  }

  const after = toLevelProgress(profile);
  saveState(state);

  return {
    didWin,
    expGained,
    streak: profile.winStreak,
    before,
    after,
    segments,
    levelUps,
    modeId,
    modeLabel,
    targetWins,
    timerSeconds: timerSeconds ?? null,
    winMethod,
  };
}

// ===== Public profile/deck management API (used by UI) =====
export type ProfileBundle = { profile: Profile; inventory: InventoryItem[]; decks: Deck[]; active: Deck | undefined };

export function getProfileBundle(): ProfileBundle {
  const s = loadStateRaw();
  return { profile: s.profile, inventory: s.inventory, decks: s.decks, active: findActive(s) };
}
export function createDeck(name = "New Deck") {
  const s = loadStateRaw();
  const d: Deck = { id: uid("deck"), name, isActive: false, cards: [] };
  s.decks.push(d); saveState(s); return d;
}
export function setActiveDeck(id: string) {
  const s = loadStateRaw();
  s.decks = s.decks.map(d => ({ ...d, isActive: d.id === id }));
  saveState(s);
}
export function renameDeck(id: string, name: string) {
  const s = loadStateRaw();
  const d = s.decks.find(x => x.id === id);
  if (d) d.name = name || "Deck";
  saveState(s);
}
export function deleteDeck(id: string) {
  const s = loadStateRaw();
  s.decks = s.decks.filter(d => d.id !== id);
  if (!s.decks.some(d => d.isActive) && s.decks[0]) s.decks[0].isActive = true;
  saveState(s);
}
export type SwapItem = { cardId: string; qty: number };
export function swapDeckCards(deckId: string, remove: SwapItem[], add: SwapItem[]) {
  const s = loadStateRaw();
  const deck = s.decks.find(d => d.id === deckId);
  if (!deck) throw new Error("Deck not found");

  const next: DeckCard[] = deck.cards.map(c => ({ ...c }));
  const tmp: Deck = { ...deck, cards: next };

  for (const r of remove) setQty(tmp, r.cardId, Math.max(0, qtyInDeck(tmp, r.cardId) - r.qty));
  for (const a of add) setQty(tmp, a.cardId, qtyInDeck(tmp, a.cardId) + a.qty);

  if (sum(tmp.cards) > MAX_DECK_SIZE) throw new Error(`Deck too large (max ${MAX_DECK_SIZE})`);
  for (const c of tmp.cards) {
    if (!c.cardId.startsWith("basic_") && c.qty > MAX_COPIES_PER_DECK)
      throw new Error(`Too many copies of ${c.cardId} (max ${MAX_COPIES_PER_DECK})`);
    if (!ownAtLeast(s.inventory, c.cardId, 1))
      throw new Error(`You don't own ${c.cardId}`);
  }

  deck.cards = tmp.cards;
  saveState(s);
  return deck;
}
export function addToInventory(items: SwapItem[]) {
  const s = loadStateRaw();
  for (const it of items) {
    const i = s.inventory.findIndex(x => x.cardId === it.cardId);
    if (i >= 0) s.inventory[i].qty += it.qty;
    else s.inventory.push({ cardId: it.cardId, qty: it.qty });
  }
  saveState(s);
}

// ====== CARD FACTORY to map profile cardIds -> real game Card ======

// sequential card ids for the runtime deck
const nextCardId = (() => { let i = 1; return () => `C${i++}`; })();

type TaggedCardDefinition = Omit<Card, "id"> & { number?: number };

const TAGGED_LIBRARY: Record<string, TaggedCardDefinition> = {
  trick_decoy: {
    name: "Smoke Decoy",
    type: "normal",
    number: 0,
    tags: ["decoy"],
    hint: "Counts as zero when seen.",
    meta: { decoy: { display: "??", reserveValue: 0 } },
  },
  trick_oddshift_right: {
    name: "Oddshift Engine",
    type: "normal",
    number: 3,
    tags: ["oddshift"],
    hint: "Slides right if its value is odd.",
    meta: { oddshift: { direction: 1 } },
  },
  trick_parity_flip: {
    name: "Parity Flip",
    type: "normal",
    number: 2,
    tags: ["parityflip"],
    hint: "Flip both numbers' parity here.",
    meta: { parityflip: { target: "both", amount: 1 } },
  },
  trick_swap_edges: {
    name: "Edge Swap",
    type: "normal",
    number: 1,
    tags: ["swap"],
    hint: "Swap this lane with the far edge.",
    meta: { swap: { with: 2 } },
  },
  trick_steal_center: {
    name: "Center Heist",
    type: "normal",
    number: 1,
    tags: ["steal"],
    hint: "Trade with the foe's center card.",
    meta: { steal: { from: 1 } },
  },
  trick_echo: {
    name: "Reserve Echo",
    type: "normal",
    number: 0,
    tags: ["echoreserve"],
    hint: "Copy rival reserve for this round.",
    meta: { echoreserve: { mode: "copy-opponent" } },
  },
  trick_reveal: {
    name: "Silent Scout",
    type: "normal",
    number: 1,
    tags: ["reveal"],
    hint: "Reveal a foe placement once per match.",
    meta: { reveal: {} },
  },
};

/**
 * Supported cardId formats:
 *  - Known trick ids defined in TAGGED_LIBRARY
 *  - "basic_N" where N is 0..9  → normal card with number N
 *  - "neg_X" where X is a number (e.g., -2) → normal card with number X
 *  - "num_X" explicit number alias
 * Anything else falls back to number 0.
 */
<<<<<<< HEAD
export function cardFromId(cardId: string, opts?: { preview?: boolean }): Card {
  const tagged = TAGGED_LIBRARY[cardId];
  if (tagged) {
    const id = opts?.preview ? `preview_${cardId}` : nextCardId();
    return {
      ...tagged,
      id,
      name: tagged.name,
    };
  }

=======
function buildDescriptorsForNumber(num: number) {
  const pretty = num < 0 ? `−${Math.abs(num)}` : `${num}`;
  const linkDescriptors: Card["linkDescriptors"] = [];
  let multiLane = false;

  if (num % 3 === 0) {
    multiLane = true;
    linkDescriptors.push({
      kind: "lane",
      key: `triad-${num}`,
      label: "Tri-Link",
      bonusSteps: 2,
      description: "Copy this card across lanes to add +2 steps each.",
    });
  }

  linkDescriptors.push({
    kind: "numberMatch",
    key: `match-${num}`,
    label: `Match ${pretty}`,
    bonusSteps: 1,
    description: `Pair ${pretty} on another lane to add +1 step.`,
  });

  return { multiLane, linkDescriptors };
}

function cardFromId(cardId: string): Card {
>>>>>>> a216e8d0
  let num = 0;
  const mBasic = /^basic_(\d+)$/.exec(cardId);
  const mNeg   = /^neg_(-?\d+)$/.exec(cardId);
  const mNum   = /^num_(-?\d+)$/.exec(cardId);

  if (mBasic) num = parseInt(mBasic[1], 10);
  else if (mNeg) num = parseInt(mNeg[1], 10);
  else if (mNum) num = parseInt(mNum[1], 10);

  const descriptors = buildDescriptorsForNumber(num);

  return {
    id: opts?.preview ? `preview_${cardId}` : nextCardId(),
    name: `${num}`,
    type: "normal",
    number: num,
    tags: [],
    ...descriptors,
  };
}

// ====== Build a runtime deck (Card[]) from the ACTIVE profile deck ======
export function buildActiveDeckAsCards(): Card[] {
  const { active } = getProfileBundle();
  if (!active || !active.cards?.length) return starterDeck(); // fallback

  const pool: Card[] = [];
  for (const entry of active.cards) {
    for (let i = 0; i < entry.qty; i++) pool.push(cardFromId(entry.cardId));
  }
  return shuffle(pool);
}

// ====== Runtime helpers (folded from your src/game/decks.ts) ======
export function starterDeck(): Card[] {
  const base: Card[] = Array.from({ length: 10 }, (_, n) => cardFromId(`basic_${n}`));
  return shuffle(base);
}

export function drawOne(f: Fighter): Fighter {
  const next = { ...f, deck: [...f.deck], hand: [...f.hand], discard: [...f.discard] };
  if (next.deck.length === 0 && next.discard.length > 0) {
    next.deck = shuffle(next.discard);
    next.discard = [];
  }
  if (next.deck.length) next.hand.push(next.deck.shift()!);
  return next;
}

export function refillTo(f: Fighter, target: number): Fighter {
  let cur = { ...f };
  while (cur.hand.length < target) {
    const before = cur.hand.length;
    cur = drawOne(cur);
    if (cur.hand.length === before) break;
  }
  return cur;
}

export function freshFive(f: Fighter): Fighter {
  const pool = shuffle([...f.deck, ...f.hand, ...f.discard]);
  const hand = pool.slice(0, 5);
  const deck = pool.slice(5);
  return { name: f.name, hand, deck, discard: [] };
}

/** Make a fighter using the ACTIVE profile deck (draw 5 to start). */
export function makeFighter(name: string): Fighter {
  const deck = buildActiveDeckAsCards();
  return refillTo({ name, deck, hand: [], discard: [] }, 5);
}<|MERGE_RESOLUTION|>--- conflicted
+++ resolved
@@ -408,19 +408,7 @@
  *  - "num_X" explicit number alias
  * Anything else falls back to number 0.
  */
-<<<<<<< HEAD
-export function cardFromId(cardId: string, opts?: { preview?: boolean }): Card {
-  const tagged = TAGGED_LIBRARY[cardId];
-  if (tagged) {
-    const id = opts?.preview ? `preview_${cardId}` : nextCardId();
-    return {
-      ...tagged,
-      id,
-      name: tagged.name,
-    };
-  }
-
-=======
+
 function buildDescriptorsForNumber(num: number) {
   const pretty = num < 0 ? `−${Math.abs(num)}` : `${num}`;
   const linkDescriptors: Card["linkDescriptors"] = [];
@@ -449,7 +437,7 @@
 }
 
 function cardFromId(cardId: string): Card {
->>>>>>> a216e8d0
+
   let num = 0;
   const mBasic = /^basic_(\d+)$/.exec(cardId);
   const mNeg   = /^neg_(-?\d+)$/.exec(cardId);
