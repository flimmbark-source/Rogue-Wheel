// Local profile + deck store (single-device) that ALSO builds real Card[] decks
// to match your existing game types/functions.

import { shuffle } from "../game/math";
<<<<<<< HEAD
import type { Card, Fighter, WheelArchetype } from "../game/types";
=======

import type { Card, Fighter, SorcererPerk } from "../game/types";
import { SORCERER_PERKS } from "../game/types";

>>>>>>> 688a192a

// ===== Local persistence types (module-scoped) =====
type CardId = string;
export type InventoryItem = { cardId: CardId; qty: number };
export type DeckCard = { cardId: CardId; qty: number };
export type Deck = { id: string; name: string; isActive: boolean; cards: DeckCard[] };
export type SwapItem = { cardId: string; qty: number };
export type CurrencyId = "gold" | "sigils";
export type CurrencyLedger = Record<CurrencyId, number>;
export type UnlockState = {
  wheels: Record<WheelArchetype, boolean>;
  modes: { coop: boolean; leaderboard: boolean };
};
export type Profile = {
  id: string;
  displayName: string;
  mmr: number;
  createdAt: number;
  level: number;
  exp: number;
  winStreak: number;
<<<<<<< HEAD
  currencies: CurrencyLedger;
  unlocks: UnlockState;
  cosmetics: string[];
};
export type ChallengeFrequency = "daily" | "weekly";
export type ChallengeKind = "win_matches" | "coop_victories";
export type ChallengeReward =
  | { type: "currency"; currency: CurrencyId; amount: number }
  | { type: "inventory"; items: SwapItem[] }
  | { type: "cosmetic"; cosmeticId: string; name: string };
export type Challenge = {
  id: string;
  frequency: ChallengeFrequency;
  kind: ChallengeKind;
  title: string;
  description: string;
  target: number;
  progress: number;
  reward: ChallengeReward;
  expiresAt: number;
  completedAt?: number;
  claimedAt?: number;
};
export type ChallengeBoard = {
  daily: Challenge[];
  weekly: Challenge[];
  generatedAt: { daily: number; weekly: number };
};
export type SharedStats = {
  coopWins: number;
  coopLosses: number;
  objectivesCompleted: number;
  leaderboardRating: number;
  lastUpdated: number;
};
export type CoopObjective = {
  id: string;
  description: string;
  target: number;
  progress: number;
  reward?: ChallengeReward;
  expiresAt: number;
  completedAt?: number;
  claimedAt?: number;
};
export type LeaderboardEntry = {
  playerId: string;
  name: string;
  rating: number;
  victories: number;
  updatedAt: number;
};
type LocalState = {
  version: number;
  profile: Profile;
  inventory: InventoryItem[];
  decks: Deck[];
  challenges: ChallengeBoard;
  sharedStats: SharedStats;
  coopObjectives: CoopObjective[];
  leaderboard: LeaderboardEntry[];
=======
  sorcererPerks: SorcererPerk[];
>>>>>>> 688a192a
};

// ===== Storage/config =====
const KEY = "rw:single:state";
const VERSION = 3;
const MAX_DECK_SIZE = 10;
const MAX_COPIES_PER_DECK = 2;
const DAILY_SLOTS = 2;
const WEEKLY_SLOTS = 2;
const DAY_MS = 24 * 60 * 60 * 1000;
const WEEK_MS = DAY_MS * 7;

const DEFAULT_CURRENCIES: CurrencyLedger = { gold: 0, sigils: 0 };
const DEFAULT_UNLOCKS: UnlockState = {
  wheels: { bandit: true, sorcerer: true, beast: true, guardian: false, chaos: false },
  modes: { coop: false, leaderboard: false },
};
const DEFAULT_COSMETICS: string[] = [];
const DEFAULT_SHARED: SharedStats = {
  coopWins: 0,
  coopLosses: 0,
  objectivesCompleted: 0,
  leaderboardRating: 1000,
  lastUpdated: 0,
};

const COOP_OBJECTIVE_PERIOD_MS = WEEK_MS;

const isSorcererPerk = (perk: unknown): perk is SorcererPerk =>
  typeof perk === "string" && (SORCERER_PERKS as readonly string[]).includes(perk as SorcererPerk);

const unique = <T,>(arr: T[]) => arr.filter((value, index) => arr.indexOf(value) === index);

const arraysEqual = <T,>(a: T[], b: T[]) => a.length === b.length && a.every((value, index) => value === b[index]);

const sanitizePerks = (perks: unknown): SorcererPerk[] => {
  if (!Array.isArray(perks)) return [];
  return unique(perks.filter(isSorcererPerk));
};

type SafeStorage = Pick<Storage, "getItem" | "setItem"> | null;

function resolveStorage(): SafeStorage {
  try {
    if (typeof window === "undefined") return null;
    if (!("localStorage" in window)) return null;
    return window.localStorage;
  } catch {
    return null;
  }
}

const storage: SafeStorage = resolveStorage();
let memoryState: LocalState | null = null;

// Node/browser-safe UID (no imports)
function uid(prefix = "id") {
  if (typeof globalThis.crypto !== "undefined" && "randomUUID" in globalThis.crypto) {
    // @ts-ignore
    return `${prefix}_${globalThis.crypto.randomUUID()}`;
  }
  return `${prefix}_${Math.random().toString(36).slice(2, 8)}${Date.now().toString(36).slice(-4)}`;
}

// ===== Seed data (keep numbers only to match Card { type:'normal', number:n }) =====
const SEED_INVENTORY: InventoryItem[] = [
  { cardId: "trick_decoy", qty: 1 },
  { cardId: "trick_oddshift_right", qty: 1 },
  { cardId: "trick_parity_flip", qty: 1 },
  { cardId: "trick_swap_edges", qty: 1 },
  { cardId: "trick_steal_center", qty: 1 },
  { cardId: "trick_echo", qty: 1 },
  { cardId: "trick_reveal", qty: 1 },
];

const SEED_DECK: Deck = {
  id: uid("deck"),
  name: "Starter Deck",
  isActive: true,
  cards: [
    { cardId: "basic_0", qty: 1 },
    { cardId: "basic_1", qty: 1 },
    { cardId: "basic_2", qty: 1 },
    { cardId: "basic_3", qty: 1 },
    { cardId: "basic_4", qty: 1 },
    { cardId: "basic_5", qty: 1 },
    { cardId: "trick_decoy", qty: 1 },
    { cardId: "trick_oddshift_right", qty: 1 },
    { cardId: "trick_parity_flip", qty: 1 },
    { cardId: "trick_echo", qty: 1 },
  ],
};

function normalizeCurrencies(input?: Partial<CurrencyLedger> | null): CurrencyLedger {
  const next: CurrencyLedger = { ...DEFAULT_CURRENCIES };
  if (input) {
    for (const key of Object.keys(DEFAULT_CURRENCIES) as CurrencyId[]) {
      const raw = input[key];
      next[key] = typeof raw === "number" && Number.isFinite(raw) ? Math.max(0, Math.floor(raw)) : DEFAULT_CURRENCIES[key];
    }
  }
  return next;
}

function normalizeUnlocks(input?: Partial<UnlockState> | null): UnlockState {
  const wheels: Record<WheelArchetype, boolean> = { ...DEFAULT_UNLOCKS.wheels };
  const modes = { ...DEFAULT_UNLOCKS.modes };
  if (input?.wheels) {
    for (const key of Object.keys(wheels) as WheelArchetype[]) {
      const raw = (input.wheels as Record<string, unknown>)[key];
      wheels[key] = Boolean(raw);
    }
  }
  if (input?.modes) {
    modes.coop = Boolean((input.modes as any).coop);
    modes.leaderboard = Boolean((input.modes as any).leaderboard);
  }
  return { wheels, modes };
}

function ensureCosmetics(list: unknown): string[] {
  if (!Array.isArray(list)) return [...DEFAULT_COSMETICS];
  const out = new Set<string>();
  for (const entry of list) {
    const str = typeof entry === "string" ? entry : null;
    if (str) out.add(str);
  }
  return Array.from(out);
}

function computeExpiry(frequency: ChallengeFrequency, now: number, periodOverride?: number) {
  const period = periodOverride ?? (frequency === "daily" ? DAY_MS : WEEK_MS);
  const bucket = Math.floor(now / period) * period;
  return bucket + period;
}

function makeChallenge(template: ChallengeTemplate, frequency: ChallengeFrequency, now: number): Challenge {
  return {
    id: uid(frequency === "daily" ? "day" : "week"),
    frequency,
    kind: template.kind,
    title: template.title,
    description: template.description,
    target: template.target,
    progress: 0,
    reward: template.reward,
    expiresAt: computeExpiry(frequency, now),
  };
}

function ensureChallengeBoard(data: unknown, profile: Profile, now: number): ChallengeBoard {
  const base: ChallengeBoard = {
    daily: [],
    weekly: [],
    generatedAt: { daily: 0, weekly: 0 },
  };
  if (data && typeof data === "object") {
    const board = data as Partial<ChallengeBoard>;
    const normalizeList = (list: unknown, frequency: ChallengeFrequency): Challenge[] => {
      if (!Array.isArray(list)) return [];
      return list
        .map((entry) => {
          if (!entry || typeof entry !== "object") return null;
          const raw = entry as Challenge;
          return {
            id: typeof raw.id === "string" ? raw.id : uid(frequency === "daily" ? "day" : "week"),
            frequency,
            kind: (raw.kind as ChallengeKind) ?? "win_matches",
            title: typeof raw.title === "string" ? raw.title : "Daily Challenge",
            description: typeof raw.description === "string" ? raw.description : "Complete matches.",
            target: typeof raw.target === "number" && raw.target > 0 ? Math.floor(raw.target) : 1,
            progress: typeof raw.progress === "number" && raw.progress >= 0 ? Math.floor(raw.progress) : 0,
            reward: raw.reward ?? { type: "currency", currency: "gold", amount: 50 },
            expiresAt: typeof raw.expiresAt === "number" ? raw.expiresAt : computeExpiry(frequency, now),
            completedAt: typeof raw.completedAt === "number" ? raw.completedAt : undefined,
            claimedAt: typeof raw.claimedAt === "number" ? raw.claimedAt : undefined,
          } satisfies Challenge;
        })
        .filter(Boolean) as Challenge[];
    };
    base.daily = normalizeList(board.daily, "daily");
    base.weekly = normalizeList(board.weekly, "weekly");
    base.generatedAt = {
      daily: typeof board.generatedAt?.daily === "number" ? board.generatedAt.daily : 0,
      weekly: typeof board.generatedAt?.weekly === "number" ? board.generatedAt.weekly : 0,
    };
  }

  refreshChallengeLists(base, profile, now);
  return base;
}

function seedChallengeBoard(profile: Profile, now: number): ChallengeBoard {
  return ensureChallengeBoard(undefined, profile, now);
}

function ensureSharedStats(stats: unknown): SharedStats {
  const base = { ...DEFAULT_SHARED, lastUpdated: Date.now() };
  if (!stats || typeof stats !== "object") return base;
  const obj = stats as Partial<SharedStats>;
  base.coopWins = typeof obj.coopWins === "number" ? Math.max(0, Math.floor(obj.coopWins)) : base.coopWins;
  base.coopLosses = typeof obj.coopLosses === "number" ? Math.max(0, Math.floor(obj.coopLosses)) : base.coopLosses;
  base.objectivesCompleted =
    typeof obj.objectivesCompleted === "number" ? Math.max(0, Math.floor(obj.objectivesCompleted)) : base.objectivesCompleted;
  base.leaderboardRating =
    typeof obj.leaderboardRating === "number" && Number.isFinite(obj.leaderboardRating)
      ? Math.max(0, Math.floor(obj.leaderboardRating))
      : base.leaderboardRating;
  base.lastUpdated = typeof obj.lastUpdated === "number" ? obj.lastUpdated : Date.now();
  return base;
}

function ensureObjectives(entries: unknown, now: number): CoopObjective[] {
  if (!Array.isArray(entries)) {
    return generateObjectives([], now);
  }
  const sanitized: CoopObjective[] = entries
    .map((entry) => ({
      id: typeof entry?.id === "string" ? entry.id : uid("coop"),
      description: typeof entry?.description === "string" ? entry.description : "Cooperative goal",
      target: typeof entry?.target === "number" && entry.target > 0 ? Math.floor(entry.target) : 1,
      progress: typeof entry?.progress === "number" && entry.progress >= 0 ? Math.floor(entry.progress) : 0,
      reward: entry?.reward as ChallengeReward | undefined,
      expiresAt: typeof entry?.expiresAt === "number" ? entry.expiresAt : now + COOP_OBJECTIVE_PERIOD_MS,
      completedAt: typeof (entry as any)?.completedAt === "number" ? (entry as any).completedAt : undefined,
      claimedAt: typeof (entry as any)?.claimedAt === "number" ? (entry as any).claimedAt : undefined,
    }))
    .filter(Boolean);
  return generateObjectives(sanitized, now);
}

function generateObjectives(existing: CoopObjective[], now: number): CoopObjective[] {
  const filtered = existing.filter((obj) => obj.expiresAt > now);
  const needed = Math.max(0, 2 - filtered.length);
  const out = [...filtered];
  for (let i = 0; i < needed; i++) {
    const template = COOP_OBJECTIVE_TEMPLATES[(filtered.length + i) % COOP_OBJECTIVE_TEMPLATES.length];
    const expiresAt = computeExpiry("weekly", now, COOP_OBJECTIVE_PERIOD_MS);
    out.push({
      id: uid("coop"),
      description: template.description,
      target: template.target,
      progress: 0,
      reward: template.reward,
      expiresAt,
    });
  }
  return out;
}

function ensureLeaderboard(entries: unknown, profile: Profile): LeaderboardEntry[] {
  const list: LeaderboardEntry[] = Array.isArray(entries)
    ? entries
        .map((entry) => ({
          playerId: typeof entry?.playerId === "string" ? entry.playerId : uid("lb"),
          name: typeof entry?.name === "string" ? entry.name : "Player",
          rating: typeof entry?.rating === "number" && Number.isFinite(entry.rating) ? entry.rating : 1000,
          victories: typeof entry?.victories === "number" && Number.isFinite(entry.victories) ? Math.max(0, Math.floor(entry.victories)) : 0,
          updatedAt: typeof entry?.updatedAt === "number" ? entry.updatedAt : Date.now(),
        }))
    : [];

  const existing = list.find((e) => e.playerId === profile.id);
  if (!existing) {
    list.push({
      playerId: profile.id,
      name: profile.displayName,
      rating: DEFAULT_SHARED.leaderboardRating,
      victories: 0,
      updatedAt: Date.now(),
    });
  }
  return list.sort((a, b) => b.rating - a.rating);
}

function refreshChallengeLists(board: ChallengeBoard, profile: Profile, now: number) {
  const trim = (list: Challenge[]) => list.filter((ch) => ch.expiresAt > now);
  board.daily = trim(board.daily);
  board.weekly = trim(board.weekly);

  const ensureSlots = (frequency: ChallengeFrequency, slots: number) => {
    const templates = CHALLENGE_TEMPLATES[frequency];
    const list = frequency === "daily" ? board.daily : board.weekly;
    let i = 0;
    while (list.length < slots && templates.length > 0) {
      const template = templates[(Math.floor(now / (frequency === "daily" ? DAY_MS : WEEK_MS)) + list.length + i) % templates.length];
      const minLevel = template.minLevel ?? 0;
      if (profile.level >= minLevel) {
        list.push(makeChallenge(template, frequency, now));
      }
      i++;
      if (i > templates.length * 2) break;
    }
  };

  ensureSlots("daily", DAILY_SLOTS);
  ensureSlots("weekly", WEEKLY_SLOTS);
  board.generatedAt.daily = now;
  board.generatedAt.weekly = now;
}

function refreshChallengeBoard(state: LocalState, now = Date.now()) {
  refreshChallengeLists(state.challenges, state.profile, now);
}

function cloneChallenge(ch: Challenge): Challenge {
  const reward: ChallengeReward =
    ch.reward.type === "inventory"
      ? { type: "inventory", items: ch.reward.items.map((item) => ({ ...item })) }
      : { ...ch.reward };
  return { ...ch, reward };
}

function cloneObjective(obj: CoopObjective): CoopObjective {
  return {
    ...obj,
    reward:
      obj.reward?.type === "inventory"
        ? { type: "inventory", items: obj.reward.items.map((item) => ({ ...item })) }
        : obj.reward
        ? { ...obj.reward }
        : undefined,
  };
}

function addInventoryEntries(state: LocalState, items: SwapItem[]) {
  for (const item of items) {
    const existing = state.inventory.find((entry) => entry.cardId === item.cardId);
    if (existing) existing.qty += item.qty;
    else state.inventory.push({ cardId: item.cardId, qty: item.qty });
  }
}

function awardChallengeReward(state: LocalState, reward: ChallengeReward) {
  if (reward.type === "currency") {
    const current = state.profile.currencies[reward.currency] ?? 0;
    state.profile.currencies[reward.currency] = Math.max(0, current + Math.floor(reward.amount));
    return;
  }
  if (reward.type === "inventory") {
    addInventoryEntries(state, reward.items);
    return;
  }
  if (reward.type === "cosmetic") {
    if (!state.profile.cosmetics.includes(reward.cosmeticId)) {
      state.profile.cosmetics.push(reward.cosmeticId);
    }
  }
}

function applyChallengeProgress(state: LocalState, kind: ChallengeKind, delta: number, now: number) {
  if (delta <= 0) return;
  const apply = (list: Challenge[]) => {
    for (const challenge of list) {
      if (challenge.kind !== kind) continue;
      if (challenge.expiresAt <= now) continue;
      if (challenge.completedAt) continue;
      challenge.progress = Math.min(challenge.target, challenge.progress + delta);
      if (challenge.progress >= challenge.target) {
        challenge.completedAt = now;
      }
    }
  };
  apply(state.challenges.daily);
  apply(state.challenges.weekly);
}

function applySharedStats(state: LocalState, input: MatchRecordInput, now: number) {
  const stats = state.sharedStats;
  const mode = input.mode ?? "solo";
  if (mode === "coop") {
    if (input.didWin) stats.coopWins += 1;
    else stats.coopLosses += 1;
  }
  if (mode === "versus") {
    const entry = state.leaderboard.find((e) => e.playerId === state.profile.id);
    if (entry) {
      const delta = input.didWin ? 25 : -15;
      entry.rating = Math.max(0, Math.floor(entry.rating + delta));
      if (input.didWin) entry.victories += 1;
      entry.updatedAt = now;
      stats.leaderboardRating = entry.rating;
    }
  }
  if (input.sharedStatsDelta) {
    const delta = input.sharedStatsDelta;
    if (typeof delta.coopWins === "number") stats.coopWins = Math.max(0, stats.coopWins + Math.floor(delta.coopWins));
    if (typeof delta.coopLosses === "number")
      stats.coopLosses = Math.max(0, stats.coopLosses + Math.floor(delta.coopLosses));
    if (typeof delta.objectivesCompleted === "number")
      stats.objectivesCompleted = Math.max(0, stats.objectivesCompleted + Math.floor(delta.objectivesCompleted));
    if (typeof delta.leaderboardRating === "number")
      stats.leaderboardRating = Math.max(0, Math.floor(delta.leaderboardRating));
  }
  stats.lastUpdated = now;
}

function applyProgressUnlocks(state: LocalState) {
  const { profile, sharedStats } = state;
  if (!profile.unlocks.wheels.guardian && profile.level >= 3) profile.unlocks.wheels.guardian = true;
  if (!profile.unlocks.wheels.chaos && profile.level >= 6) profile.unlocks.wheels.chaos = true;
  if (!profile.unlocks.modes.coop && sharedStats.coopWins > 0) profile.unlocks.modes.coop = true;
  if (!profile.unlocks.modes.leaderboard && sharedStats.leaderboardRating >= 1100) {
    profile.unlocks.modes.leaderboard = true;
  }
}

function updateCoopObjectives(state: LocalState, increment: number, now: number) {
  if (increment <= 0) return;
  for (const objective of state.coopObjectives) {
    if (objective.expiresAt <= now) continue;
    if (objective.completedAt) continue;
    objective.progress = Math.min(objective.target, objective.progress + increment);
    if (objective.progress >= objective.target) {
      objective.completedAt = now;
      if (objective.reward && !objective.claimedAt) {
        awardChallengeReward(state, objective.reward);
        objective.claimedAt = now;
      }
      state.sharedStats.objectivesCompleted += 1;
    }
  }
  state.coopObjectives = generateObjectives(state.coopObjectives, now);
}

type ChallengeTemplate = {
  kind: ChallengeKind;
  title: string;
  description: string;
  target: number;
  reward: ChallengeReward;
  minLevel?: number;
};

const CHALLENGE_TEMPLATES: Record<ChallengeFrequency, ChallengeTemplate[]> = {
  daily: [
    {
      kind: "win_matches",
      title: "Warmup Win",
      description: "Win a match in any mode.",
      target: 1,
      reward: { type: "inventory", items: [{ cardId: "neg_-1", qty: 1 }] },
    },
    {
      kind: "win_matches",
      title: "Gold Rush",
      description: "Secure two victories today.",
      target: 2,
      reward: { type: "currency", currency: "gold", amount: 120 },
      minLevel: 3,
    },
  ],
  weekly: [
    {
      kind: "win_matches",
      title: "Wheel Champion",
      description: "Win ten matches before the week ends.",
      target: 10,
      reward: { type: "inventory", items: [{ cardId: "neg_-2", qty: 1 }] },
    },
    {
      kind: "coop_victories",
      title: "Allied Triumphs",
      description: "Win three cooperative matches this week.",
      target: 3,
      reward: { type: "cosmetic", cosmeticId: "sigil_starlit", name: "Starlit Sigil" },
    },
  ],
};

type ObjectiveTemplate = {
  description: string;
  target: number;
  reward?: ChallengeReward;
};

const COOP_OBJECTIVE_TEMPLATES: ObjectiveTemplate[] = [
  {
    description: "Win 3 cooperative matches with any ally.",
    target: 3,
    reward: { type: "currency", currency: "sigils", amount: 40 },
  },
  {
    description: "Finish 5 cooperative rounds without losses.",
    target: 5,
    reward: { type: "inventory", items: [{ cardId: "basic_7", qty: 1 }] },
  },
  {
    description: "Complete 4 cooperative objectives with perfect spins.",
    target: 4,
    reward: { type: "cosmetic", cosmeticId: "trail_radiant", name: "Radiant Trail" },
  },
];

function seed(): LocalState {
  const now = Date.now();
  const profile: Profile = {
    id: uid("user"),
    displayName: "Local Player",
    mmr: 1000,
    createdAt: now,
    level: 1,
    exp: 0,
    winStreak: 0,
    currencies: { ...DEFAULT_CURRENCIES },
    unlocks: {
      wheels: { ...DEFAULT_UNLOCKS.wheels },
      modes: { ...DEFAULT_UNLOCKS.modes },
    },
    cosmetics: [...DEFAULT_COSMETICS],
  };

  const challenges = seedChallengeBoard(profile, now);
  const sharedStats: SharedStats = { ...DEFAULT_SHARED, lastUpdated: now };
  const coopObjectives = generateObjectives([], now);
  const leaderboard = ensureLeaderboard([], profile);

  return {
    version: VERSION,
<<<<<<< HEAD
    profile,
=======
    profile: {
      id: uid("user"),
      displayName: "Local Player",
      mmr: 1000,
      createdAt: Date.now(),
      level: 1,
      exp: 0,
      winStreak: 0,
      sorcererPerks: [],
    },
>>>>>>> 688a192a
    inventory: SEED_INVENTORY,
    decks: [SEED_DECK],
    challenges,
    sharedStats,
    coopObjectives,
    leaderboard,
  };
}

// ===== Load/save =====
function migrateState(raw: any): LocalState {
  const fallback = seed();
  const now = Date.now();

  const state: LocalState = {
    version: VERSION,
    profile: fallback.profile,
    inventory: fallback.inventory.map((item) => ({ ...item })),
    decks: fallback.decks.map((deck) => ({ ...deck, cards: deck.cards.map((c) => ({ ...c })) })),
    challenges: fallback.challenges,
    sharedStats: fallback.sharedStats,
    coopObjectives: fallback.coopObjectives,
    leaderboard: fallback.leaderboard,
  };

  if (raw && typeof raw === "object") {
    const source: any = raw;
    if (source.profile && typeof source.profile === "object") {
      const profile = source.profile as Partial<Profile> & Record<string, unknown>;
      state.profile = {
        id: typeof profile.id === "string" ? profile.id : state.profile.id,
        displayName: typeof profile.displayName === "string" ? profile.displayName : state.profile.displayName,
        mmr: typeof profile.mmr === "number" && Number.isFinite(profile.mmr) ? profile.mmr : state.profile.mmr,
        createdAt: typeof profile.createdAt === "number" ? profile.createdAt : state.profile.createdAt,
        level: typeof profile.level === "number" ? Math.max(1, Math.floor(profile.level)) : state.profile.level,
        exp: typeof profile.exp === "number" && profile.exp >= 0 ? Math.floor(profile.exp) : state.profile.exp,
        winStreak:
          typeof profile.winStreak === "number" && profile.winStreak >= 0
            ? Math.floor(profile.winStreak)
            : state.profile.winStreak,
        currencies: normalizeCurrencies(profile.currencies as Partial<CurrencyLedger> | null | undefined),
        unlocks: normalizeUnlocks(profile.unlocks as Partial<UnlockState> | null | undefined),
        cosmetics: ensureCosmetics(profile.cosmetics),
      };
    }

    if (Array.isArray(source.inventory)) {
      const inv: InventoryItem[] = source.inventory
        .map((entry: any) => {
          if (!entry || typeof entry !== "object") return null;
          const cardId = typeof entry.cardId === "string" ? entry.cardId : null;
          const qty = typeof entry.qty === "number" && Number.isFinite(entry.qty) ? Math.max(0, Math.floor(entry.qty)) : 0;
          if (!cardId || qty <= 0) return null;
          return { cardId, qty };
        })
        .filter(Boolean) as InventoryItem[];
      state.inventory = inv;
    }

    if (Array.isArray(source.decks) && source.decks.length > 0) {
      const decks: Deck[] = source.decks
        .map((deck: any, idx: number) => {
          if (!deck || typeof deck !== "object") return null;
          const id = typeof deck.id === "string" ? deck.id : uid("deck");
          const name = typeof deck.name === "string" ? deck.name : `Deck ${idx + 1}`;
          const isActive = Boolean(deck.isActive);
          const cards: DeckCard[] = Array.isArray(deck.cards)
            ? deck.cards
                .map((card: any) => {
                  if (!card || typeof card !== "object") return null;
                  const cardId = typeof card.cardId === "string" ? card.cardId : null;
                  const qty = typeof card.qty === "number" && Number.isFinite(card.qty) ? Math.max(0, Math.floor(card.qty)) : 0;
                  if (!cardId || qty <= 0) return null;
                  return { cardId, qty };
                })
                .filter(Boolean) as DeckCard[]
            : [];
          return { id, name, isActive, cards };
        })
        .filter(Boolean) as Deck[];
      if (decks.length > 0) {
        if (!decks.some((d) => d.isActive)) decks[0].isActive = true;
        state.decks = decks;
      }
    }

    state.challenges = ensureChallengeBoard(source.challenges, state.profile, now);
    state.sharedStats = ensureSharedStats(source.sharedStats);
    state.coopObjectives = ensureObjectives(source.coopObjectives, now);
    state.leaderboard = ensureLeaderboard(source.leaderboard, state.profile);
  }

  refreshChallengeLists(state.challenges, state.profile, now);
  state.coopObjectives = generateObjectives(state.coopObjectives, now);
  state.sharedStats.lastUpdated = now;
  state.version = VERSION;
  return state;
}

function loadStateRaw(): LocalState {
  if (!storage) {
    if (!memoryState) memoryState = seed();
    return memoryState;
  }

  let raw: string | null = null;
  try {
    raw = storage.getItem(KEY);
  } catch {
    memoryState = memoryState ?? seed();
    return memoryState;
  }
  if (!raw) {
    const s = seed();
    try {
      storage.setItem(KEY, JSON.stringify(s));
    } catch {
      memoryState = s;
    }
    return s;
  }
  try {
<<<<<<< HEAD
    const parsed = JSON.parse(raw);
    const migrated = migrateState(parsed);
    saveState(migrated);
    return migrated;
=======
    const s = JSON.parse(raw) as LocalState;
    if (!(s as any).version) (s as any).version = VERSION;
    if (s.version < 2) {
      s.version = 2;
      if (!s.profile) {
        s.profile = seed().profile;
      } else {
        if (typeof s.profile.level !== "number") s.profile.level = 1;
        if (typeof s.profile.exp !== "number") s.profile.exp = 0;
        if (typeof s.profile.winStreak !== "number") s.profile.winStreak = 0;
      }
      saveState(s);
    }
    if (s.version < 3) {
      s.version = 3;
      if (!s.profile) {
        s.profile = seed().profile;
      }
      s.profile.sorcererPerks = sanitizePerks(s.profile.sorcererPerks);
      saveState(s);
    }
    if (!Array.isArray(s.profile?.sorcererPerks)) {
      s.profile.sorcererPerks = [];
    } else {
      s.profile.sorcererPerks = sanitizePerks(s.profile.sorcererPerks);
    }
    return s;
>>>>>>> 688a192a
  } catch {
    const s = seed();
    try {
      storage.setItem(KEY, JSON.stringify(s));
    } catch {
      memoryState = s;
    }
    return s;
  }
}
function saveState(state: LocalState) {
  if (!storage) {
    memoryState = state;
    return;
  }
  try {
    storage.setItem(KEY, JSON.stringify(state));
  } catch {
    memoryState = state;
  }
}

// ===== Helpers =====
const findActive = (s: LocalState) => s.decks.find(d => d.isActive) ?? s.decks[0];
const sum = (cards: DeckCard[]) => cards.reduce((a, c) => a + c.qty, 0);
const qtyInDeck = (d: Deck, id: string) => d.cards.find(c => c.cardId === id)?.qty ?? 0;
const setQty = (d: Deck, id: string, q: number) => {
  const i = d.cards.findIndex(c => c.cardId === id);
  if (q <= 0) { if (i >= 0) d.cards.splice(i, 1); return; }
  if (i >= 0) d.cards[i].qty = q; else d.cards.push({ cardId: id, qty: q });
};
const ownAtLeast = (inv: InventoryItem[], id: string, need: number) =>
  (inv.find(i => i.cardId === id)?.qty ?? 0) >= need;

const EXP_BASE = 100;

export type LevelProgress = { level: number; exp: number; expToNext: number; percent: number };
export type LevelProgressSegment = LevelProgress & { leveledUp?: boolean };

export function expRequiredForLevel(level: number): number {
  return (level + 1) * EXP_BASE;
}

const toLevelProgress = (profile: Profile): LevelProgress => {
  const expToNext = expRequiredForLevel(profile.level);
  const percent = expToNext > 0 ? Math.min(1, profile.exp / expToNext) : 0;
  return { level: profile.level, exp: profile.exp, expToNext, percent };
};

export type MatchResultSummary = {
  didWin: boolean;
  expGained: number;
  streak: number;
  before: LevelProgress;
  after: LevelProgress;
  segments: LevelProgressSegment[];
  levelUps: number;
  modeId?: MatchModeId;
  modeLabel?: string;
  targetWins?: number;
  timerSeconds?: number | null;
  winMethod?: "goal" | "timer";
};
export type MatchRecordInput = {
  didWin: boolean;
  mode?: "solo" | "coop" | "versus";
  cardsPlayed?: number;
  sharedStatsDelta?: Partial<Pick<SharedStats, "coopWins" | "coopLosses" | "objectivesCompleted" | "leaderboardRating">>;
};

<<<<<<< HEAD
export function recordMatchResult({ didWin, mode = "solo", sharedStatsDelta }: MatchRecordInput): MatchResultSummary {
=======
type RecordMatchOptions = {
  didWin: boolean;
  modeId?: MatchModeId;
  modeLabel?: string;
  targetWins?: number;
  timerSeconds?: number | null;
  winMethod?: "goal" | "timer";
};

export function recordMatchResult(options: RecordMatchOptions): MatchResultSummary {
  const { didWin, modeId, modeLabel, targetWins, timerSeconds, winMethod } = options;
>>>>>>> 688a192a
  const state = loadStateRaw();
  const profile = state.profile;
  const before = toLevelProgress(profile);
  const now = Date.now();

  let expGained = 0;
  let levelUps = 0;
  const segments: LevelProgressSegment[] = [];

  if (didWin) {
    const streakBefore = typeof profile.winStreak === "number" ? profile.winStreak : 0;
    const streakAfter = streakBefore + 1;
    profile.winStreak = streakAfter;

    expGained = 50 + 25 * Math.max(0, streakAfter - 1);

    let remaining = expGained;
    let curLevel = profile.level;
    let curExp = profile.exp;

    while (remaining > 0) {
      const needForLevel = expRequiredForLevel(curLevel) - curExp;
      if (remaining >= needForLevel) {
        curExp += needForLevel;
        segments.push({ level: curLevel, exp: curExp, expToNext: expRequiredForLevel(curLevel), percent: 1, leveledUp: true });
        remaining -= needForLevel;
        curLevel += 1;
        curExp = 0;
        levelUps += 1;
        segments.push({ level: curLevel, exp: curExp, expToNext: expRequiredForLevel(curLevel), percent: 0 });
      } else {
        curExp += remaining;
        const expToNext = expRequiredForLevel(curLevel);
        segments.push({ level: curLevel, exp: curExp, expToNext, percent: expToNext > 0 ? Math.min(1, curExp / expToNext) : 0 });
        remaining = 0;
      }
    }

    profile.level = curLevel;
    profile.exp = curExp;
  } else {
    profile.winStreak = 0;
  }

  const after = toLevelProgress(profile);

  if (didWin) {
    applyChallengeProgress(state, "win_matches", 1, now);
  }
  if (didWin && mode === "coop") {
    applyChallengeProgress(state, "coop_victories", 1, now);
  }

  applySharedStats(state, { didWin, mode, sharedStatsDelta }, now);
  if (mode === "coop" && didWin) {
    updateCoopObjectives(state, 1, now);
  } else if (mode === "coop") {
    updateCoopObjectives(state, 0, now);
  }

  refreshChallengeBoard(state, now);
  applyProgressUnlocks(state);
  saveState(state);

  return {
    didWin,
    expGained,
    streak: profile.winStreak,
    before,
    after,
    segments,
    levelUps,
    modeId,
    modeLabel,
    targetWins,
    timerSeconds: timerSeconds ?? null,
    winMethod,
  };
}

export function getSorcererPerks(): SorcererPerk[] {
  const state = loadStateRaw();
  const profile = state.profile;
  const sanitized = sanitizePerks(profile?.sorcererPerks ?? []);
  if (!arraysEqual(profile?.sorcererPerks ?? [], sanitized)) {
    profile.sorcererPerks = sanitized;
    saveState(state);
  }
  return [...sanitized];
}

export function unlockSorcererPerk(perk: SorcererPerk): SorcererPerk[] {
  const state = loadStateRaw();
  const profile = state.profile;
  const current = sanitizePerks(profile?.sorcererPerks ?? []);
  if (!current.includes(perk) && isSorcererPerk(perk)) {
    current.push(perk);
    profile.sorcererPerks = current;
    saveState(state);
  } else if (!arraysEqual(profile.sorcererPerks ?? [], current)) {
    profile.sorcererPerks = current;
    saveState(state);
  }
  return [...current];
}

export function hasSorcererPerk(perk: SorcererPerk): boolean {
  return getSorcererPerks().includes(perk);
}

// ===== Public profile/deck management API (used by UI) =====
export type ProfileBundle = {
  profile: Profile;
  inventory: InventoryItem[];
  decks: Deck[];
  active: Deck | undefined;
  challenges: ChallengeBoard;
  sharedStats: SharedStats;
  coopObjectives: CoopObjective[];
  leaderboard: LeaderboardEntry[];
};

export function getProfileBundle(): ProfileBundle {
  const s = loadStateRaw();
<<<<<<< HEAD
  refreshChallengeBoard(s);
  applyProgressUnlocks(s);
  saveState(s);

  const profile: Profile = {
    ...s.profile,
    currencies: { ...s.profile.currencies },
    unlocks: {
      wheels: { ...s.profile.unlocks.wheels },
      modes: { ...s.profile.unlocks.modes },
    },
    cosmetics: [...s.profile.cosmetics],
  };
  const inventory = s.inventory.map((item) => ({ ...item }));
  const decks = s.decks.map((deck) => ({
    ...deck,
    cards: deck.cards.map((card) => ({ ...card })),
  }));
  const activeId = findActive(s)?.id;
  const active = activeId ? decks.find((d) => d.id === activeId) : undefined;
  const challenges: ChallengeBoard = {
    daily: s.challenges.daily.map(cloneChallenge),
    weekly: s.challenges.weekly.map(cloneChallenge),
    generatedAt: { ...s.challenges.generatedAt },
  };
  const sharedStats: SharedStats = { ...s.sharedStats };
  const coopObjectives = s.coopObjectives.map(cloneObjective);
  const leaderboard = s.leaderboard.map((entry) => ({ ...entry }));

  return { profile, inventory, decks, active, challenges, sharedStats, coopObjectives, leaderboard };
=======
  const perks = sanitizePerks(s.profile?.sorcererPerks ?? []);
  if (!arraysEqual(s.profile?.sorcererPerks ?? [], perks)) {
    s.profile.sorcererPerks = perks;
    saveState(s);
  }
  return {
    profile: { ...s.profile, sorcererPerks: [...perks] },
    inventory: s.inventory,
    decks: s.decks,
    active: findActive(s),
  };
>>>>>>> 688a192a
}
export function createDeck(name = "New Deck") {
  const s = loadStateRaw();
  const d: Deck = { id: uid("deck"), name, isActive: false, cards: [] };
  s.decks.push(d); saveState(s); return d;
}
export function setActiveDeck(id: string) {
  const s = loadStateRaw();
  s.decks = s.decks.map(d => ({ ...d, isActive: d.id === id }));
  saveState(s);
}
export function renameDeck(id: string, name: string) {
  const s = loadStateRaw();
  const d = s.decks.find(x => x.id === id);
  if (d) d.name = name || "Deck";
  saveState(s);
}
export function deleteDeck(id: string) {
  const s = loadStateRaw();
  s.decks = s.decks.filter(d => d.id !== id);
  if (!s.decks.some(d => d.isActive) && s.decks[0]) s.decks[0].isActive = true;
  saveState(s);
}
export function swapDeckCards(deckId: string, remove: SwapItem[], add: SwapItem[]) {
  const s = loadStateRaw();
  const deck = s.decks.find(d => d.id === deckId);
  if (!deck) throw new Error("Deck not found");

  const next: DeckCard[] = deck.cards.map(c => ({ ...c }));
  const tmp: Deck = { ...deck, cards: next };

  for (const r of remove) setQty(tmp, r.cardId, Math.max(0, qtyInDeck(tmp, r.cardId) - r.qty));
  for (const a of add) setQty(tmp, a.cardId, qtyInDeck(tmp, a.cardId) + a.qty);

  if (sum(tmp.cards) > MAX_DECK_SIZE) throw new Error(`Deck too large (max ${MAX_DECK_SIZE})`);
  for (const c of tmp.cards) {
    if (!c.cardId.startsWith("basic_") && c.qty > MAX_COPIES_PER_DECK)
      throw new Error(`Too many copies of ${c.cardId} (max ${MAX_COPIES_PER_DECK})`);
    if (!ownAtLeast(s.inventory, c.cardId, 1))
      throw new Error(`You don't own ${c.cardId}`);
  }

  deck.cards = tmp.cards;
  saveState(s);
  return deck;
}
export function addToInventory(items: SwapItem[]) {
  const s = loadStateRaw();
  addInventoryEntries(s, items);
  saveState(s);
}

export function getUnlockedWheelArchetypes(): WheelArchetype[] {
  const state = loadStateRaw();
  applyProgressUnlocks(state);
  saveState(state);
  return (Object.keys(state.profile.unlocks.wheels) as WheelArchetype[]).filter(
    (arch) => state.profile.unlocks.wheels[arch]
  );
}

export function getWheelLoadout(): WheelArchetype[] {
  const unlocked = getUnlockedWheelArchetypes();
  if (unlocked.length === 0) {
    return ["bandit", "sorcerer", "beast"];
  }

  const base: WheelArchetype[] = [];
  if (unlocked.includes("bandit")) base.push("bandit");
  if (unlocked.includes("sorcerer")) base.push("sorcerer");
  const remaining = unlocked.filter((arch) => !base.includes(arch));
  const extras = shuffle([...remaining]);
  const ordered = [...base, ...extras];

  const chosen: WheelArchetype[] = [];
  for (const arch of ordered) {
    if (!chosen.includes(arch)) {
      chosen.push(arch);
    }
    if (chosen.length === 3) break;
  }

  const fallback: WheelArchetype[] = ["bandit", "sorcerer", "beast"];
  for (const arch of fallback) {
    if (chosen.length >= 3) break;
    if (unlocked.includes(arch) && !chosen.includes(arch)) chosen.push(arch);
  }

  const limit = Math.min(3, Math.max(1, unlocked.length));
  return chosen.slice(0, limit);
}

export type MultiplayerSnapshot = {
  sharedStats: SharedStats;
  coopObjectives: CoopObjective[];
  leaderboard: LeaderboardEntry[];
};

export function getMultiplayerSnapshot(): MultiplayerSnapshot {
  const state = loadStateRaw();
  refreshChallengeBoard(state);
  applyProgressUnlocks(state);
  saveState(state);
  return {
    sharedStats: { ...state.sharedStats },
    coopObjectives: state.coopObjectives.map(cloneObjective),
    leaderboard: state.leaderboard.map((entry) => ({ ...entry })),
  };
}

export function syncMultiplayerSnapshot(snapshot: MultiplayerSnapshot) {
  const state = loadStateRaw();
  const now = Date.now();

  state.sharedStats = {
    ...state.sharedStats,
    coopWins: Math.max(state.sharedStats.coopWins, snapshot.sharedStats.coopWins),
    coopLosses: Math.max(state.sharedStats.coopLosses, snapshot.sharedStats.coopLosses),
    objectivesCompleted: Math.max(state.sharedStats.objectivesCompleted, snapshot.sharedStats.objectivesCompleted),
    leaderboardRating: Math.max(state.sharedStats.leaderboardRating, snapshot.sharedStats.leaderboardRating),
    lastUpdated: now,
  };

  const incomingObjectives = ensureObjectives(snapshot.coopObjectives, now);
  const existingObjectives = state.coopObjectives;
  const mergedObjectives: CoopObjective[] = incomingObjectives.map((incoming) => {
    const existing = existingObjectives.find((obj) => obj.id === incoming.id);
    if (!existing) return incoming;
    return {
      ...incoming,
      progress: Math.max(existing.progress, incoming.progress),
      completedAt: existing.completedAt ?? incoming.completedAt,
      claimedAt: existing.claimedAt ?? incoming.claimedAt,
    };
  });
  const preserved = existingObjectives.filter(
    (obj) => !mergedObjectives.some((incoming) => incoming.id === obj.id)
  );
  state.coopObjectives = generateObjectives([...mergedObjectives, ...preserved], now);

  const merged = new Map<string, LeaderboardEntry>();
  for (const entry of state.leaderboard) {
    merged.set(entry.playerId, { ...entry });
  }
  for (const entry of snapshot.leaderboard) {
    if (!entry) continue;
    const existing = merged.get(entry.playerId);
    const sanitized: LeaderboardEntry = {
      playerId: typeof entry.playerId === "string" ? entry.playerId : uid("lb"),
      name: typeof entry.name === "string" ? entry.name : existing?.name ?? state.profile.displayName,
      rating: typeof entry.rating === "number" && Number.isFinite(entry.rating) ? Math.max(0, Math.floor(entry.rating)) : 0,
      victories:
        typeof entry.victories === "number" && Number.isFinite(entry.victories)
          ? Math.max(0, Math.floor(entry.victories))
          : existing?.victories ?? 0,
      updatedAt: typeof entry.updatedAt === "number" ? entry.updatedAt : now,
    };
    if (!existing) {
      merged.set(sanitized.playerId, sanitized);
    } else {
      merged.set(sanitized.playerId, {
        ...existing,
        name: sanitized.name,
        rating: Math.max(existing.rating, sanitized.rating),
        victories: Math.max(existing.victories, sanitized.victories),
        updatedAt: Math.max(existing.updatedAt, sanitized.updatedAt),
      });
    }
  }
  state.leaderboard = ensureLeaderboard(Array.from(merged.values()), state.profile);

  applyProgressUnlocks(state);
  saveState(state);
}

export function claimChallengeReward(id: string): Challenge | undefined {
  const state = loadStateRaw();
  const now = Date.now();
  refreshChallengeBoard(state, now);
  const all = [...state.challenges.daily, ...state.challenges.weekly];
  const found = all.find((ch) => ch.id === id);
  if (!found || !found.completedAt || found.claimedAt) {
    saveState(state);
    return undefined;
  }
  found.claimedAt = now;
  awardChallengeReward(state, found.reward);
  applyProgressUnlocks(state);
  saveState(state);
  return cloneChallenge(found);
}

// ====== CARD FACTORY to map profile cardIds -> real game Card ======

// sequential card ids for the runtime deck
const nextCardId = (() => { let i = 1; return () => `C${i++}`; })();

type TaggedCardDefinition = Omit<Card, "id"> & { number?: number };

const TAGGED_LIBRARY: Record<string, TaggedCardDefinition> = {
  trick_decoy: {
    name: "Smoke Decoy",
    type: "normal",
    number: 0,
    tags: ["decoy"],
    hint: "Counts as zero when seen.",
    meta: { decoy: { display: "??", reserveValue: 0 } },
  },
  trick_oddshift_right: {
    name: "Oddshift Engine",
    type: "normal",
    number: 3,
    tags: ["oddshift"],
    hint: "Slides right if its value is odd.",
    meta: { oddshift: { direction: 1 } },
  },
  trick_parity_flip: {
    name: "Parity Flip",
    type: "normal",
    number: 2,
    tags: ["parityflip"],
    hint: "Flip both numbers' parity here.",
    meta: { parityflip: { target: "both", amount: 1 } },
  },
  trick_swap_edges: {
    name: "Edge Swap",
    type: "normal",
    number: 1,
    tags: ["swap"],
    hint: "Swap this lane with the far edge.",
    meta: { swap: { with: 2 } },
  },
  trick_steal_center: {
    name: "Center Heist",
    type: "normal",
    number: 1,
    tags: ["steal"],
    hint: "Trade with the foe's center card.",
    meta: { steal: { from: 1 } },
  },
  trick_echo: {
    name: "Reserve Echo",
    type: "normal",
    number: 0,
    tags: ["echoreserve"],
    hint: "Copy rival reserve for this round.",
    meta: { echoreserve: { mode: "copy-opponent" } },
  },
  trick_reveal: {
    name: "Silent Scout",
    type: "normal",
    number: 1,
    tags: ["reveal"],
    hint: "Reveal a foe placement once per match.",
    meta: { reveal: {} },
  },
};

/**
 * Supported cardId formats:
 *  - Known trick ids defined in TAGGED_LIBRARY
 *  - "basic_N" where N is 0..9  → normal card with number N
 *  - "neg_X" where X is a number (e.g., -2) → normal card with number X
 *  - "num_X" explicit number alias
 * Anything else falls back to number 0.
 */

function buildDescriptorsForNumber(num: number) {
  const pretty = num < 0 ? `−${Math.abs(num)}` : `${num}`;
  const linkDescriptors: Card["linkDescriptors"] = [];
  let multiLane = false;

  if (num % 3 === 0) {
    multiLane = true;
    linkDescriptors.push({
      kind: "lane",
      key: `triad-${num}`,
      label: "Tri-Link",
      bonusSteps: 2,
      description: "Copy this card across lanes to add +2 steps each.",
    });
  }

  linkDescriptors.push({
    kind: "numberMatch",
    key: `match-${num}`,
    label: `Match ${pretty}`,
    bonusSteps: 1,
    description: `Pair ${pretty} on another lane to add +1 step.`,
  });

  return { multiLane, linkDescriptors };
}

function cardFromId(cardId: string): Card {

  let num = 0;
  const mBasic = /^basic_(\d+)$/.exec(cardId);
  const mNeg   = /^neg_(-?\d+)$/.exec(cardId);
  const mNum   = /^num_(-?\d+)$/.exec(cardId);

  if (mBasic) num = parseInt(mBasic[1], 10);
  else if (mNeg) num = parseInt(mNeg[1], 10);
  else if (mNum) num = parseInt(mNum[1], 10);

  const descriptors = buildDescriptorsForNumber(num);

  return {
    id: opts?.preview ? `preview_${cardId}` : nextCardId(),
    name: `${num}`,
    type: "normal",
    number: num,
    tags: [],
    ...descriptors,
  };
}

// ====== Build a runtime deck (Card[]) from the ACTIVE profile deck ======
export function buildActiveDeckAsCards(bundle?: ProfileBundle): Card[] {
  const active = bundle?.active ?? getProfileBundle().active;
  if (!active || !active.cards?.length) return starterDeck(); // fallback

  const pool: Card[] = [];
  for (const entry of active.cards) {
    for (let i = 0; i < entry.qty; i++) pool.push(cardFromId(entry.cardId));
  }
  return shuffle(pool);
}

// ====== Runtime helpers (folded from your src/game/decks.ts) ======
export function starterDeck(): Card[] {
  const base: Card[] = Array.from({ length: 10 }, (_, n) => cardFromId(`basic_${n}`));
  return shuffle(base);
}

export function drawOne(f: Fighter): Fighter {
  const next = { ...f, deck: [...f.deck], hand: [...f.hand], discard: [...f.discard] };
  if (next.deck.length === 0 && next.discard.length > 0) {
    next.deck = shuffle(next.discard);
    next.discard = [];
  }
  if (next.deck.length) next.hand.push(next.deck.shift()!);
  return next;
}

export function refillTo(f: Fighter, target: number): Fighter {
  let cur = { ...f };
  while (cur.hand.length < target) {
    const before = cur.hand.length;
    cur = drawOne(cur);
    if (cur.hand.length === before) break;
  }
  return cur;
}

export function freshFive(f: Fighter): Fighter {
  const pool = shuffle([...f.deck, ...f.hand, ...f.discard]);
  const hand = pool.slice(0, 5);
  const deck = pool.slice(5);
  return { ...f, hand, deck, discard: [] };
}

/** Make a fighter using the ACTIVE profile deck (draw 5 to start). */
export function makeFighter(name: string): Fighter {
  const bundle = getProfileBundle();
  const deck = buildActiveDeckAsCards(bundle);
  const perks = bundle.profile?.sorcererPerks ?? [];
  const baseMana = perks.includes("arcaneOverflow") ? 1 : 0;
  return refillTo({ name, deck, hand: [], discard: [], mana: baseMana, perks }, 5);
}<|MERGE_RESOLUTION|>--- conflicted
+++ resolved
@@ -2,14 +2,9 @@
 // to match your existing game types/functions.
 
 import { shuffle } from "../game/math";
-<<<<<<< HEAD
-import type { Card, Fighter, WheelArchetype } from "../game/types";
-=======
-
-import type { Card, Fighter, SorcererPerk } from "../game/types";
+import type { Card, Fighter, WheelArchetype, SorcererPerk } from "../game/types";
 import { SORCERER_PERKS } from "../game/types";
 
->>>>>>> 688a192a
 
 // ===== Local persistence types (module-scoped) =====
 type CardId = string;
@@ -31,7 +26,6 @@
   level: number;
   exp: number;
   winStreak: number;
-<<<<<<< HEAD
   currencies: CurrencyLedger;
   unlocks: UnlockState;
   cosmetics: string[];
@@ -93,9 +87,8 @@
   sharedStats: SharedStats;
   coopObjectives: CoopObjective[];
   leaderboard: LeaderboardEntry[];
-=======
   sorcererPerks: SorcererPerk[];
->>>>>>> 688a192a
+
 };
 
 // ===== Storage/config =====
@@ -615,9 +608,6 @@
 
   return {
     version: VERSION,
-<<<<<<< HEAD
-    profile,
-=======
     profile: {
       id: uid("user"),
       displayName: "Local Player",
@@ -628,7 +618,6 @@
       winStreak: 0,
       sorcererPerks: [],
     },
->>>>>>> 688a192a
     inventory: SEED_INVENTORY,
     decks: [SEED_DECK],
     challenges,
@@ -751,40 +740,52 @@
     return s;
   }
   try {
-<<<<<<< HEAD
-    const parsed = JSON.parse(raw);
-    const migrated = migrateState(parsed);
-    saveState(migrated);
-    return migrated;
-=======
-    const s = JSON.parse(raw) as LocalState;
-    if (!(s as any).version) (s as any).version = VERSION;
-    if (s.version < 2) {
-      s.version = 2;
-      if (!s.profile) {
-        s.profile = seed().profile;
-      } else {
-        if (typeof s.profile.level !== "number") s.profile.level = 1;
-        if (typeof s.profile.exp !== "number") s.profile.exp = 0;
-        if (typeof s.profile.winStreak !== "number") s.profile.winStreak = 0;
-      }
-      saveState(s);
-    }
-    if (s.version < 3) {
-      s.version = 3;
-      if (!s.profile) {
-        s.profile = seed().profile;
-      }
-      s.profile.sorcererPerks = sanitizePerks(s.profile.sorcererPerks);
-      saveState(s);
-    }
-    if (!Array.isArray(s.profile?.sorcererPerks)) {
-      s.profile.sorcererPerks = [];
-    } else {
-      s.profile.sorcererPerks = sanitizePerks(s.profile.sorcererPerks);
-    }
-    return s;
->>>>>>> 688a192a
+const parsed = JSON.parse(raw) as LocalState | any;
+
+// Run the newer schema migrator if present, but be defensive.
+let s: LocalState;
+try {
+  // If migrateState handles versions/currencies/etc., prefer it.
+  s = migrateState(parsed) as LocalState;
+} catch {
+  // Fallback to raw if migrateState throws for any reason.
+  s = parsed as LocalState;
+}
+
+// Ensure we always have a version field.
+if (!(s as any).version) (s as any).version = VERSION;
+
+// Legacy upgrades for very old saves, in case migrateState didn't cover them.
+if (s.version < 2) {
+  s.version = 2;
+  if (!s.profile) {
+    s.profile = seed().profile;
+  } else {
+    if (typeof s.profile.level !== "number") s.profile.level = 1;
+    if (typeof s.profile.exp !== "number") s.profile.exp = 0;
+    if (typeof s.profile.winStreak !== "number") s.profile.winStreak = 0;
+  }
+}
+
+if (s.version < 3) {
+  s.version = 3;
+  if (!s.profile) {
+    s.profile = seed().profile;
+  }
+  s.profile.sorcererPerks = sanitizePerks(s.profile.sorcererPerks);
+}
+
+// Final safety: perks must be an array and sanitized.
+if (!Array.isArray(s.profile?.sorcererPerks)) {
+  s.profile = s.profile ?? seed().profile;
+  s.profile.sorcererPerks = [];
+}
+s.profile.sorcererPerks = sanitizePerks(s.profile.sorcererPerks);
+
+// Persist once after all migrations/sanitization.
+saveState(s);
+return s;
+
   } catch {
     const s = seed();
     try {
@@ -855,21 +856,44 @@
   sharedStatsDelta?: Partial<Pick<SharedStats, "coopWins" | "coopLosses" | "objectivesCompleted" | "leaderboardRating">>;
 };
 
-<<<<<<< HEAD
-export function recordMatchResult({ didWin, mode = "solo", sharedStatsDelta }: MatchRecordInput): MatchResultSummary {
-=======
+type SharedStatsDelta = Partial<{
+  coopWins: number;
+  coopLosses: number;
+  objectivesCompleted: number;
+  leaderboardRating: number;
+}>;
+
 type RecordMatchOptions = {
+  // Experimental fields
   didWin: boolean;
   modeId?: MatchModeId;
   modeLabel?: string;
   targetWins?: number;
   timerSeconds?: number | null;
   winMethod?: "goal" | "timer";
-};
-
-export function recordMatchResult(options: RecordMatchOptions): MatchResultSummary {
-  const { didWin, modeId, modeLabel, targetWins, timerSeconds, winMethod } = options;
->>>>>>> 688a192a
+
+  // codex/enrich fields
+  mode?: "solo" | "coop" | "leaderboard";
+  sharedStatsDelta?: SharedStatsDelta;
+};
+
+export function recordMatchResult(opts: RecordMatchOptions): MatchResultSummary {
+  const {
+    didWin,
+    modeId,
+    modeLabel,
+    targetWins,
+    timerSeconds,
+    winMethod,
+    // keep codex params optional; default mode to "solo"
+    mode = "solo",
+    sharedStatsDelta,
+  } = opts;
+
+  // ...existing implementation that updates profile, XP, streak, etc.
+  // Use mode/modeId/modeLabel as needed, and apply sharedStatsDelta if provided.
+}
+
   const state = loadStateRaw();
   const profile = state.profile;
   const before = toLevelProgress(profile);
@@ -994,50 +1018,55 @@
 
 export function getProfileBundle(): ProfileBundle {
   const s = loadStateRaw();
-<<<<<<< HEAD
-  refreshChallengeBoard(s);
-  applyProgressUnlocks(s);
-  saveState(s);
-
-  const profile: Profile = {
-    ...s.profile,
-    currencies: { ...s.profile.currencies },
-    unlocks: {
-      wheels: { ...s.profile.unlocks.wheels },
-      modes: { ...s.profile.unlocks.modes },
-    },
-    cosmetics: [...s.profile.cosmetics],
-  };
-  const inventory = s.inventory.map((item) => ({ ...item }));
-  const decks = s.decks.map((deck) => ({
-    ...deck,
-    cards: deck.cards.map((card) => ({ ...card })),
-  }));
-  const activeId = findActive(s)?.id;
-  const active = activeId ? decks.find((d) => d.id === activeId) : undefined;
-  const challenges: ChallengeBoard = {
-    daily: s.challenges.daily.map(cloneChallenge),
-    weekly: s.challenges.weekly.map(cloneChallenge),
-    generatedAt: { ...s.challenges.generatedAt },
-  };
-  const sharedStats: SharedStats = { ...s.sharedStats };
-  const coopObjectives = s.coopObjectives.map(cloneObjective);
-  const leaderboard = s.leaderboard.map((entry) => ({ ...entry }));
-
-  return { profile, inventory, decks, active, challenges, sharedStats, coopObjectives, leaderboard };
-=======
-  const perks = sanitizePerks(s.profile?.sorcererPerks ?? []);
-  if (!arraysEqual(s.profile?.sorcererPerks ?? [], perks)) {
-    s.profile.sorcererPerks = perks;
-    saveState(s);
-  }
-  return {
-    profile: { ...s.profile, sorcererPerks: [...perks] },
-    inventory: s.inventory,
-    decks: s.decks,
-    active: findActive(s),
-  };
->>>>>>> 688a192a
+// Before returning the bundle, make sure perks are sanitized on state `s`
+const perks = sanitizePerks(s.profile?.sorcererPerks ?? []);
+if (!arraysEqual(s.profile?.sorcererPerks ?? [], perks)) {
+  s.profile.sorcererPerks = perks;
+}
+
+// Keep the codex flow that updates time-based/derived data
+refreshChallengeBoard(s);
+applyProgressUnlocks(s);
+
+// Persist any changes we’ve made to `s`
+saveState(s);
+
+// ---- Build a cloned bundle (no accidental mutation leaks) ----
+const profile: Profile = {
+  ...s.profile,
+  // ensure we return sanitized perks
+  sorcererPerks: [...(s.profile.sorcererPerks ?? [])],
+  // codex fields
+  currencies: { ...s.profile.currencies },
+  unlocks: {
+    wheels: { ...s.profile.unlocks.wheels },
+    modes: { ...s.profile.unlocks.modes },
+  },
+  cosmetics: [...s.profile.cosmetics],
+};
+
+const inventory = s.inventory.map((item) => ({ ...item }));
+const decks = s.decks.map((deck) => ({
+  ...deck,
+  cards: deck.cards.map((card) => ({ ...card })),
+}));
+
+// Make `active` reference the object inside our cloned `decks`
+const activeId = findActive(s)?.id;
+const active = activeId ? decks.find((d) => d.id === activeId) : undefined;
+
+const challenges: ChallengeBoard = {
+  daily: s.challenges.daily.map(cloneChallenge),
+  weekly: s.challenges.weekly.map(cloneChallenge),
+  generatedAt: { ...s.challenges.generatedAt },
+};
+
+const sharedStats: SharedStats = { ...s.sharedStats };
+const coopObjectives = s.coopObjectives.map(cloneObjective);
+const leaderboard = s.leaderboard.map((entry) => ({ ...entry }));
+
+return { profile, inventory, decks, active, challenges, sharedStats, coopObjectives, leaderboard };
+
 }
 export function createDeck(name = "New Deck") {
   const s = loadStateRaw();
