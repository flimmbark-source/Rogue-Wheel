<<<<<<< HEAD
export const GAME_MODE_OPTIONS = ["skill", "grimoire", "ante"] as const;
=======
export const GAME_MODE_OPTIONS = ["grimoire", "ante", "skill"] as const;
>>>>>>> 1cab8128

export type GameModeOption = (typeof GAME_MODE_OPTIONS)[number];

export type GameMode = GameModeOption[];

export const DEFAULT_GAME_MODE: GameMode = [];

export const GAME_MODE_LABELS: Record<GameModeOption, string> = {
  skill: "Skill Mode",
  grimoire: "Grimoire",
  ante: "Ante",
  skill: "Skill",
};

export const GAME_MODE_DETAILS: Record<
  GameModeOption,
  {
    title: string;
    subtitle: string;
    highlights: string[];
  }
> = {
  skill: {
    title: "Skill Mode",
    subtitle: "Unlock lane abilities between rounds for tactical plays.",
    highlights: [
      "Board cards grant one-shot abilities during the Skill Phase.",
      "Swap, reroll, and boost using reserve tactics before combat.",
    ],
  },
  grimoire: {
    title: "Grimoire",
    subtitle: "Adds spells, which can alter match outcomes.",
    highlights: [
      "Use Reserve to gain Mana, spend Mana to cast spells.",
    ],
  },
  ante: {
    title: "Ante",
    subtitle: "Wager existing wins at the start of every round.",
    highlights: [
      "Win rounds to multiply your ante by dynamic odds",
    ],
  },
  skill: {
    title: "Skill",
    subtitle: "Trigger lane abilities before each round begins.",
    highlights: [
      "Enter a Skill Phase to activate abilities on your lanes.",
      "Spend reserve cards to swap, reroll, or boost strategically.",
    ],
  },
};

export function normalizeGameMode(modes: readonly GameModeOption[]): GameMode {
  const set = new Set<GameModeOption>();
  for (const option of GAME_MODE_OPTIONS) {
    if (modes.includes(option)) {
      set.add(option);
    }
  }
  return Array.from(set);
}

export function toggleGameMode(current: readonly GameModeOption[], option: GameModeOption): GameMode {
  if (current.includes(option)) {
    return current.filter((mode) => mode !== option);
  }
  return normalizeGameMode([...current, option]);
}

export function gameModeDisplayName(modes: readonly GameModeOption[]): string {
  if (modes.length === 0) return "Classic";
  return normalizeGameMode(modes).map((mode) => GAME_MODE_LABELS[mode]).join(" + ");
}

export function coerceGameMode(value: unknown): GameMode | null {
  if (Array.isArray(value)) {
    const filtered = value.filter((item): item is GameModeOption =>
      GAME_MODE_OPTIONS.includes(item as GameModeOption),
    );
    return normalizeGameMode(filtered);
  }
  if (typeof value === "string") {
    if (value === "classic" || value.trim() === "") {
      return DEFAULT_GAME_MODE;
    }
    if (GAME_MODE_OPTIONS.includes(value as GameModeOption)) {
      return [value as GameModeOption];
    }
  }
  return null;
}

export function isGameMode(value: unknown): value is GameMode {
  return coerceGameMode(value) !== null;
}<|MERGE_RESOLUTION|>--- conflicted
+++ resolved
@@ -1,8 +1,4 @@
-<<<<<<< HEAD
-export const GAME_MODE_OPTIONS = ["skill", "grimoire", "ante"] as const;
-=======
 export const GAME_MODE_OPTIONS = ["grimoire", "ante", "skill"] as const;
->>>>>>> 1cab8128
 
 export type GameModeOption = (typeof GAME_MODE_OPTIONS)[number];
 
