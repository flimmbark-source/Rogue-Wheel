--- conflicted
+++ resolved
@@ -1,7 +1,7 @@
 import React, { useCallback, useEffect, useMemo, useRef, useState } from "react";
 import { Realtime } from "ably";
 import type { PresenceMessage } from "ably";
-<<<<<<< HEAD
+
 import { TARGET_WINS, type Players, type Side } from "./game/types";
 import {
   getMultiplayerSnapshot,
@@ -10,7 +10,7 @@
 } from "./player/profileStore";
 
 // ----- Start payload now includes targetWins (wins goal) -----
-=======
+
 import {
   MATCH_MODE_PRESETS,
   DEFAULT_MATCH_MODE_ID,
@@ -21,7 +21,7 @@
 } from "./game/types";
 
 // ----- Start payload now includes match settings -----
->>>>>>> 688a192a
+
 type StartMessagePayload = {
   roomCode: string;
   seed: number;
@@ -29,12 +29,12 @@
   players: Players;          // { left: {id,name,color}, right: {…} }
   playersArr?: { clientId: string; name: string }[]; // optional: raw list for debugging
   targetWins: number;        // 👈 merged feature: game wins goal
-<<<<<<< HEAD
+
   snapshot: MultiplayerSnapshot;
-=======
+
   modeId: MatchModeId;
   timerSeconds: number | null;
->>>>>>> 688a192a
+
 };
 
 type StartPayload = StartMessagePayload & {
@@ -520,12 +520,12 @@
       hostId: members[0].clientId, // first in presence is host
       playersArr: members,         // optional, for debugging/analytics
       targetWins: winsGoal,        // 👈 pass wins goal into the game
-<<<<<<< HEAD
+
       snapshot: getMultiplayerSnapshot(),
-=======
+
       modeId: selectedMode.id,
       timerSeconds,
->>>>>>> 688a192a
+
     };
 
     await channelRef.current?.publish("start", payload);
