--- conflicted
+++ resolved
@@ -125,9 +125,7 @@
     try {
       const page = await chan.presence.get({ waitForSync: true } as any);
       const list = Array.isArray(page) ? page : page?.items ?? [];
-<<<<<<< HEAD
-      applySnapshot(list as PresenceMessage[]);
-=======
+
       
 // (optionally, at top of file if you need the type)
 /*
@@ -149,7 +147,7 @@
 }));
 setMembers(mapped);
 
->>>>>>> 0b60ef5f
+
     } catch (e: any) {
       setStatus(`Presence get error: ${e?.message ?? e}`);
     }
@@ -393,13 +391,9 @@
       }
     } catch {}
     handoffRef.current = false;
-<<<<<<< HEAD
+
     memberMapRef.current = new Map();
-=======
-
-    memberMapRef.current = new Map();
-
->>>>>>> 0b60ef5f
+
     setMembers([]);
     setMode("idle");
     setRoomCode("");
