import { getCardArcana } from "./arcana.js";
import type { Card, Arcana } from "./types.js";
import type { SpellId } from "./spells.js";

export const GRIMOIRE_SYMBOL_ORDER: Arcana[] = [
  "fire",
  "blade",
  "eye",
  "moon",
  "serpent",
];

export type GrimoireSymbols = Record<Arcana, number>;

export const MAX_GRIMOIRE_SYMBOLS = 10;

export const DEFAULT_GRIMOIRE_SYMBOLS: GrimoireSymbols = {
  fire: 2,
  blade: 2,
  eye: 2,
  moon: 2,
  serpent: 2,
};

export type GrimoireRequirement = Partial<Record<Arcana, number>>;

export const GRIMOIRE_SPELL_REQUIREMENTS: Record<SpellId, GrimoireRequirement> = {
  fireball: { fire: 3 },
  kindle: { fire: 2, moon: 2 },
  hex: { serpent: 3 },
  mirrorImage: { eye: 3, moon: 2 },
  iceShard: { moon: 3 },
  suddenStrike: { blade: 3 },
  crosscut: { blade: 2, fire: 2 },
  leech: { serpent: 3, eye: 1 },
  arcaneShift: { eye: 4 },
  timeTwist: { moon: 2, eye: 2, serpent: 1 },
  offering: { fire: 2, serpent: 3 },
  phantom: { moon: 2, blade: 1, eye: 2 },
};

const SPELL_PRIORITY: SpellId[] = [
  "fireball",
  "kindle",
  "hex",
  "mirrorImage",
  "iceShard",
  "suddenStrike",
  "crosscut",
  "leech",
  "arcaneShift",
  "timeTwist",
  "offering",
  "phantom",
];

export function createEmptySymbolMap(): GrimoireSymbols {
  return GRIMOIRE_SYMBOL_ORDER.reduce<GrimoireSymbols>((acc, arcana) => {
    acc[arcana] = 0;
    return acc;
  }, {} as GrimoireSymbols);
}

export function clampSymbols(raw: Partial<Record<Arcana, number>> | null | undefined): GrimoireSymbols {
  const base = createEmptySymbolMap();
  if (raw) {
    for (const arcana of GRIMOIRE_SYMBOL_ORDER) {
      const incoming = raw[arcana];
      if (typeof incoming === "number" && Number.isFinite(incoming)) {
        base[arcana] = Math.max(0, Math.floor(incoming));
      }
    }
  }

  let total = GRIMOIRE_SYMBOL_ORDER.reduce((sum, arcana) => sum + base[arcana], 0);
  if (total <= MAX_GRIMOIRE_SYMBOLS) {
    return base;
  }

  let overflow = total - MAX_GRIMOIRE_SYMBOLS;
  for (const arcana of [...GRIMOIRE_SYMBOL_ORDER].reverse()) {
    if (overflow <= 0) break;
    const available = base[arcana];
    if (available <= 0) continue;
    const deduct = Math.min(available, overflow);
    base[arcana] = available - deduct;
    overflow -= deduct;
  }

  return base;
}

export function countSymbolsFromCards(cards: Card[]): GrimoireSymbols {
  const counts = createEmptySymbolMap();
  for (const card of cards) {
    if (card.tags?.includes("grimoireFiller")) continue;
    const arcana = getCardArcana(card);
    if (arcana && arcana in counts) {
      counts[arcana as Arcana] += 1;
    }
  }
  return counts;
}

export function requirementSatisfied(symbols: GrimoireSymbols, requirement: GrimoireRequirement | undefined): boolean {
  if (!requirement) return true;
  for (const [arcana, needed] of Object.entries(requirement)) {
    if (!arcana || typeof needed !== "number") continue;
    const key = arcana as Arcana;
    if ((symbols[key] ?? 0) < needed) {
      return false;
    }
  }
  return true;
}

export function getSpellsForSymbols(symbols: GrimoireSymbols): SpellId[] {
  const available: SpellId[] = [];
  for (const id of SPELL_PRIORITY) {
    if (requirementSatisfied(symbols, GRIMOIRE_SPELL_REQUIREMENTS[id])) {
      available.push(id);
    }
  }
  return available;
}

export function handMeetsVisibilityRequirement(
  handSymbols: GrimoireSymbols,
  requirement: GrimoireRequirement | undefined,
): boolean {
  if (!requirement) return true;
  const entries = Object.entries(requirement).filter(([, needed]) => typeof needed === "number" && needed > 0);
  if (entries.length === 0) return true;

  if (entries.length === 1) {
    const [arcana] = entries[0];
    const key = arcana as Arcana;
    return (handSymbols[key] ?? 0) > 0;
  }

  let typesPresent = 0;
  for (const [arcana] of entries) {
    const key = arcana as Arcana;
    if ((handSymbols[key] ?? 0) > 0) {
      typesPresent += 1;
      if (typesPresent >= 2) {
        return true;
      }
    }
  }

  return false;
}

export function getVisibleSpellsForHand(handSymbols: GrimoireSymbols): SpellId[] {
  const visible: SpellId[] = [];
  for (const id of SPELL_PRIORITY) {
    if (handMeetsVisibilityRequirement(handSymbols, GRIMOIRE_SPELL_REQUIREMENTS[id])) {
      visible.push(id);
    }
  }
  return visible;
}

<<<<<<< HEAD
export function limitSpellsToProfile(
  spells: SpellId[],
  allowed: Iterable<SpellId> | null | undefined,
): SpellId[] {
  if (!allowed) return [];
  const allowedSet = new Set<SpellId>();
  for (const id of allowed) {
    allowedSet.add(id);
  }
  if (allowedSet.size === 0) return [];
  return spells.filter((spellId) => allowedSet.has(spellId));
}

export function getVisibleProfileSpellsForHand(
  handSymbols: GrimoireSymbols,
  allowed: Iterable<SpellId> | null | undefined,
): SpellId[] {
  if (!allowed) return [];
  const allowedSet = new Set<SpellId>();
  for (const id of allowed) {
    if (id && id in GRIMOIRE_SPELL_REQUIREMENTS) {
      allowedSet.add(id);
    }
  }
  if (allowedSet.size === 0) return [];

  const visible: SpellId[] = [];
  for (const id of SPELL_PRIORITY) {
    if (!allowedSet.has(id)) continue;
    if (handMeetsVisibilityRequirement(handSymbols, GRIMOIRE_SPELL_REQUIREMENTS[id])) {
      visible.push(id);
    }
  }
  return visible;
}

=======
>>>>>>> c71e893b
export function symbolsTotal(symbols: GrimoireSymbols): number {
  return GRIMOIRE_SYMBOL_ORDER.reduce((sum, arcana) => sum + (symbols[arcana] ?? 0), 0);
}<|MERGE_RESOLUTION|>--- conflicted
+++ resolved
@@ -162,45 +162,6 @@
   return visible;
 }
 
-<<<<<<< HEAD
-export function limitSpellsToProfile(
-  spells: SpellId[],
-  allowed: Iterable<SpellId> | null | undefined,
-): SpellId[] {
-  if (!allowed) return [];
-  const allowedSet = new Set<SpellId>();
-  for (const id of allowed) {
-    allowedSet.add(id);
-  }
-  if (allowedSet.size === 0) return [];
-  return spells.filter((spellId) => allowedSet.has(spellId));
-}
-
-export function getVisibleProfileSpellsForHand(
-  handSymbols: GrimoireSymbols,
-  allowed: Iterable<SpellId> | null | undefined,
-): SpellId[] {
-  if (!allowed) return [];
-  const allowedSet = new Set<SpellId>();
-  for (const id of allowed) {
-    if (id && id in GRIMOIRE_SPELL_REQUIREMENTS) {
-      allowedSet.add(id);
-    }
-  }
-  if (allowedSet.size === 0) return [];
-
-  const visible: SpellId[] = [];
-  for (const id of SPELL_PRIORITY) {
-    if (!allowedSet.has(id)) continue;
-    if (handMeetsVisibilityRequirement(handSymbols, GRIMOIRE_SPELL_REQUIREMENTS[id])) {
-      visible.push(id);
-    }
-  }
-  return visible;
-}
-
-=======
->>>>>>> c71e893b
 export function symbolsTotal(symbols: GrimoireSymbols): number {
   return GRIMOIRE_SYMBOL_ORDER.reduce((sum, arcana) => sum + (symbols[arcana] ?? 0), 0);
 }