--- conflicted
+++ resolved
@@ -2316,12 +2316,6 @@
   }, 0);
 }
 
-<<<<<<< HEAD
-function stackPurchasesOnDeck(
-  fighter: Fighter,
-  purchases: PendingShopPurchase[],
-): Fighter {
-=======
 export type LaneOutcome = {
   steps: number;
   targetSlice: number;
@@ -2597,7 +2591,7 @@
 }
 
 function stackPurchasesOnDeck(fighter: Fighter, purchases: Card[]): Fighter {
->>>>>>> 1c3ab638
+  
   if (purchases.length === 0) return fighter;
   return purchases.reduce(
     (next, purchase) => addPurchasedCardToFighter(next, purchase.card),
