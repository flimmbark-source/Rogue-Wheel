import {
  useCallback,
  useEffect,
  useMemo,
  useRef,
  useState,
  startTransition,
} from "react";

import {
  SLICES,
  TARGET_WINS,
  GAUNTLET_TARGET_WINS,
  type Side as TwoSide,
  type Card,
  type Section,
  type Fighter,
  type Players,
  LEGACY_FROM_SIDE,
} from "../types";
import { easeInOutCubic, inSection, createSeededRng } from "../math";
import { genWheelSections } from "../wheel";
import {
  makeFighter,
  drawOne,
  refillTo,
  freshFive,
  cloneCardForGauntlet,
  addPurchasedCardToFighter,
  recordMatchResult,
  rollStoreOfferings,
  type MatchResultSummary,
  type LevelProgress,
} from "../../player/profileStore";
import { getCardPlayValue, getCardReserveValue } from "../values";
import { MAX_WHEEL, calcWheelSize } from "./wheelSizing";
import {
  computeAdjustedCardValue,
  computeEffectiveCardValues,
  type ActivationAdjustmentsMap,
  type ActivationSwapPairs,
} from "./valueAdjustments";

function useLatestRef<T>(value: T) {
  const ref = useRef(value);
  useEffect(() => {
    ref.current = value;
  }, [value]);
  return ref;
}

const isActivatableCard = (card: Card | null | undefined): card is Card => {
  if (!card) return false;
  return !!card.behavior;
};

export type LegacySide = "player" | "enemy";
export type Phase =
  | "choose"
  | "showEnemy"
  | "anim"
  | "roundEnd"
  | "shop"
  | "activation"
  | "activationComplete"
  | "ended";

export type MatchMode = "classic" | "gauntlet";

export type GauntletShopPurchase = { cardId: string; round: number };

export type GauntletShopState = {
  inventory: Card[];
  roll: number;
  round: number;
  purchases: GauntletShopPurchase[];
};

export type GauntletActivationState = {
  selection: string | null;
  passed: boolean;
};

export type GauntletSideState = {
  shop: GauntletShopState;
  gold: number;
  goldDelta: number | null;
  activation: GauntletActivationState;
};

export type GauntletState = Record<LegacySide, GauntletSideState>;

export type GauntletShopRollPayload = {
  inventory: Card[];
  round: number;
  roll: number;
};

export type GauntletGoldPayload = {
  gold: number;
  delta?: number;
};

export type MPIntent =
  | { type: "assign"; lane: number; side: LegacySide; card: Card }
  | { type: "clear"; lane: number; side: LegacySide }
  | { type: "reveal"; side: LegacySide }
  | { type: "nextRound"; side: LegacySide }
  | { type: "rematch"; side: LegacySide }
  | { type: "reserve"; side: LegacySide; reserve: number; round: number }
  | ({ type: "shopRoll"; side: LegacySide } & GauntletShopRollPayload)
  | { type: "shopReady"; side: LegacySide }
  | ({ type: "shopPurchase"; side: LegacySide } & (
      { cardId: string; round: number } | { card: Card; cost: number }
    ))
  | ({ type: "gold"; side: LegacySide } & GauntletGoldPayload)
  | { type: "activationSelect"; side: LegacySide; activationId: string }
  | { type: "activationPass"; side: LegacySide }
  | { type: "activation"; side: LegacySide; action: "activate" | "pass"; cardId?: string };


// --- Shop / Activation intents (merged) ---
type ShopRollIntent =
  ({ type: "shopRoll"; side: LegacySide } & GauntletShopRollPayload);

type ShopReadyIntent =
  { type: "shopReady"; side: LegacySide };

// Back-compat: support both legacy (cardId+round) and new (card+cost)
type ShopPurchaseIntent =
  ({ type: "shopPurchase"; side: LegacySide } & (
    | { cardId: string; round: number }   // legacy shape
    | { card: Card; cost: number }        // new shape
  ));

type GoldIntent =
  ({ type: "gold"; side: LegacySide } & GauntletGoldPayload);

// Back-compat: support older split select/pass and newer consolidated activation
type ActivationIntent =
  | { type: "activationSelect"; side: LegacySide; activationId: string }
  | { type: "activationPass"; side: LegacySide }
  | { type: "activation"; side: LegacySide; action: "activate" | "pass"; cardId?: string };

export interface UseMatchControllerOptions {
  localSide: TwoSide;
  players: Players;
  seed: number;
  hostId?: string;
  targetWins?: number;
  isMultiplayer: boolean;
  sendIntent?: (intent: MPIntent) => void;
  onExit?: () => void;
  mode?: MatchMode;
}

export type MatchController = ReturnType<typeof useMatchController>;

export function useMatchController({
  localSide,
  players,
  seed,
  hostId,
  targetWins,
  isMultiplayer,
  sendIntent,
  onExit,
  mode = "classic",
}: UseMatchControllerOptions) {
  const matchMode = mode;
  const isGauntletMode = matchMode === "gauntlet";

  const sendIntentRef = useRef(sendIntent);
  useEffect(() => {
    sendIntentRef.current = sendIntent;
  }, [sendIntent]);

  const emitIntent = useCallback(
    (intent: MPIntent) => {
      if (!isMultiplayer) return;
      sendIntentRef.current?.(intent);
    },
    [isMultiplayer],
  );


// Keep the ref fresh if sendIntent changes
useEffect(() => {
  sendIntentRef.current = sendIntent;
}, [sendIntent]);



  const localLegacySide: LegacySide = LEGACY_FROM_SIDE[localSide];
  const remoteLegacySide: LegacySide = localLegacySide === "player" ? "enemy" : "player";

  const HUD_COLORS = useMemo(
    () => ({
      player: players.left.color ?? "#84cc16",
      enemy: players.right.color ?? "#d946ef",
    }) as const,
    [players.left.color, players.right.color],
  );

  const namesByLegacy: Record<LegacySide, string> = useMemo(
    () => ({
      player: players.left.name,
      enemy: players.right.name,
    }),
    [players.left.name, players.right.name],
  );

  const defaultTargetWins = isGauntletMode ? GAUNTLET_TARGET_WINS : TARGET_WINS;

  const winGoal = useMemo(() => {
    if (typeof targetWins === "number" && Number.isFinite(targetWins)) {
      return Math.max(1, Math.min(15, Math.round(targetWins)));
    }
    return defaultTargetWins;
  }, [targetWins, defaultTargetWins]);

  const hostLegacySide: LegacySide = useMemo(() => {
    if (!hostId) return "player";
    if (players.left.id === hostId) return "player";
    if (players.right.id === hostId) return "enemy";
    return "player";
  }, [hostId, players.left.id, players.right.id]);

  const mountedRef = useRef(true);
  const timeoutsRef = useRef<Set<ReturnType<typeof setTimeout>>>(new Set());
  useEffect(() => {
    mountedRef.current = true;
    return () => {
      mountedRef.current = false;
      timeoutsRef.current.forEach(clearTimeout);
      timeoutsRef.current.clear();
    };
  }, []);

  const setSafeTimeout = useCallback((fn: () => void, ms: number) => {
    const id = setTimeout(() => {
      if (mountedRef.current) {
        fn();
      }
    }, ms);
    timeoutsRef.current.add(id);
    return id;
  }, []);

  const [player, setPlayer] = useState<Fighter>(() => makeFighter("Wanderer"));
  const [enemy, setEnemy] = useState<Fighter>(() => makeFighter("Shade Bandit"));

  const [initiative, setInitiative] = useState<LegacySide>(() =>
    hostId ? hostLegacySide : localLegacySide,
  );
  const [wins, setWins] = useState<{ player: number; enemy: number }>({
    player: 0,
    enemy: 0,
  });
  const [round, setRound] = useState(1);
  const shouldOpenShopThisRound = useMemo(
    () => isGauntletMode && round >= 3 && round % 3 === 0,
    [isGauntletMode, round],
  );

  const [freezeLayout, setFreezeLayout] = useState(false);
  const [lockedWheelSize, setLockedWheelSize] = useState<number | null>(null);

  const [phase, setPhase] = useState<Phase>("choose");

  const [gold, setGold] = useState<Record<LegacySide, number>>({
    player: 0,
    enemy: 0,
  });
  const [shopInventory, setShopInventory] = useState<Record<LegacySide, Card[]>>({
    player: [],
    enemy: [],
  });
  const [shopPurchases, setShopPurchases] = useState<Record<LegacySide, Card[]>>({
    player: [],
    enemy: [],
  });
  const shopPurchasesRef = useLatestRef(shopPurchases);
  const [shopReady, setShopReady] = useState<{ player: boolean; enemy: boolean }>({
    player: false,
    enemy: false,
  });

  const [activationTurn, setActivationTurn] = useState<LegacySide | null>(null);
  const [activationPasses, setActivationPasses] = useState<{
    player: boolean;
    enemy: boolean;
  }>({
    player: false,
    enemy: false,
  });
  const [activationLog, setActivationLog] = useState<
    { side: LegacySide; action: "activate" | "pass"; cardId?: string }[]
  >([]);

  const [activationAvailable, setActivationAvailable] = useState<
    Record<LegacySide, string[]>
  >({ player: [], enemy: [] });
  const [activationInitial, setActivationInitial] = useState<Record<LegacySide, string[]>>({
    player: [],
    enemy: [],
  });
  const [pendingSwapCardId, setPendingSwapCardId] = useState<string | null>(null);
  const [activationSwapPairs, setActivationSwapPairs] = useState<ActivationSwapPairs>([]);
  const [activationAdjustments, setActivationAdjustments] =
    useState<ActivationAdjustmentsMap>({});

  const activationAvailableRef = useRef(activationAvailable);
  useEffect(() => {
    activationAvailableRef.current = activationAvailable;
  }, [activationAvailable]);

  const activationAdjustmentsRef = useRef<ActivationAdjustmentsMap>(activationAdjustments);
  useEffect(() => {
    activationAdjustmentsRef.current = activationAdjustments;
  }, [activationAdjustments]);

  const activationSwapPairsRef = useRef<ActivationSwapPairs>(activationSwapPairs);
  useEffect(() => {
    activationSwapPairsRef.current = activationSwapPairs;
  }, [activationSwapPairs]);

  const pendingSwapRef = useRef(pendingSwapCardId);
  useEffect(() => {
    pendingSwapRef.current = pendingSwapCardId;
  }, [pendingSwapCardId]);

  const activationEnemyPicksRef = useRef<(Card | null)[] | null>(null);
  const startActivationPhaseRef = useRef<(enemyPicks: (Card | null)[]) => void>(() => {});

  const [resolveVotes, setResolveVotes] = useState<{ player: boolean; enemy: boolean }>(
    {
      player: false,
      enemy: false,
    },
  );

  const markResolveVote = useCallback((side: LegacySide) => {
    setResolveVotes((prev) => {
      if (prev[side]) return prev;
      return { ...prev, [side]: true };
    });
  }, []);

  const clearResolveVotes = useCallback(() => {
    setResolveVotes((prev) => {
      if (!prev.player && !prev.enemy) return prev;
      return { player: false, enemy: false };
    });
  }, []);

  const [advanceVotes, setAdvanceVotes] = useState<{ player: boolean; enemy: boolean }>(
    {
      player: false,
      enemy: false,
    },
  );

  const markAdvanceVote = useCallback((side: LegacySide) => {
    setAdvanceVotes((prev) => {
      if (prev[side]) return prev;
      return { ...prev, [side]: true };
    });
  }, []);

  const clearAdvanceVotes = useCallback(() => {
    setAdvanceVotes((prev) => {
      if (!prev.player && !prev.enemy) return prev;
      return { player: false, enemy: false };
    });
  }, []);

  const [rematchVotes, setRematchVotes] = useState<{ player: boolean; enemy: boolean }>(
    {
      player: false,
      enemy: false,
    },
  );

  const gauntletStateRef = useRef<GauntletState>(createInitialGauntletState());
  const [gauntletState, setGauntletState] = useState<GauntletState>(() => gauntletStateRef.current);

  const updateGauntletState = useCallback((updater: (prev: GauntletState) => GauntletState) => {
    setGauntletState((prev) => {
      const next = updater(prev);
      gauntletStateRef.current = next;
      return next;
    });
  }, []);

  const resetGauntletState = useCallback(() => {
    const reset = createInitialGauntletState();
    gauntletStateRef.current = reset;
    setGauntletState(reset);
  }, []);

  const resetGauntletShops = useCallback(() => {
    updateGauntletState((prev) => ({
      player: {
        ...prev.player,
        shop: { inventory: [], roll: 0, round: 0, purchases: [] },
      },
      enemy: {
        ...prev.enemy,
        shop: { inventory: [], roll: 0, round: 0, purchases: [] },
      },
    }));
  }, [updateGauntletState]);

  const applyGauntletShopRollFor = useCallback(
    (side: LegacySide, payload: GauntletShopRollPayload) => {
      updateGauntletState((prev) => {
        const base = prev[side];
        const nextInventory = payload.inventory.map(cloneCardForGauntlet);
        const sameInventory = inventoriesEqual(base.shop.inventory, nextInventory);
        const sameRoll = base.shop.roll === payload.roll;
        const sameRound = base.shop.round === payload.round;
        if (sameInventory && sameRoll && sameRound && base.shop.purchases.length === 0) {
          return prev;
        }
        const nextSide: GauntletSideState = {
          ...base,
          shop: {
            inventory: nextInventory,
            roll: payload.roll,
            round: payload.round,
            purchases: [],
          },
        };
        return { ...prev, [side]: nextSide };
      });
    },
    [updateGauntletState],
  );

function createInitialGauntletState(): GauntletState {
  return {
    player: createInitialGauntletSideState(),
    enemy: createInitialGauntletSideState(),
  };
}


  const applyGauntletPurchaseFor = useCallback(
    (side: LegacySide, purchase: GauntletShopPurchase) => {
      updateGauntletState((prev) => {
        const base = prev[side];
        const alreadyRecorded = base.shop.purchases.some(
          (p) => p.cardId === purchase.cardId && p.round === purchase.round,
        );
        if (alreadyRecorded) {
          return prev;
        }
        const nextSide: GauntletSideState = {
          ...base,
          shop: {
            inventory: base.shop.inventory,
            roll: base.shop.roll,
            round: base.shop.round,
            purchases: [...base.shop.purchases, { ...purchase }],
          },
        };
        return { ...prev, [side]: nextSide };
      });
    },
    [updateGauntletState],
  );

  const applyGauntletGoldFor = useCallback(
    (side: LegacySide, payload: GauntletGoldPayload) => {
      updateGauntletState((prev) => {
        const base = prev[side];
        const nextDelta =
          typeof payload.delta === "number" && Number.isFinite(payload.delta)
            ? payload.delta
            : payload.gold - base.gold;
        if (base.gold === payload.gold && base.goldDelta === nextDelta) {
          return prev;
        }
        const nextSide: GauntletSideState = {
          ...base,
          gold: payload.gold,
          goldDelta: nextDelta,
        };
        return { ...prev, [side]: nextSide };
      });
    },
    [updateGauntletState],
  );

  const applyGauntletActivationSelectFor = useCallback(
    (side: LegacySide, activationId: string) => {
      updateGauntletState((prev) => {
        const base = prev[side];
        if (base.activation.selection === activationId && !base.activation.passed) {
          return prev;
        }
        const nextSide: GauntletSideState = {
          ...base,
          activation: { selection: activationId, passed: false },
        };
        return { ...prev, [side]: nextSide };
      });
    },
    [updateGauntletState],
  );

  const applyGauntletActivationPassFor = useCallback(
    (side: LegacySide) => {
      updateGauntletState((prev) => {
        const base = prev[side];
        if (base.activation.passed && base.activation.selection === null) {
          return prev;
        }
        const nextSide: GauntletSideState = {
          ...base,
          activation: { selection: null, passed: true },
        };
        return { ...prev, [side]: nextSide };
      });
    },
    [updateGauntletState],
  );

  const gauntletRollShop = useCallback(
    (inventory: Card[], round: number, roll?: number) => {
      const sanitizedInventory = inventory.map(cloneCardForGauntlet);
      const current = gauntletStateRef.current[localLegacySide];
      const resolvedRoll =
        typeof roll === "number" && Number.isFinite(roll) ? roll : current.shop.roll + 1;
      if (
        inventoriesEqual(current.shop.inventory, sanitizedInventory) &&
        current.shop.round === round &&
        current.shop.roll === resolvedRoll &&
        current.shop.purchases.length === 0
      ) {
        return;
      }
      applyGauntletShopRollFor(localLegacySide, {
        inventory: sanitizedInventory,
        round,
        roll: resolvedRoll,
      });
      emitIntent({
        type: "shopRoll",
        side: localLegacySide,
        inventory: sanitizedInventory,
        round,
        roll: resolvedRoll,
      });
    },
    [applyGauntletShopRollFor, emitIntent, localLegacySide],
  );

  const gauntletConfirmPurchase = useCallback(
    (cardId: string, round: number) => {
      const current = gauntletStateRef.current[localLegacySide];
      const alreadyRecorded = current.shop.purchases.some(
        (p) => p.cardId === cardId && p.round === round,
      );
      const hasCard = current.shop.inventory.some((card) => card.id === cardId);
      if (!hasCard && alreadyRecorded) {
        return;
      }
      applyGauntletPurchaseFor(localLegacySide, { cardId, round });
      emitIntent({ type: "shopPurchase", side: localLegacySide, cardId, round });
    },
    [applyGauntletPurchaseFor, emitIntent, localLegacySide],
  );

  const gauntletUpdateGold = useCallback(
    (gold: number, delta?: number) => {
      const current = gauntletStateRef.current[localLegacySide];
      const resolvedDelta =
        typeof delta === "number" && Number.isFinite(delta) ? delta : gold - current.gold;
      if (current.gold === gold && current.goldDelta === resolvedDelta) {
        return;
      }
      applyGauntletGoldFor(localLegacySide, { gold, delta: resolvedDelta });
      emitIntent({ type: "gold", side: localLegacySide, gold, delta: resolvedDelta });
    },
    [applyGauntletGoldFor, emitIntent, localLegacySide],
  );

  const gauntletSelectActivation = useCallback(
    (activationId: string) => {
      const current = gauntletStateRef.current[localLegacySide];
      if (current.activation.selection === activationId && !current.activation.passed) {
        return;
      }
      applyGauntletActivationSelectFor(localLegacySide, activationId);
      emitIntent({ type: "activationSelect", side: localLegacySide, activationId });
    },
    [applyGauntletActivationSelectFor, emitIntent, localLegacySide],
  );

  const gauntletPassActivation = useCallback(() => {
    const current = gauntletStateRef.current[localLegacySide];
    if (current.activation.passed && current.activation.selection === null) {
      return;
    }
    applyGauntletActivationPassFor(localLegacySide);
    emitIntent({ type: "activationPass", side: localLegacySide });
  }, [
    applyGauntletActivationPassFor,
    emitIntent,
    localLegacySide,
  ]);

  const markRematchVote = useCallback((side: LegacySide) => {
    setRematchVotes((prev) => {
      if (prev[side]) return prev;
      return { ...prev, [side]: true };
    });
  }, []);

  const clearRematchVotes = useCallback(() => {
    setRematchVotes((prev) => {
      if (!prev.player && !prev.enemy) return prev;
      return { player: false, enemy: false };
    });
  }, []);

  const [matchSummary, setMatchSummary] = useState<MatchResultSummary | null>(null);
  const [xpDisplay, setXpDisplay] = useState<LevelProgress | null>(null);
  const [levelUpFlash, setLevelUpFlash] = useState(false);
  const hasRecordedResultRef = useRef(false);

  const matchWinner: LegacySide | null =
    wins.player >= winGoal ? "player" : wins.enemy >= winGoal ? "enemy" : null;
  const localWinsCount = localLegacySide === "player" ? wins.player : wins.enemy;
  const remoteWinsCount = localLegacySide === "player" ? wins.enemy : wins.player;
  const localWon = matchWinner ? matchWinner === localLegacySide : false;
  const winnerName = matchWinner ? namesByLegacy[matchWinner] : null;
  const localName = namesByLegacy[localLegacySide];
  const remoteName = namesByLegacy[remoteLegacySide];

  useEffect(() => {
    setInitiative(hostId ? hostLegacySide : localLegacySide);
  }, [hostId, hostLegacySide, localLegacySide]);

  useEffect(() => {
    if (phase === "ended") {
      if (!hasRecordedResultRef.current) {
        const summary = recordMatchResult({ didWin: localWon });
        hasRecordedResultRef.current = true;
        setMatchSummary(summary);

        if (summary.didWin) {
          setXpDisplay(summary.before);
          setLevelUpFlash(false);
          if (summary.segments.length === 0) {
            setXpDisplay(summary.after);
          }
          summary.segments.forEach((segment, idx) => {
            setSafeTimeout(() => {
              setXpDisplay({
                level: segment.level,
                exp: segment.exp,
                expToNext: segment.expToNext,
                percent: segment.percent,
              });
              if (segment.leveledUp) {
                setLevelUpFlash(true);
                setSafeTimeout(() => setLevelUpFlash(false), 900);
              }
            }, 600 * (idx + 1));
          });
        } else {
          setXpDisplay(null);
          setLevelUpFlash(false);
        }
      }
    } else {
      hasRecordedResultRef.current = false;
      if (phase === "choose" && wins.player === 0 && wins.enemy === 0) {
        setMatchSummary(null);
        setXpDisplay(null);
        setLevelUpFlash(false);
      }
    }
  }, [phase, localWon, wins.player, wins.enemy, setSafeTimeout]);

  const [handClearance, setHandClearance] = useState<number>(0);

  const [wheelSize, setWheelSize] = useState<number>(() =>
    typeof window !== "undefined"
      ? calcWheelSize(window.innerHeight, window.innerWidth, 0)
      : MAX_WHEEL,
  );

  useEffect(() => {
    const onResize = () => {
      if (freezeLayout || lockedWheelSize !== null) return;
      setWheelSize(calcWheelSize(window.innerHeight, window.innerWidth, handClearance));
    };
    window.addEventListener("resize", onResize);
    window.addEventListener("orientationchange", onResize);
    const timeout = setTimeout(() => {
      if (!freezeLayout && lockedWheelSize === null) {
        onResize();
      }
    }, 350);
    return () => {
      window.removeEventListener("resize", onResize);
      window.removeEventListener("orientationchange", onResize);
      clearTimeout(timeout);
    };
  }, [freezeLayout, handClearance, lockedWheelSize]);

  useEffect(() => {
    if (typeof window === "undefined") return;
    if (freezeLayout || lockedWheelSize !== null) return;
    setWheelSize(calcWheelSize(window.innerHeight, window.innerWidth, handClearance));
  }, [handClearance, freezeLayout, lockedWheelSize]);

  const wheelRngRef = useRef<() => number>(() => Math.random());
  const [wheelSections, setWheelSections] = useState<Section[][]>(() => {
    const seeded = createSeededRng(seed);
    wheelRngRef.current = seeded;
    return [
      genWheelSections("bandit", seeded),
      genWheelSections("sorcerer", seeded),
      genWheelSections("beast", seeded),
    ];
  });

  const generateWheelSet = useCallback((): Section[][] => {
    const rng = wheelRngRef.current ?? Math.random;
    return [
      genWheelSections("bandit", rng),
      genWheelSections("sorcerer", rng),
      genWheelSections("beast", rng),
    ];
  }, []);

  useEffect(() => {
    wheelRngRef.current = createSeededRng(seed);
    setWheelSections(generateWheelSet());
  }, [seed, generateWheelSet]);

  const [tokens, setTokens] = useState<[number, number, number]>([0, 0, 0]);
  const [active] = useState<[boolean, boolean, boolean]>([true, true, true]);
  const [wheelHUD, setWheelHUD] = useState<[string | null, string | null, string | null]>([
    null,
    null,
    null,
  ]);

  const [assign, setAssign] = useState<{ player: (Card | null)[]; enemy: (Card | null)[] }>(
    { player: [null, null, null], enemy: [null, null, null] },
  );
  const assignRef = useRef(assign);
  useEffect(() => {
    assignRef.current = assign;
  }, [assign]);

  const reserveReportsRef = useRef<
    Record<LegacySide, { reserve: number; round: number } | null>
  >({
    player: null,
    enemy: null,
  });

  const storeReserveReport = useCallback(
    (side: LegacySide, reserve: number, roundValue: number) => {
      const prev = reserveReportsRef.current[side];
      if (!prev || prev.reserve !== reserve || prev.round !== roundValue) {
        reserveReportsRef.current[side] = { reserve, round: roundValue };
        return true;
      }
      return false;
    },
    [],
  );

  const broadcastLocalReserve = useCallback(() => {
    const lane =
      localLegacySide === "player" ? assignRef.current.player : assignRef.current.enemy;
    const reserve = computeReserveSum(localLegacySide, lane);
    const updated = storeReserveReport(localLegacySide, reserve, round);
    if (isMultiplayer && updated) {
      emitIntent({ type: "reserve", side: localLegacySide, reserve, round });
    }
  }, [emitIntent, isMultiplayer, localLegacySide, round, storeReserveReport]);

  const [dragCardId, setDragCardId] = useState<string | null>(null);
  const [dragOverWheelInternal, setDragOverWheelInternal] = useState<number | null>(null);
  const dragOverRef = useRef<number | null>(null);
  const setDragOverWheel = useCallback((index: number | null) => {
    dragOverRef.current = index;
    if (typeof (window as any).requestIdleCallback === "function") {
      (window as any).requestIdleCallback(() => {
        setDragOverWheelInternal(dragOverRef.current);
      });
    } else {
      setTimeout(() => setDragOverWheelInternal(dragOverRef.current), 0);
    }
  }, []);
  const [selectedCardId, setSelectedCardId] = useState<string | null>(null);

  const [reserveSums, setReserveSums] = useState<null | { player: number; enemy: number }>(
    null,
  );

  const START_LOG = "A Shade Bandit eyes your purse...";
  const [log, setLog] = useState<string[]>([START_LOG]);
  const appendLog = useCallback((entry: string) => {
    setLog((prev) => [entry, ...prev].slice(0, 60));
  }, []);

  const canReveal = useMemo(() => {
    const lane = localLegacySide === "player" ? assign.player : assign.enemy;
    return lane.every((card, index) => !active[index] || !!card);
  }, [assign, active, localLegacySide]);

  type WheelRefHandle = { setVisualToken: (slice: number) => void };
  const wheelRefs = [
    useRef<WheelRefHandle | null>(null),
    useRef<WheelRefHandle | null>(null),
    useRef<WheelRefHandle | null>(null),
  ];

  const assignCardToLaneForSide = useCallback(
    (side: LegacySide, laneIndex: number, card: Card) => {
      if (!active[laneIndex]) return false;

      const lane = side === "player" ? assignRef.current.player : assignRef.current.enemy;
      const prevAtLane = lane[laneIndex];
      const fromIdx = lane.findIndex((c) => c?.id === card.id);

      if (prevAtLane && prevAtLane.id === card.id && fromIdx === laneIndex) {
        if (side === localLegacySide) {
          setSelectedCardId(null);
        }
        return false;
      }

      const isPlayer = side === "player";

      startTransition(() => {
        setAssign((prev) => {
          const laneArr = isPlayer ? prev.player : prev.enemy;
          const nextLane = [...laneArr];
          const existingIdx = nextLane.findIndex((c) => c?.id === card.id);
          if (existingIdx !== -1) nextLane[existingIdx] = null;
          nextLane[laneIndex] = card;
          return isPlayer ? { ...prev, player: nextLane } : { ...prev, enemy: nextLane };
        });

        if (isPlayer) {
          setPlayer((p) => {
            let hand = p.hand.filter((c) => c.id !== card.id);
            if (
              prevAtLane &&
              prevAtLane.id !== card.id &&
              !hand.some((c) => c.id === prevAtLane.id)
            ) {
              hand = [...hand, prevAtLane];
            }
            return { ...p, hand };
          });
        } else {
          setEnemy((e) => {
            let hand = e.hand.filter((c) => c.id !== card.id);
            if (
              prevAtLane &&
              prevAtLane.id !== card.id &&
              !hand.some((c) => c.id === prevAtLane.id)
            ) {
              hand = [...hand, prevAtLane];
            }
            return { ...e, hand };
          });
        }

        if (side === localLegacySide) {
          setSelectedCardId(null);
        }
      });

      clearResolveVotes();

      return true;
    },
    [active, clearResolveVotes, localLegacySide],
  );

  const clearAssignFor = useCallback(
    (side: LegacySide, laneIndex: number) => {
      const lane = side === "player" ? assignRef.current.player : assignRef.current.enemy;
      const prevCard = lane[laneIndex];
      if (!prevCard) return false;

      const isPlayer = side === "player";

      startTransition(() => {
        setAssign((prevState) => {
          const laneArr = isPlayer ? prevState.player : prevState.enemy;
          if (!laneArr[laneIndex]) return prevState;
          const nextLane = [...laneArr];
          nextLane[laneIndex] = null;
          return isPlayer
            ? { ...prevState, player: nextLane }
            : { ...prevState, enemy: nextLane };
        });

        if (isPlayer) {
          setPlayer((p) => {
            if (p.hand.some((c) => c.id === prevCard.id)) return p;
            return { ...p, hand: [...p.hand, prevCard] };
          });
        } else {
          setEnemy((e) => {
            if (e.hand.some((c) => c.id === prevCard.id)) return e;
            return { ...e, hand: [...e.hand, prevCard] };
          });
        }

        if (side === localLegacySide) {
          setSelectedCardId((sel) => (sel === prevCard.id ? null : sel));
        }
      });

      clearResolveVotes();

      return true;
    },
    [clearResolveVotes, localLegacySide],
  );

  const assignToWheelLocal = useCallback(
    (laneIndex: number, card: Card) => {
      const changed = assignCardToLaneForSide(localLegacySide, laneIndex, card);
      if (changed && isMultiplayer) {
        emitIntent({ type: "assign", lane: laneIndex, side: localLegacySide, card });
      }
      return changed;
    },
    [assignCardToLaneForSide, emitIntent, isMultiplayer, localLegacySide],
  );

  const clearAssignLocal = useCallback(
    (laneIndex: number) => {
      const changed = clearAssignFor(localLegacySide, laneIndex);
      if (changed && isMultiplayer) {
        emitIntent({ type: "clear", lane: laneIndex, side: localLegacySide });
      }
      return changed;
    },
    [clearAssignFor, emitIntent, isMultiplayer, localLegacySide],
  );

  const configureShopInventory = useCallback(
    (inventory: Partial<Record<LegacySide, Card[]>>) => {
      if (!isGauntletMode) return;
      setShopInventory((prev) => ({
        player: inventory.player ? [...inventory.player] : prev.player,
        enemy: inventory.enemy ? [...inventory.enemy] : prev.enemy,
      }));
    },
    [isGauntletMode],
  );

  const applyShopPurchase = useCallback(
    (side: LegacySide, card: Card, cost: number, opts?: { force?: boolean }) => {
      if (!isGauntletMode) return false;
      const alreadyPurchased = shopPurchases[side].some((c) => c.id === card.id);
      if (alreadyPurchased) {
        return false;
      }

      let allowed = false;
      setGold((prev) => {
        const current = prev[side];
        if (!opts?.force && current < cost) {
          return prev;
        }
        allowed = true;
        return { ...prev, [side]: Math.max(0, current - cost) };
      });
      if (!allowed) {
        return false;
      }

      setShopPurchases((prev) => ({
        ...prev,
        [side]: [...prev[side], cloneCardForGauntlet(card)],
      }));
      setShopReady((prev) => ({ ...prev, [side]: false }));

      appendLog(
        `${namesByLegacy[side]} purchases ${card.name} for ${cost} gold.`,
      );
      return true;
    },
    [
      appendLog,
      isGauntletMode,
      namesByLegacy,
      shopPurchases,
    ],
  );

  const purchaseFromShop = useCallback(
    (side: LegacySide, card: Card, cost = 10) => {
      if (!isGauntletMode) return false;
      if (phase !== "shop") return false;
      const success = applyShopPurchase(side, card, cost, { force: false });
      if (!success) return false;
      if (isMultiplayer) {
        emitIntent({ type: "shopPurchase", side, card, cost });
      }
      return true;
    },
    [applyShopPurchase, emitIntent, isGauntletMode, isMultiplayer, phase],
  );

  const openShopPhase = useCallback(() => {
    if (!isGauntletMode) return false;
    if (round < 3) return false;
    if (phase === "shop") return false;
    setPlayer((prev) => discardHand(prev));
    setEnemy((prev) => discardHand(prev));
    setShopReady(() => {
      const base = { player: false, enemy: false };
      if (isMultiplayer) {
        return { ...base };
      }
      return { ...base, [remoteLegacySide]: true };
    });
    setPhase("shop");
    return true;
  }, [isGauntletMode, isMultiplayer, phase, remoteLegacySide, round]);

  useEffect(() => {
    if (!shouldOpenShopThisRound) return;
    if (phase !== "roundEnd") return;
    openShopPhase();
  }, [openShopPhase, phase, shouldOpenShopThisRound]);

  useEffect(() => {
    if (!isGauntletMode) return;
    if (phase !== "shop") return;
    if (isMultiplayer && localLegacySide !== hostLegacySide) return;
    const currentInventory = shopInventory[localLegacySide] ?? [];
    if (currentInventory.length > 0) return;
    const offerings = rollStoreOfferings();
    if (offerings.length === 0) return;
    setShopInventory((prev) => ({
      ...prev,
      [localLegacySide]: offerings.map((offer) => offer.card),
    }));
  }, [
    hostLegacySide,
    isGauntletMode,
    isMultiplayer,
    localLegacySide,
    phase,
    rollStoreOfferings,
    shopInventory,
  ]);

  const revealRoundCore = useCallback(() => {
    const allow = phase === "choose" && canReveal;
    if (!allow) return false;

    setFreezeLayout(true);
    setLockedWheelSize(Math.round(wheelSize));
    setPhase("showEnemy");

    broadcastLocalReserve();

    const autoPickEnemy = () => {
      const { hand } = enemy;
      if (hand.length === 0) {
        appendLog("Enemy is out of cards!");
        return [null, null, null] as (Card | null)[];
      }

      const picks: (Card | null)[] = [null, null, null];
      const taken = new Set<string>();

      const assignEnemyCard = (idx: number, card: Card) => {
        picks[idx] = card;
        taken.add(card.id);
      };

      const chooseForLane = (idx: number) => {
        const lane = assign.enemy[idx];
        if (lane) return;

        const available = hand.filter((card) => !taken.has(card.id));
        if (available.length === 0) return;

        let best = available[0];
        let bestValue = getCardPlayValue(best);
        for (let i = 1; i < available.length; i++) {
          const candidate = available[i];
          const value = getCardPlayValue(candidate);
          if (value > bestValue) {
            best = candidate;
            bestValue = value;
          }
        }

        if (best) assignEnemyCard(idx, best);
      };

      chooseForLane(0);
      chooseForLane(1);
      chooseForLane(2);

      return picks;
    };

    const enemyPicks: (Card | null)[] = isMultiplayer
      ? [...assignRef.current.enemy]
      : autoPickEnemy();

    if (!isMultiplayer && enemyPicks.some(Boolean)) {
      const pickIds = new Set((enemyPicks.filter(Boolean) as Card[]).map((c) => c.id));
      setEnemy((prev) => ({
        ...prev,
        hand: prev.hand.filter((card) => !pickIds.has(card.id)),
      }));
      setAssign((a) => ({ ...a, enemy: enemyPicks }));
    }

    setSafeTimeout(() => {
      if (!mountedRef.current) return;
      startActivationPhaseRef.current(enemyPicks);
    }, 600);

    return true;
  }, [
    appendLog,
    assign.enemy,
    broadcastLocalReserve,
    canReveal,
    enemy,
    isMultiplayer,
    phase,
    setSafeTimeout,
    wheelSize,
  ]);

  const onReveal = useCallback(() => revealRoundCore(), [revealRoundCore]);

  useEffect(() => {
    if (!isMultiplayer) return;
    if (phase !== "choose") return;
    if (!canReveal) return;
    if (!resolveVotes.player || !resolveVotes.enemy) return;
    revealRoundCore();
  }, [canReveal, isMultiplayer, phase, resolveVotes, revealRoundCore]);

  function resolveRound(enemyPicks?: (Card | null)[]) {
    const played = [0, 1, 2].map((i) => ({
      p: assign.player[i] as Card | null,
      e: (enemyPicks?.[i] ?? assign.enemy[i]) as Card | null,
    }));

    const adjustments = activationAdjustmentsRef.current;
    const swaps = activationSwapPairsRef.current;

    const effectiveValues = computeEffectiveCardValues(
      played.flatMap((slot) => [slot.p, slot.e]),
      adjustments,
      swaps,
    );

    const valueForCard = (card: Card | null): number => {
      if (!card) return 0;
      const cached = effectiveValues.get(card.id);
      if (typeof cached === "number") return cached;
      const value = computeAdjustedCardValue(card, adjustments);
      effectiveValues.set(card.id, value);
      return value;
    };

    const localPlayed =
      localLegacySide === "player"
        ? played.map((pe) => pe.p)
        : played.map((pe) => pe.e);
    const remotePlayed =
      remoteLegacySide === "player"
        ? played.map((pe) => pe.p)
        : played.map((pe) => pe.e);

    const localReserve = computeReserveSum(localLegacySide, localPlayed);
    let remoteReserve: number;
    let usedRemoteReport = false;

    if (!isMultiplayer) {
      remoteReserve = computeReserveSum(remoteLegacySide, remotePlayed);
    } else {
      const report = reserveReportsRef.current[remoteLegacySide];
      if (report && report.round === round) {
        remoteReserve = report.reserve;
        usedRemoteReport = true;
      } else {
        remoteReserve = computeReserveSum(remoteLegacySide, remotePlayed);
      }
    }

    storeReserveReport(localLegacySide, localReserve, round);
    if (!isMultiplayer || !usedRemoteReport) {
      storeReserveReport(remoteLegacySide, remoteReserve, round);
    }

    const pReserve = localLegacySide === "player" ? localReserve : remoteReserve;
    const eReserve = localLegacySide === "enemy" ? localReserve : remoteReserve;

    setReserveSums({ player: pReserve, enemy: eReserve });

    type Outcome = {
      steps: number;
      targetSlice: number;
      section: Section;
      winner: LegacySide | null;
      tie: boolean;
      wheel: number;
      detail: string;
    };
    const outcomes: Outcome[] = [];

    for (let w = 0; w < 3; w++) {
      const secList = wheelSections[w];
      const cardP = played[w].p ?? null;
      const cardE = played[w].e ?? null;
      const baseP = valueForCard(cardP);
      const baseE = valueForCard(cardE);
      const steps = ((baseP % SLICES) + (baseE % SLICES)) % SLICES;
      const targetSlice = (tokens[w] + steps) % SLICES;
      const section =
        secList.find((s) => targetSlice !== 0 && inSection(targetSlice, s)) ||
        ({ id: "Strongest", color: "transparent", start: 0, end: 0 } as Section);

      const pVal = baseP;
      const eVal = baseE;
      let winner: LegacySide | null = null;
      let tie = false;
      let detail = "";
      switch (section.id) {
        case "Strongest":
          if (pVal === eVal) tie = true;
          else winner = pVal > eVal ? "player" : "enemy";
          detail = `Strongest ${pVal} vs ${eVal}`;
          break;
        case "Weakest":
          if (pVal === eVal) tie = true;
          else winner = pVal < eVal ? "player" : "enemy";
          detail = `Weakest ${pVal} vs ${eVal}`;
          break;
        case "ReserveSum":
          if (pReserve === eReserve) tie = true;
          else winner = pReserve > eReserve ? "player" : "enemy";
          detail = `Reserve ${pReserve} vs ${eReserve}`;
          break;
        case "ClosestToTarget": {
          const target = targetSlice === 0 ? section.target ?? 0 : targetSlice;
          const pd = Math.abs(pVal - target);
          const ed = Math.abs(eVal - target);
          if (pd === ed) tie = true;
          else winner = pd < ed ? "player" : "enemy";
          detail = `Closest to ${target}: ${pVal} vs ${eVal}`;
          break;
        }
        case "Initiative":
          winner = initiative;
          detail = `Initiative -> ${winner}`;
          break;
        default:
          tie = true;
          detail = "Slice 0: no section";
          break;
      }
      outcomes.push({ steps, targetSlice, section, winner, tie, wheel: w, detail });
    }

    const animateSpins = async () => {
      const finalTokens: [number, number, number] = [...tokens] as [
        number,
        number,
        number,
      ];

      for (const outcome of outcomes) {
        const start = finalTokens[outcome.wheel];
        const steps = outcome.steps;
        if (steps <= 0) continue;
        const total = Math.max(220, Math.min(1000, 110 + 70 * steps));
        const t0 = performance.now();
        await new Promise<void>((resolve) => {
          const frame = (now: number) => {
            if (!mountedRef.current) return resolve();
            const tt = Math.max(0, Math.min(1, (now - t0) / total));
            const progressed = Math.floor(easeInOutCubic(tt) * steps);
            wheelRefs[outcome.wheel].current?.setVisualToken(
              (start + progressed) % SLICES,
            );
            if (tt < 1) {
              requestAnimationFrame(frame);
            } else {
              wheelRefs[outcome.wheel].current?.setVisualToken((start + steps) % SLICES);
              resolve();
            }
          };
          requestAnimationFrame(frame);
        });
        finalTokens[outcome.wheel] = (start + steps) % SLICES;
        await new Promise((r) => setTimeout(r, 90));
      }

      setTokens(finalTokens);

      let pWins = wins.player;
      let eWins = wins.enemy;
      const hudColors: [string | null, string | null, string | null] = [
        null,
        null,
        null,
      ];
      const roundWinsCount: Record<LegacySide, number> = { player: 0, enemy: 0 };

      outcomes.forEach((outcome) => {
        if (outcome.tie) {
          appendLog(
            `Wheel ${outcome.wheel + 1} tie: ${outcome.detail} — no win.`,
          );
        } else if (outcome.winner) {
          hudColors[outcome.wheel] = HUD_COLORS[outcome.winner];
          roundWinsCount[outcome.winner] += 1;
          if (outcome.winner === "player") pWins += 1;
          else eWins += 1;
          appendLog(
            `Wheel ${outcome.wheel + 1} win -> ${outcome.winner} (${outcome.detail}).`,
          );
        }
      });

      if (!mountedRef.current) return;

      const prevInitiative = initiative;
      const roundScore = `${roundWinsCount.player}-${roundWinsCount.enemy}`;
      let nextInitiative: LegacySide;
      let initiativeLog: string;
      if (roundWinsCount.player === roundWinsCount.enemy) {
        nextInitiative = prevInitiative === "player" ? "enemy" : "player";
        initiativeLog = `Round ${round} tie (${roundScore}) — initiative swaps to ${namesByLegacy[nextInitiative]}.`;
      } else if (roundWinsCount.player > roundWinsCount.enemy) {
        nextInitiative = "player";
        initiativeLog = `${namesByLegacy.player} wins the round ${roundScore} and takes initiative next round.`;
      } else {
        nextInitiative = "enemy";
        initiativeLog = `${namesByLegacy.enemy} wins the round ${roundScore} and takes initiative next round.`;
      }

      setInitiative(nextInitiative);
      appendLog(initiativeLog);

      setWheelHUD(hudColors);
      setWins({ player: pWins, enemy: eWins });
      setReserveSums({ player: pReserve, enemy: eReserve });
      if (isGauntletMode && pWins < winGoal && eWins < winGoal) {
        const playerReserveGold = Number.isFinite(pReserve) ? pReserve : 0;
        const enemyReserveGold = Number.isFinite(eReserve) ? eReserve : 0;

        setGold((prev) => ({
          player:
            prev.player + roundWinsCount.player + playerReserveGold,
          enemy: prev.enemy + roundWinsCount.enemy + enemyReserveGold,
        }));
        setShopPurchases({ player: [], enemy: [] });
        setShopReady(() => {
          const base = { player: false, enemy: false };
          if (isMultiplayer) {
            return { ...base };
          }
          return { ...base, [remoteLegacySide]: true };
        });
        appendLog(
          `Gauntlet rewards — ${namesByLegacy.player} gains ${roundWinsCount.player} gold, ${namesByLegacy.enemy} gains ${roundWinsCount.enemy} gold.`,
        );
        if (playerReserveGold !== 0 || enemyReserveGold !== 0) {
          appendLog(
            `Reserve spoils — ${namesByLegacy.player} claims ${playerReserveGold} gold, ${namesByLegacy.enemy} claims ${enemyReserveGold} gold.`,
          );
        }
      }
      clearAdvanceVotes();
      setPhase("roundEnd");
      if (pWins >= winGoal || eWins >= winGoal) {
        clearRematchVotes();
        setPhase("ended");
        const localWins = localLegacySide === "player" ? pWins : eWins;
        appendLog(
          localWins >= winGoal
            ? "You win the match!"
            : `${namesByLegacy[remoteLegacySide]} wins the match!`,
        );
      }
    };

    void animateSpins();
  }

  const nextRoundCore = useCallback(
    (opts?: { force?: boolean }) => {
      const allow = opts?.force || phase === "roundEnd";
      if (!allow) return false;

      clearResolveVotes();
      clearAdvanceVotes();

      const currentAssign = assignRef.current;
      const playerPlayed = currentAssign.player.filter((c): c is Card => !!c);
      const enemyPlayed = currentAssign.enemy.filter((c): c is Card => !!c);

      wheelRefs.forEach((ref) => ref.current?.setVisualToken(0));

      setFreezeLayout(false);
      setLockedWheelSize(null);

      setPlayer((p) => settleFighterAfterRound(p, playerPlayed));
      setEnemy((e) => settleFighterAfterRound(e, enemyPlayed));

      setWheelSections(generateWheelSet());
      setAssign({ player: [null, null, null], enemy: [null, null, null] });

      setSelectedCardId(null);
      setDragCardId(null);
      setDragOverWheel(null);
      setTokens([0, 0, 0]);
      setReserveSums(null);
      setWheelHUD([null, null, null]);

      setPhase("choose");
      setActivationTurn(null);
      setActivationPasses({ player: false, enemy: false });
      setActivationLog([]);
      setActivationAvailable({ player: [], enemy: [] });
      setActivationInitial({ player: [], enemy: [] });
      setActivationSwapPairs([]);
      setActivationAdjustments({});
      setPendingSwapCardId(null);
      activationEnemyPicksRef.current = null;
      if (isGauntletMode) {
        setShopInventory({ player: [], enemy: [] });
        setShopPurchases({ player: [], enemy: [] });
        setShopReady({ player: false, enemy: false });
        resetGauntletShops();
        setActivationTurn(null);
        setActivationPasses({ player: false, enemy: false });
        setActivationLog([]);
      }
      setRound((r) => r + 1);

      return true;
    },
    [
      clearAdvanceVotes,
      clearResolveVotes,
      generateWheelSet,
      isGauntletMode,
      phase,
      resetGauntletShops,
      setAssign,
      setEnemy,
      setFreezeLayout,
      setLockedWheelSize,
      setPlayer,
      setReserveSums,
      setTokens,
      setWheelHUD,
      setWheelSections,
      wheelRefs,
    ],
  );

  const nextRound = nextRoundCore;

  const resumeAfterShop = useCallback(() => {
    if (!isGauntletMode) return;

    const pending = shopPurchasesRef.current;
    if (pending.player.length > 0) {
      setPlayer((prev) => stackPurchasesOnDeck(prev, pending.player));
    }
    if (pending.enemy.length > 0) {
      setEnemy((prev) => stackPurchasesOnDeck(prev, pending.enemy));
    }

    nextRoundCore({ force: true });
  }, [
    isGauntletMode,
    nextRoundCore,
    setEnemy,
    setPlayer,
    shopPurchasesRef,
  ]);

  const completeShopForSide = useCallback(
    (side: LegacySide, opts?: { emit?: boolean }) => {
      if (!isGauntletMode) return false;
      if (phase !== "shop") return false;
      let changed = false;
      let shouldAdvance = false;
      setShopReady((prev) => {
        if (prev[side]) return prev;
        changed = true;
        const updated = { ...prev, [side]: true };
        if (updated.player && updated.enemy) {
          shouldAdvance = true;
        }
        return updated;
      });
      if (!changed) return false;
      if (opts?.emit && isMultiplayer) {
        emitIntent({ type: "shopReady", side });
      }
      if (shouldAdvance) {
        resumeAfterShop();
      }
      return true;
    },
    [resumeAfterShop, emitIntent, isGauntletMode, isMultiplayer, phase],
  );

  useEffect(() => {
    if (!isGauntletMode) return;
    if (phase !== "shop") return;
    if (!shopReady.player || !shopReady.enemy) return;
    resumeAfterShop();
  }, [isGauntletMode, phase, resumeAfterShop, shopReady.enemy, shopReady.player]);

  const startActivationPhase = useCallback(
    (enemyPicks: (Card | null)[]) => {
      const playerCards = assignRef.current.player.filter((c): c is Card => !!c);
      const enemyCards = enemyPicks.filter((c): c is Card => !!c);

      const playerActivatable = playerCards.filter((card) => isActivatableCard(card));
      const enemyActivatable = enemyCards.filter((card) => isActivatableCard(card));

      const playerIds = playerActivatable.map((card) => card.id);
      const enemyIds = enemyActivatable.map((card) => card.id);

      activationEnemyPicksRef.current = enemyPicks;

      setActivationInitial({ player: playerIds, enemy: enemyIds });
      setActivationAvailable({ player: playerIds, enemy: enemyIds });
      setActivationPasses({ player: false, enemy: false });
      setActivationLog([]);
      setActivationAdjustments({});
      setActivationSwapPairs([]);
      setPendingSwapCardId(null);

      const hasPlayerCards = playerIds.length > 0;
      const hasEnemyCards = enemyIds.length > 0;

      const starter: LegacySide | null = (() => {
        if (!hasPlayerCards && !hasEnemyCards) return null;
        if (initiative === "player") {
          if (hasPlayerCards) return "player";
          if (hasEnemyCards) return "enemy";
        } else {
          if (hasEnemyCards) return "enemy";
          if (hasPlayerCards) return "player";
        }
        if (hasPlayerCards) return "player";
        if (hasEnemyCards) return "enemy";
        return null;
      })();

      setActivationTurn(starter);

      if (!hasPlayerCards && !hasEnemyCards) {
        setPhase("anim");
        resolveRound(enemyPicks);
        return;
      }

      appendLog("Activation phase begins.");
      setPhase("activation");
    },
    [appendLog, initiative, resolveRound, setPhase],
  );

  const markShopComplete = useCallback(
    (side: LegacySide) => completeShopForSide(side, { emit: true }),
    [completeShopForSide],
  );

  startActivationPhaseRef.current = startActivationPhase;

  const finishActivationPhase = useCallback(() => {
    if (phase !== "activation") return false;
    const enemyPicks = activationEnemyPicksRef.current ?? assignRef.current.enemy;
    setActivationTurn(null);
    setActivationPasses({ player: false, enemy: false });
    setPendingSwapCardId(null);
    activationEnemyPicksRef.current = null;
    setPhase("anim");
    resolveRound(enemyPicks);
    return true;
  }, [assignRef, phase, resolveRound, setPhase]);

  const applyActivationAction = useCallback(
    (
      params: { side: LegacySide; action: "activate" | "pass"; cardId?: string },
      opts?: { emit?: boolean },
    ) => {
      if (phase !== "activation") return false;

      const availableForSide = activationAvailableRef.current[params.side];

      if (activationTurn && activationTurn !== params.side) {
        const canForcePass = params.action === "pass" && availableForSide.length === 0;
        if (!canForcePass) {
          return false;
        }
      }

      if (params.action === "activate") {
        const cardId = params.cardId;
        if (!cardId) return false;

        if (!availableForSide.includes(cardId)) {
          return false;
        }

        const card =
          assignRef.current.player.find((c) => c?.id === cardId) ??
          assignRef.current.enemy.find((c) => c?.id === cardId) ??
          null;
        if (!card) return false;

        const swapSource = pendingSwapRef.current;
        if (swapSource && swapSource !== cardId) {
          setActivationSwapPairs((prev) => [...prev, [swapSource, cardId]]);
          setPendingSwapCardId(null);
        } else if (swapSource && swapSource === cardId) {
          setPendingSwapCardId(null);
        }

        const behavior = card.behavior ?? null;
        if (behavior === "split") {
          setActivationAdjustments((prev) => ({ ...prev, [cardId]: { type: "split" } }));
        } else if (behavior === "boost") {
          setActivationAdjustments((prev) => ({ ...prev, [cardId]: { type: "boost" } }));
        } else if (behavior === "swap") {
          setPendingSwapCardId(cardId);
        }

        const nextAvailableForSide = availableForSide.filter((id) => id !== cardId);
        setActivationAvailable((prev) => ({
          ...prev,
          [params.side]: nextAvailableForSide,
        }));
        setActivationLog((prev) => [...prev, { ...params }]);
        setActivationPasses({ player: false, enemy: false });

        if (opts?.emit && isMultiplayer) {
          emitIntent({ type: "activation", ...params });
        }

        const otherSide = oppositeSide(params.side);
        const otherHasCards = activationAvailableRef.current[otherSide].length > 0;
        const selfHasCardsAfter = nextAvailableForSide.length > 0;

        if (!otherHasCards && !selfHasCardsAfter) {
          setActivationTurn(null);
          finishActivationPhase();
          return true;
        }

        const nextTurn = otherHasCards ? otherSide : params.side;
        setActivationTurn(nextTurn);
        return true;
      }

      let shouldFinish = false;
      setActivationPasses((prev) => {
        if (prev[params.side]) return prev;
        const updated = { ...prev, [params.side]: true };
        if (updated.player && updated.enemy) {
          shouldFinish = true;
        }
        return updated;
      });
      setActivationLog((prev) => [...prev, { ...params }]);

      if (opts?.emit && isMultiplayer) {
        emitIntent({ type: "activation", ...params });
      }

      const otherSide = oppositeSide(params.side);
      const otherHasCards = activationAvailableRef.current[otherSide].length > 0;
      const selfHasCards = availableForSide.length > 0;

      if (shouldFinish || (!otherHasCards && !selfHasCards)) {
        setActivationTurn(null);
        finishActivationPhase();
        return true;
      }

      const nextTurn = otherHasCards ? otherSide : params.side;
      setActivationTurn(nextTurn);
      return true;
    },
    [
      activationTurn,
      emitIntent,
      finishActivationPhase,
      isMultiplayer,
      phase,
    ],
  );

  const activateCurrent = useCallback(
    (side: LegacySide, cardId?: string) =>
      applyActivationAction({ side, action: "activate", cardId }, { emit: true }),
    [applyActivationAction],
  );

  const passActivation = useCallback(
    (side: LegacySide) =>
      applyActivationAction({ side, action: "pass" }, { emit: true }),
    [applyActivationAction],
  );

  const applyActivationActionRef = useLatestRef(applyActivationAction);

  useEffect(() => {
    if (phase !== "activation") return;

    const activationAction = applyActivationActionRef.current;
    if (!activationAction) return;

    (Object.keys(activationAvailable) as LegacySide[]).forEach((side) => {
      if (activationAvailable[side].length > 0) return;
      if (activationPasses[side]) return;

      activationAction({ side, action: "pass" }, { emit: true });
    });
  }, [activationAvailable, activationPasses, phase, applyActivationActionRef]);

  useEffect(() => {
    if (isMultiplayer) return;
    if (phase !== "activation") return;
    if (activationTurn !== remoteLegacySide) return;
    if (activationPasses[remoteLegacySide]) return;

    const activationAction = applyActivationActionRef.current;
    if (!activationAction) return;

    const availableIds = activationAvailable[remoteLegacySide];

    const findCard = (cardId: string): Card | null => {
      const fromAssign =
        assignRef.current.player.find((card) => card?.id === cardId) ??
        assignRef.current.enemy.find((card) => card?.id === cardId) ??
        null;
      if (fromAssign) return fromAssign;

      const enemyPicks = activationEnemyPicksRef.current;
      if (!enemyPicks) return null;
      return enemyPicks.find((card) => card?.id === cardId) ?? null;
    };

    let bestCardId: string | undefined;
    let bestValue = Number.NEGATIVE_INFINITY;

    for (const cardId of availableIds) {
      const card = findCard(cardId);
      if (!card) continue;
      const value = getCardPlayValue(card);
      if (value > bestValue) {
        bestValue = value;
        bestCardId = cardId;
      }
    }

    if (!bestCardId && availableIds.length > 0) {
      bestCardId = availableIds[0];
    }

    const params: { side: LegacySide; action: "activate" | "pass"; cardId?: string } =
      bestCardId
        ? { side: remoteLegacySide, action: "activate", cardId: bestCardId }
        : { side: remoteLegacySide, action: "pass" };

    startTransition(() => {
      const success = activationAction(params);
      if (!success && params.action === "activate") {
        activationAction({ side: remoteLegacySide, action: "pass" });
      }
    });
  }, [
    activationAvailable,
    activationPasses,
    activationTurn,
    isMultiplayer,
    phase,
    remoteLegacySide,
  ]);

  const grantGold = useCallback(
    (side: LegacySide, amount: number) => {
      if (!isGauntletMode) return false;
      if (!Number.isFinite(amount)) return false;
      setGold((prev) => ({
        ...prev,
        [side]: Math.max(0, prev[side] + amount),
      }));
      return true;
    },
    [isGauntletMode],
  );


  const handleRevealClick = useCallback(() => {
    if (phase !== "choose" || !canReveal) return;

    if (!isMultiplayer) {
      onReveal();
      return;
    }

    if (resolveVotes[localLegacySide]) return;

    markResolveVote(localLegacySide);
    emitIntent({ type: "reveal", side: localLegacySide });
  }, [
    canReveal,
    emitIntent,
    isMultiplayer,
    localLegacySide,
    markResolveVote,
    onReveal,
    phase,
    resolveVotes,
  ]);

  const handleNextClick = useCallback(() => {
    if (isGauntletMode) {
      if (phase === "roundEnd" && shouldOpenShopThisRound) {
        const opened = openShopPhase();
        if (opened) {
          return;
        }
      }
      if (phase === "shop" || phase === "activation") {
        return;
      }
    }
    if (phase !== "roundEnd") return;

    if (!isMultiplayer) {
      nextRound();
      return;
    }

    if (advanceVotes[localLegacySide]) return;

    markAdvanceVote(localLegacySide);
    emitIntent({ type: "nextRound", side: localLegacySide });
  }, [
    advanceVotes,
    emitIntent,
    isGauntletMode,
    isMultiplayer,
    localLegacySide,
    openShopPhase,
    markAdvanceVote,
    nextRound,
    phase,
    shouldOpenShopThisRound,
  ]);

  useEffect(() => {
    if (!isMultiplayer) return;
    if (phase !== "roundEnd") return;
    if (isGauntletMode) return;
    if (!advanceVotes.player || !advanceVotes.enemy) return;
    nextRound();
  }, [advanceVotes, isGauntletMode, isMultiplayer, nextRound, phase]);

  const resetMatch = useCallback(() => {
    clearResolveVotes();
    clearAdvanceVotes();
    clearRematchVotes();

    reserveReportsRef.current = { player: null, enemy: null };

    resetGauntletState();

    wheelRefs.forEach((ref) => ref.current?.setVisualToken(0));

    setFreezeLayout(false);
    setLockedWheelSize(null);

    setPlayer(() => makeFighter("Wanderer"));
    setEnemy(() => makeFighter("Shade Bandit"));

    setInitiative(hostId ? hostLegacySide : localLegacySide);

    setWins({ player: 0, enemy: 0 });
    setRound(1);
    setPhase("choose");
    setGold({ player: 0, enemy: 0 });
    setShopInventory({ player: [], enemy: [] });
    setShopPurchases({ player: [], enemy: [] });
    setShopReady({ player: false, enemy: false });
    setActivationTurn(null);
    setActivationPasses({ player: false, enemy: false });
    setActivationLog([]);
    setActivationAvailable({ player: [], enemy: [] });
    setActivationInitial({ player: [], enemy: [] });
    setActivationSwapPairs([]);
    setActivationAdjustments({});
    setPendingSwapCardId(null);
    activationEnemyPicksRef.current = null;

    const emptyAssign: { player: (Card | null)[]; enemy: (Card | null)[] } = {
      player: [null, null, null],
      enemy: [null, null, null],
    };
    assignRef.current = emptyAssign;
    setAssign(emptyAssign);

    setSelectedCardId(null);
    setDragCardId(null);
    dragOverRef.current = null;
    setDragOverWheelInternal(null);

    setTokens([0, 0, 0]);
    setReserveSums(null);
    setWheelHUD([null, null, null]);

    setLog([START_LOG]);

    wheelRngRef.current = createSeededRng(seed);
    setWheelSections(generateWheelSet());
  }, [
    clearAdvanceVotes,
    clearRematchVotes,
    clearResolveVotes,
    generateWheelSet,
    hostId,
    hostLegacySide,
    localLegacySide,
    seed,
    setAssign,
    setEnemy,
    setFreezeLayout,
    setInitiative,
    setLockedWheelSize,
    setLog,
    setPhase,
    setPlayer,
    setReserveSums,
    setRound,
    setTokens,
    setWheelHUD,
    setWheelSections,
    setWins,
    resetGauntletState,
  ]);

  useEffect(() => {
    if (!isMultiplayer) return;
    if (phase !== "ended") return;
    if (!rematchVotes.player || !rematchVotes.enemy) return;
    resetMatch();
  }, [isMultiplayer, phase, rematchVotes, resetMatch]);

  const assignCardToLaneForSideRef = useLatestRef(assignCardToLaneForSide);
  const clearAssignForRef = useLatestRef(clearAssignFor);
  const markResolveVoteRef = useLatestRef(markResolveVote);
  const markAdvanceVoteRef = useLatestRef(markAdvanceVote);
  const markRematchVoteRef = useLatestRef(markRematchVote);
  const storeReserveReportRef = useLatestRef(storeReserveReport);
  const applyGauntletPurchaseForRef = useLatestRef(applyGauntletPurchaseFor);
  const applyGauntletShopRollForRef = useLatestRef(applyGauntletShopRollFor);
  const applyShopPurchaseRef = useLatestRef(applyShopPurchase);
  const completeShopForSideRef = useLatestRef(completeShopForSide);
  const applyGauntletGoldForRef = useLatestRef(applyGauntletGoldFor);
  const applyGauntletActivationSelectForRef = useLatestRef(applyGauntletActivationSelectFor);
  const applyGauntletActivationPassForRef = useLatestRef(applyGauntletActivationPassFor);

  const handleRemoteIntent = useCallback(
    (msg: MPIntent) => {
      const assignToWheel = assignCardToLaneForSideRef.current;
      const clearAssign = clearAssignForRef.current;
      const markResolve = markResolveVoteRef.current;
      const markAdvance = markAdvanceVoteRef.current;
      const markRematch = markRematchVoteRef.current;
      const storeReserve = storeReserveReportRef.current;
      const applyGauntletPurchaseFn = applyGauntletPurchaseForRef.current;
      const applyShopPurchaseFn = applyShopPurchaseRef.current;
      const completeShop = completeShopForSideRef.current;
      const applyGauntletGoldFn = applyGauntletGoldForRef.current;
      const selectActivation = applyGauntletActivationSelectForRef.current;
      const passActivation = applyGauntletActivationPassForRef.current;
      const activationAction = applyActivationActionRef.current;

      switch (msg.type) {
        case "assign": {
          if (msg.side === localLegacySide) break;
          assignToWheel?.(msg.side, msg.lane, msg.card);
          break;
        }
        case "clear": {
          if (msg.side === localLegacySide) break;
          clearAssign?.(msg.side, msg.lane);
          break;
        }
        case "reveal": {
          if (msg.side === localLegacySide) break;
          markResolve?.(msg.side);
          break;
        }
        case "nextRound": {
          if (msg.side === localLegacySide) break;
          markAdvance?.(msg.side);
          break;
        }
        case "rematch": {
          if (msg.side === localLegacySide) break;
          markRematch?.(msg.side);
          break;
        }
        case "reserve": {
          if (msg.side === localLegacySide) break;
          if (typeof msg.reserve === "number" && typeof msg.round === "number") {
            storeReserve?.(msg.side, msg.reserve, msg.round);
          }
          break;
        }

        case "shopRoll": {
          if (msg.side === localLegacySide) break;
          const applyShopRoll = applyGauntletShopRollForRef.current;
          applyShopRoll?.(msg.side, {
            inventory: msg.inventory,
            round: msg.round,
            roll: msg.roll,
          });
          setShopInventory((prev) => ({
            ...prev,
            [msg.side]: msg.inventory.map(cloneCardForGauntlet),
          }));
          break;
        }

        case "shopPurchase": {
          if (msg.side === localLegacySide) break;
          if ("cardId" in msg && typeof msg.cardId === "string" && typeof msg.round === "number") {
            applyGauntletPurchaseFn?.(msg.side, { cardId: msg.cardId, round: msg.round });
          } else if ("card" in msg && msg.card && typeof (msg as any).cost === "number") {
            applyShopPurchaseFn?.(msg.side, (msg as any).card, (msg as any).cost, { force: true });
          }
          break;
        }
        case "shopReady": {
          if (msg.side === localLegacySide) break;
          completeShop?.(msg.side, { emit: false });
          break;
        }

        case "gold": {
          if (msg.side === localLegacySide) break;
          const payload: GauntletGoldPayload = { gold: msg.gold };
          if (typeof msg.delta === "number" && Number.isFinite(msg.delta)) {
            payload.delta = msg.delta;
          }
          applyGauntletGoldFn?.(msg.side, payload);
          break;
        }

        case "activationSelect": {
          if (msg.side === localLegacySide) break;
          selectActivation?.(msg.side, msg.activationId);
          break;
        }
        case "activationPass": {
          if (msg.side === localLegacySide) break;
          passActivation?.(msg.side);
          break;
        }
        case "activation": {
          if (msg.side === localLegacySide) break;
          activationAction?.(msg, { emit: false });
          break;
        }

        default:
          break;
      }
    },
    [
      localLegacySide,
      assignCardToLaneForSideRef,
      clearAssignForRef,
      markResolveVoteRef,
      markAdvanceVoteRef,
      markRematchVoteRef,
      storeReserveReportRef,
      applyGauntletPurchaseForRef,
      applyGauntletShopRollForRef,
      applyShopPurchaseRef,
      completeShopForSideRef,
      applyGauntletGoldForRef,
      applyGauntletActivationSelectForRef,
      applyGauntletActivationPassForRef,
      applyActivationActionRef,
    ],
  );

  const handleRematchClick = useCallback(() => {
    if (phase !== "ended") return;

    if (!isMultiplayer) {
      resetMatch();
      return;
    }

    if (rematchVotes[localLegacySide]) return;

    markRematchVote(localLegacySide);
    emitIntent({ type: "rematch", side: localLegacySide });
  }, [
    emitIntent,
    isMultiplayer,
    localLegacySide,
    markRematchVote,
    phase,
    rematchVotes,
    resetMatch,
  ]);

  const handleExitClick = useCallback(() => {
    onExit?.();
  }, [onExit]);

  return {
    matchMode,
    isGauntletMode,
    localLegacySide,
    remoteLegacySide,
    hostLegacySide,
    players,
    namesByLegacy,
    HUD_COLORS,
    winGoal,
    isMultiplayer,
    player,
    enemy,
    initiative,
    wins,
    round,
    gold,
    shopInventory,
    shopPurchases,
    shopReady,
    configureShopInventory,
    purchaseFromShop,
    markShopComplete,
    openShopPhase,
    grantGold,
    activationTurn,
    activationPasses,
    activationLog,
    activationAvailable,
    activationInitial,
    activationSwapPairs,
    activationAdjustments,
    pendingSwapCardId,
    activateCurrent,
    passActivation,
    finishActivationPhase,
    freezeLayout,
    lockedWheelSize,
    setLockedWheelSize,
    handClearance,
    setHandClearance,
    wheelSize,
    wheelSections,
    tokens,
    active,
    wheelHUD,
    assign,
    dragCardId,
    setDragCardId,
    dragOverWheel: dragOverWheelInternal,
    setDragOverWheel,
    selectedCardId,
    setSelectedCardId,
    reserveSums,
    log,
    phase,
    resolveVotes,
    advanceVotes,
    rematchVotes,
    matchSummary,
    xpDisplay,
    levelUpFlash,
    matchWinner,
    localWinsCount,
    remoteWinsCount,
    localWon,
    winnerName,
    localName,
    remoteName,
    canReveal,
    appendLog,
    wheelRefs,
    assignToWheelLocal,
    clearAssignLocal,
    handleRevealClick,
    handleNextClick,
    handleRematchClick,
    handleExitClick,
    nextRound,
    onReveal,
    resetMatch,
    gauntletState,
    gauntletRollShop,
    gauntletConfirmPurchase,
    gauntletUpdateGold,
    gauntletSelectActivation,
    gauntletPassActivation,
    handleRemoteIntent,
  };
}

<<<<<<< HEAD
=======
function cloneCardForGauntlet(card: Card): Card {
  return {
    ...card,
    tags: Array.isArray(card.tags) ? [...card.tags] : [],
  };
}

function addPurchasedCardToFighter(fighter: Fighter, card: Card): Fighter {
  const purchased = cloneCardForGauntlet(card);
  return {
    ...fighter,
    discard: [purchased, ...fighter.discard],
  };
}
>>>>>>> 6fc6b134

function cardsEqual(a: Card, b: Card): boolean {
  if (a.id !== b.id) return false;
  if (a.name !== b.name) return false;
  if ((a.type ?? "normal") !== (b.type ?? "normal")) return false;
  if ((a.number ?? null) !== (b.number ?? null)) return false;
  if ((a.leftValue ?? null) !== (b.leftValue ?? null)) return false;
  if ((a.rightValue ?? null) !== (b.rightValue ?? null)) return false;
  if ((a.behavior ?? null) !== (b.behavior ?? null)) return false;
  if ((a.cost ?? null) !== (b.cost ?? null)) return false;
  if ((a.rarity ?? null) !== (b.rarity ?? null)) return false;
  if ((a.effectSummary ?? null) !== (b.effectSummary ?? null)) return false;
  if (a.tags.length !== b.tags.length) return false;
  for (let i = 0; i < a.tags.length; i += 1) {
    if (a.tags[i] !== b.tags[i]) return false;
  }
  return true;
}

function inventoriesEqual(a: Card[], b: Card[]): boolean {
  if (a.length !== b.length) return false;
  for (let i = 0; i < a.length; i += 1) {
    if (!cardsEqual(a[i], b[i])) return false;
  }
  return true;
}

function createInitialGauntletSideState(): GauntletSideState {
  return {
    shop: { inventory: [], roll: 0, round: 0, purchases: [] },
    gold: 0,
    goldDelta: null,
    activation: { selection: null, passed: false },
  };
}


function computeReserveSum(side: LegacySide, played: (Card | null)[]) {

  const reserve = played.filter(Boolean) as Card[];
  return reserve.reduce((total, card) => total + getCardReserveValue(card), 0);
}

function stackPurchasesOnDeck(fighter: Fighter, purchases: Card[]): Fighter {
  if (purchases.length === 0) return fighter;
  return purchases.reduce((next, card) => addPurchasedCardToFighter(next, card), fighter);
}

function discardHand(fighter: Fighter): Fighter {
  if (!fighter.hand.length) return fighter;
  return {
    ...fighter,
    hand: [],
    discard: [...fighter.discard, ...fighter.hand],
  };
}

function settleFighterAfterRound(fighter: Fighter, played: Card[]) {
  const TARGET_HAND_SIZE = 5;
  let next: Fighter = {
    ...fighter,
    hand: fighter.hand.filter((card) => !played.some((p) => p.id === card.id)),
    discard: [...fighter.discard, ...played],
  };


  next = refillTo(next, TARGET_HAND_SIZE);

  if (next.hand.length < TARGET_HAND_SIZE) {
    next = freshFive(next);
    next = refillTo(next, TARGET_HAND_SIZE);

  }

  return next;
}

function oppositeSide(side: LegacySide): LegacySide {
  return side === "player" ? "enemy" : "player";
}<|MERGE_RESOLUTION|>--- conflicted
+++ resolved
@@ -2241,8 +2241,6 @@
   };
 }
 
-<<<<<<< HEAD
-=======
 function cloneCardForGauntlet(card: Card): Card {
   return {
     ...card,
@@ -2257,7 +2255,6 @@
     discard: [purchased, ...fighter.discard],
   };
 }
->>>>>>> 6fc6b134
 
 function cardsEqual(a: Card, b: Card): boolean {
   if (a.id !== b.id) return false;
