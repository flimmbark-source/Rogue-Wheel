--- conflicted
+++ resolved
@@ -2233,9 +2233,6 @@
   };
 }
 
-
-<<<<<<< HEAD
-=======
 function cloneCardForGauntlet(card: Card): Card {
   return {
     ...card,
@@ -2251,7 +2248,6 @@
   };
 }
 
->>>>>>> e6cf2238
 function cardsEqual(a: Card, b: Card): boolean {
   if (a.id !== b.id) return false;
   if (a.name !== b.name) return false;
