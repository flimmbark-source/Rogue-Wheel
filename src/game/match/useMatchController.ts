import {
  useCallback,
  useEffect,
  useMemo,
  useRef,
  useState,
  startTransition,
} from "react";

import {
  SLICES,
  TARGET_WINS,
  GAUNTLET_TARGET_WINS,
  type Side as TwoSide,
  type Card,
  type Section,
  type Fighter,
  type Players,
  LEGACY_FROM_SIDE,
} from "../types";
import { easeInOutCubic, inSection, createSeededRng } from "../math";
import { genWheelSections } from "../wheel";
import {
  makeFighter,
  drawOne,
  refillTo,
  freshFive,
  cloneCardForGauntlet,
  addPurchasedCardToFighter,
  getCardSourceId,
  recordMatchResult,
  rollStoreOfferings,
  buildGauntletDeckAsCards,
  applyGauntletPurchase,
  type MatchResultSummary,
  type LevelProgress,
  type StoreOffering,
} from "../../player/profileStore";
import { getCardPlayValue, getCardReserveValue } from "../values";
import { MAX_WHEEL, calcWheelSize } from "./wheelSizing";
import {
  computeAdjustedCardValue,
  computeEffectiveCardValues,
  type ActivationAdjustmentsMap,
  type ActivationSwapPairs,
} from "./valueAdjustments";

function useLatestRef<T>(value: T) {
  const ref = useRef(value);
  useEffect(() => {
    ref.current = value;
  }, [value]);
  return ref;
}

const isActivatableCard = (card: Card | null | undefined): card is Card => {
  if (!card) return false;
  return !!card.behavior;
};

export type LegacySide = "player" | "enemy";
export type Phase =
  | "choose"
  | "showEnemy"
  | "anim"
  | "roundEnd"
  | "shop"
  | "activation"
  | "activationComplete"
  | "ended";

export type MatchMode = "classic" | "gauntlet";

export type GauntletShopPurchase = { cardId: string; round: number };

export type GauntletShopState = {
  inventory: StoreOffering[];
  roll: number;
  round: number;
  purchases: GauntletShopPurchase[];
};

export type PendingShopPurchase = {
  card: Card;
  sourceId: string | null;
  cost: number;
};

export type GauntletActivationState = {
  selection: string | null;
  passed: boolean;
};

export type GauntletSideState = {
  shop: GauntletShopState;
  gold: number;
  goldDelta: number | null;
  activation: GauntletActivationState;
};

export type GauntletState = Record<LegacySide, GauntletSideState>;

export type GauntletShopRollPayload = {
  inventory: StoreOffering[];
  round: number;
  roll: number;
};

export type GauntletGoldPayload = {
  gold: number;
  delta?: number;
};

export type MPIntent =
  | { type: "assign"; lane: number; side: LegacySide; card: Card }
  | { type: "clear"; lane: number; side: LegacySide }
  | { type: "reveal"; side: LegacySide }
  | { type: "nextRound"; side: LegacySide }
  | { type: "rematch"; side: LegacySide }
  | { type: "reserve"; side: LegacySide; reserve: number; round: number }
  | ({ type: "shopRoll"; side: LegacySide } & GauntletShopRollPayload)
  | { type: "shopReady"; side: LegacySide }
  | ({ type: "shopPurchase"; side: LegacySide } & (
<<<<<<< HEAD
      { offeringId: string; cost: number } | { cardId: string; round: number } | { card: Card; cost: number }
=======
      | { cardId: string; round: number }
      | { card: Card; cost: number; sourceId?: string | null }
>>>>>>> 88a0270a
    ))
  | ({ type: "gold"; side: LegacySide } & GauntletGoldPayload)
  | { type: "activationSelect"; side: LegacySide; activationId: string }
  | { type: "activationPass"; side: LegacySide }
  | { type: "activation"; side: LegacySide; action: "activate" | "pass"; cardId?: string };


// --- Shop / Activation intents (merged) ---
type ShopRollIntent =
  ({ type: "shopRoll"; side: LegacySide } & GauntletShopRollPayload);

type ShopReadyIntent =
  { type: "shopReady"; side: LegacySide };

// Back-compat: support both legacy (cardId+round) and new (card+cost)
type ShopPurchaseIntent =
  ({ type: "shopPurchase"; side: LegacySide } & (
<<<<<<< HEAD
    | { offeringId: string; cost: number } // current shape
    | { cardId: string; round: number }    // legacy shape
    | { card: Card; cost: number }         // legacy shape
=======
    | { cardId: string; round: number }           // legacy shape
    | { card: Card; cost: number; sourceId?: string | null } // new shape
>>>>>>> 88a0270a
  ));

type GoldIntent =
  ({ type: "gold"; side: LegacySide } & GauntletGoldPayload);

// Back-compat: support older split select/pass and newer consolidated activation
type ActivationIntent =
  | { type: "activationSelect"; side: LegacySide; activationId: string }
  | { type: "activationPass"; side: LegacySide }
  | { type: "activation"; side: LegacySide; action: "activate" | "pass"; cardId?: string };

export interface UseMatchControllerOptions {
  localSide: TwoSide;
  players: Players;
  seed: number;
  hostId?: string;
  targetWins?: number;
  isMultiplayer: boolean;
  sendIntent?: (intent: MPIntent) => void;
  onExit?: () => void;
  mode?: MatchMode;
}

export type MatchController = ReturnType<typeof useMatchController>;

export function useMatchController({
  localSide,
  players,
  seed,
  hostId,
  targetWins,
  isMultiplayer,
  sendIntent,
  onExit,
  mode = "classic",
}: UseMatchControllerOptions) {
  const matchMode = mode;
  const isGauntletMode = matchMode === "gauntlet";

  const sendIntentRef = useRef(sendIntent);
  useEffect(() => {
    sendIntentRef.current = sendIntent;
  }, [sendIntent]);

  const emitIntent = useCallback(
    (intent: MPIntent) => {
      if (!isMultiplayer) return;
      sendIntentRef.current?.(intent);
    },
    [isMultiplayer],
  );


// Keep the ref fresh if sendIntent changes
useEffect(() => {
  sendIntentRef.current = sendIntent;
}, [sendIntent]);



  const localLegacySide: LegacySide = LEGACY_FROM_SIDE[localSide];
  const remoteLegacySide: LegacySide = localLegacySide === "player" ? "enemy" : "player";

  const HUD_COLORS = useMemo(
    () => ({
      player: players.left.color ?? "#84cc16",
      enemy: players.right.color ?? "#d946ef",
    }) as const,
    [players.left.color, players.right.color],
  );

  const namesByLegacy: Record<LegacySide, string> = useMemo(
    () => ({
      player: players.left.name,
      enemy: players.right.name,
    }),
    [players.left.name, players.right.name],
  );

  const defaultTargetWins = isGauntletMode ? GAUNTLET_TARGET_WINS : TARGET_WINS;

  const winGoal = useMemo(() => {
    if (typeof targetWins === "number" && Number.isFinite(targetWins)) {
      return Math.max(1, Math.min(15, Math.round(targetWins)));
    }
    return defaultTargetWins;
  }, [targetWins, defaultTargetWins]);

  const hostLegacySide: LegacySide = useMemo(() => {
    if (!hostId) return "player";
    if (players.left.id === hostId) return "player";
    if (players.right.id === hostId) return "enemy";
    return "player";
  }, [hostId, players.left.id, players.right.id]);

  const mountedRef = useRef(true);
  const timeoutsRef = useRef<Set<ReturnType<typeof setTimeout>>>(new Set());
  useEffect(() => {
    mountedRef.current = true;
    return () => {
      mountedRef.current = false;
      timeoutsRef.current.forEach(clearTimeout);
      timeoutsRef.current.clear();
    };
  }, []);

  const setSafeTimeout = useCallback((fn: () => void, ms: number) => {
    const id = setTimeout(() => {
      if (mountedRef.current) {
        fn();
      }
    }, ms);
    timeoutsRef.current.add(id);
    return id;
  }, []);

  const [player, setPlayer] = useState<Fighter>(() =>
    isGauntletMode ? makeFighter("Wanderer", { deck: buildGauntletDeckAsCards() }) : makeFighter("Wanderer"),
  );
  const [enemy, setEnemy] = useState<Fighter>(() => makeFighter("Shade Bandit"));
  const playerRef = useLatestRef(player);
  const enemyRef = useLatestRef(enemy);

  const [initiative, setInitiative] = useState<LegacySide>(() =>
    hostId ? hostLegacySide : localLegacySide,
  );
  const [wins, setWins] = useState<{ player: number; enemy: number }>({
    player: 0,
    enemy: 0,
  });
  const [round, setRound] = useState(1);
  const shouldOpenShopThisRound = useMemo(
    () => isGauntletMode && round >= 3 && round % 3 === 0,
    [isGauntletMode, round],
  );

  const [freezeLayout, setFreezeLayout] = useState(false);
  const [lockedWheelSize, setLockedWheelSize] = useState<number | null>(null);

  const [phase, setPhase] = useState<Phase>("choose");

  const [gold, setGold] = useState<Record<LegacySide, number>>({
    player: 0,
    enemy: 0,
  });
  const [shopInventory, setShopInventory] = useState<Record<LegacySide, StoreOffering[]>>({
    player: [],
    enemy: [],
  });
  const [shopPurchases, setShopPurchases] = useState<
    Record<LegacySide, PendingShopPurchase[]>
  >({
    player: [],
    enemy: [],
  });
  const shopPurchasesRef = useLatestRef(shopPurchases);
  const [shopReady, setShopReady] = useState<{ player: boolean; enemy: boolean }>({
    player: false,
    enemy: false,
  });

  const [activationTurn, setActivationTurn] = useState<LegacySide | null>(null);
  const [activationPasses, setActivationPasses] = useState<{
    player: boolean;
    enemy: boolean;
  }>({
    player: false,
    enemy: false,
  });
  const [activationLog, setActivationLog] = useState<
    { side: LegacySide; action: "activate" | "pass"; cardId?: string }[]
  >([]);

  const [activationAvailable, setActivationAvailable] = useState<
    Record<LegacySide, string[]>
  >({ player: [], enemy: [] });
  const [activationInitial, setActivationInitial] = useState<Record<LegacySide, string[]>>({
    player: [],
    enemy: [],
  });
  const [pendingSwapCardId, setPendingSwapCardId] = useState<string | null>(null);
  const [activationSwapPairs, setActivationSwapPairs] = useState<ActivationSwapPairs>([]);
  const [activationAdjustments, setActivationAdjustments] =
    useState<ActivationAdjustmentsMap>({});

  const activationAvailableRef = useRef(activationAvailable);
  useEffect(() => {
    activationAvailableRef.current = activationAvailable;
  }, [activationAvailable]);

  const activationAdjustmentsRef = useRef<ActivationAdjustmentsMap>(activationAdjustments);
  useEffect(() => {
    activationAdjustmentsRef.current = activationAdjustments;
  }, [activationAdjustments]);

  const activationSwapPairsRef = useRef<ActivationSwapPairs>(activationSwapPairs);
  useEffect(() => {
    activationSwapPairsRef.current = activationSwapPairs;
  }, [activationSwapPairs]);

  const pendingSwapRef = useRef(pendingSwapCardId);
  useEffect(() => {
    pendingSwapRef.current = pendingSwapCardId;
  }, [pendingSwapCardId]);

  const activationEnemyPicksRef = useRef<(Card | null)[] | null>(null);
  const startActivationPhaseRef = useRef<(enemyPicks: (Card | null)[]) => void>(() => {});

  const [resolveVotes, setResolveVotes] = useState<{ player: boolean; enemy: boolean }>(
    {
      player: false,
      enemy: false,
    },
  );

  const markResolveVote = useCallback((side: LegacySide) => {
    setResolveVotes((prev) => {
      if (prev[side]) return prev;
      return { ...prev, [side]: true };
    });
  }, []);

  const clearResolveVotes = useCallback(() => {
    setResolveVotes((prev) => {
      if (!prev.player && !prev.enemy) return prev;
      return { player: false, enemy: false };
    });
  }, []);

  const [advanceVotes, setAdvanceVotes] = useState<{ player: boolean; enemy: boolean }>(
    {
      player: false,
      enemy: false,
    },
  );

  const markAdvanceVote = useCallback((side: LegacySide) => {
    setAdvanceVotes((prev) => {
      if (prev[side]) return prev;
      return { ...prev, [side]: true };
    });
  }, []);

  const clearAdvanceVotes = useCallback(() => {
    setAdvanceVotes((prev) => {
      if (!prev.player && !prev.enemy) return prev;
      return { player: false, enemy: false };
    });
  }, []);

  const [rematchVotes, setRematchVotes] = useState<{ player: boolean; enemy: boolean }>(
    {
      player: false,
      enemy: false,
    },
  );

  const gauntletStateRef = useRef<GauntletState>(createInitialGauntletState());
  const [gauntletState, setGauntletState] = useState<GauntletState>(() => gauntletStateRef.current);

  const updateGauntletState = useCallback((updater: (prev: GauntletState) => GauntletState) => {
    setGauntletState((prev) => {
      const next = updater(prev);
      gauntletStateRef.current = next;
      return next;
    });
  }, []);

  const resetGauntletState = useCallback(() => {
    const reset = createInitialGauntletState();
    gauntletStateRef.current = reset;
    setGauntletState(reset);
  }, []);

  const resetGauntletShops = useCallback(() => {
    updateGauntletState((prev) => ({
      player: {
        ...prev.player,
        shop: { inventory: [], roll: 0, round: 0, purchases: [] },
      },
      enemy: {
        ...prev.enemy,
        shop: { inventory: [], roll: 0, round: 0, purchases: [] },
      },
    }));
  }, [updateGauntletState]);

  const applyGauntletShopRollFor = useCallback(
    (side: LegacySide, payload: GauntletShopRollPayload) => {
      updateGauntletState((prev) => {
        const base = prev[side];
        const nextInventory = payload.inventory.map(cloneStoreOffering);
        const sameInventory = offeringsEqual(base.shop.inventory, nextInventory);
        const sameRoll = base.shop.roll === payload.roll;
        const sameRound = base.shop.round === payload.round;
        if (sameInventory && sameRoll && sameRound && base.shop.purchases.length === 0) {
          return prev;
        }
        const nextSide: GauntletSideState = {
          ...base,
          shop: {
            inventory: nextInventory,
            roll: payload.roll,
            round: payload.round,
            purchases: [],
          },
        };
        return { ...prev, [side]: nextSide };
      });
    },
    [updateGauntletState],
  );

function createInitialGauntletState(): GauntletState {
  return {
    player: createInitialGauntletSideState(),
    enemy: createInitialGauntletSideState(),
  };
}


  const applyGauntletPurchaseFor = useCallback(
    (side: LegacySide, purchase: GauntletShopPurchase) => {
      updateGauntletState((prev) => {
        const base = prev[side];
        const alreadyRecorded = base.shop.purchases.some(
          (p) => p.cardId === purchase.cardId && p.round === purchase.round,
        );
        if (alreadyRecorded) {
          return prev;
        }
        const nextSide: GauntletSideState = {
          ...base,
          shop: {
            inventory: base.shop.inventory,
            roll: base.shop.roll,
            round: base.shop.round,
            purchases: [...base.shop.purchases, { ...purchase }],
          },
        };
        return { ...prev, [side]: nextSide };
      });
    },
    [updateGauntletState],
  );

  const applyGauntletGoldFor = useCallback(
    (side: LegacySide, payload: GauntletGoldPayload) => {
      updateGauntletState((prev) => {
        const base = prev[side];
        const nextDelta =
          typeof payload.delta === "number" && Number.isFinite(payload.delta)
            ? payload.delta
            : payload.gold - base.gold;
        if (base.gold === payload.gold && base.goldDelta === nextDelta) {
          return prev;
        }
        const nextSide: GauntletSideState = {
          ...base,
          gold: payload.gold,
          goldDelta: nextDelta,
        };
        return { ...prev, [side]: nextSide };
      });
    },
    [updateGauntletState],
  );

  const applyGauntletActivationSelectFor = useCallback(
    (side: LegacySide, activationId: string) => {
      updateGauntletState((prev) => {
        const base = prev[side];
        if (base.activation.selection === activationId && !base.activation.passed) {
          return prev;
        }
        const nextSide: GauntletSideState = {
          ...base,
          activation: { selection: activationId, passed: false },
        };
        return { ...prev, [side]: nextSide };
      });
    },
    [updateGauntletState],
  );

  const applyGauntletActivationPassFor = useCallback(
    (side: LegacySide) => {
      updateGauntletState((prev) => {
        const base = prev[side];
        if (base.activation.passed && base.activation.selection === null) {
          return prev;
        }
        const nextSide: GauntletSideState = {
          ...base,
          activation: { selection: null, passed: true },
        };
        return { ...prev, [side]: nextSide };
      });
    },
    [updateGauntletState],
  );

  const gauntletRollShop = useCallback(
    (inventory: StoreOffering[], round: number, roll?: number) => {
      const sanitizedInventory = inventory.map(cloneStoreOffering);
      const current = gauntletStateRef.current[localLegacySide];
      const resolvedRoll =
        typeof roll === "number" && Number.isFinite(roll) ? roll : current.shop.roll + 1;
      if (
        offeringsEqual(current.shop.inventory, sanitizedInventory) &&
        current.shop.round === round &&
        current.shop.roll === resolvedRoll &&
        current.shop.purchases.length === 0
      ) {
        return;
      }
      applyGauntletShopRollFor(localLegacySide, {
        inventory: sanitizedInventory,
        round,
        roll: resolvedRoll,
      });
      emitIntent({
        type: "shopRoll",
        side: localLegacySide,
        inventory: sanitizedInventory,
        round,
        roll: resolvedRoll,
      });
    },
    [applyGauntletShopRollFor, emitIntent, localLegacySide],
  );

  const gauntletConfirmPurchase = useCallback(
    (cardId: string, round: number) => {
      const current = gauntletStateRef.current[localLegacySide];
      const alreadyRecorded = current.shop.purchases.some(
        (p) => p.cardId === cardId && p.round === round,
      );
      const hasCard = current.shop.inventory.some((offering) => offering.id === cardId);
      if (!hasCard && alreadyRecorded) {
        return;
      }
      applyGauntletPurchaseFor(localLegacySide, { cardId, round });
      emitIntent({ type: "shopPurchase", side: localLegacySide, cardId, round });
    },
    [applyGauntletPurchaseFor, emitIntent, localLegacySide],
  );

  const gauntletUpdateGold = useCallback(
    (gold: number, delta?: number) => {
      const current = gauntletStateRef.current[localLegacySide];
      const resolvedDelta =
        typeof delta === "number" && Number.isFinite(delta) ? delta : gold - current.gold;
      if (current.gold === gold && current.goldDelta === resolvedDelta) {
        return;
      }
      applyGauntletGoldFor(localLegacySide, { gold, delta: resolvedDelta });
      emitIntent({ type: "gold", side: localLegacySide, gold, delta: resolvedDelta });
    },
    [applyGauntletGoldFor, emitIntent, localLegacySide],
  );

  const gauntletSelectActivation = useCallback(
    (activationId: string) => {
      const current = gauntletStateRef.current[localLegacySide];
      if (current.activation.selection === activationId && !current.activation.passed) {
        return;
      }
      applyGauntletActivationSelectFor(localLegacySide, activationId);
      emitIntent({ type: "activationSelect", side: localLegacySide, activationId });
    },
    [applyGauntletActivationSelectFor, emitIntent, localLegacySide],
  );

  const gauntletPassActivation = useCallback(() => {
    const current = gauntletStateRef.current[localLegacySide];
    if (current.activation.passed && current.activation.selection === null) {
      return;
    }
    applyGauntletActivationPassFor(localLegacySide);
    emitIntent({ type: "activationPass", side: localLegacySide });
  }, [
    applyGauntletActivationPassFor,
    emitIntent,
    localLegacySide,
  ]);

  const markRematchVote = useCallback((side: LegacySide) => {
    setRematchVotes((prev) => {
      if (prev[side]) return prev;
      return { ...prev, [side]: true };
    });
  }, []);

  const clearRematchVotes = useCallback(() => {
    setRematchVotes((prev) => {
      if (!prev.player && !prev.enemy) return prev;
      return { player: false, enemy: false };
    });
  }, []);

  const [matchSummary, setMatchSummary] = useState<MatchResultSummary | null>(null);
  const [xpDisplay, setXpDisplay] = useState<LevelProgress | null>(null);
  const [levelUpFlash, setLevelUpFlash] = useState(false);
  const hasRecordedResultRef = useRef(false);

  const matchWinner: LegacySide | null =
    wins.player >= winGoal ? "player" : wins.enemy >= winGoal ? "enemy" : null;
  const localWinsCount = localLegacySide === "player" ? wins.player : wins.enemy;
  const remoteWinsCount = localLegacySide === "player" ? wins.enemy : wins.player;
  const localWon = matchWinner ? matchWinner === localLegacySide : false;
  const winnerName = matchWinner ? namesByLegacy[matchWinner] : null;
  const localName = namesByLegacy[localLegacySide];
  const remoteName = namesByLegacy[remoteLegacySide];

  useEffect(() => {
    setInitiative(hostId ? hostLegacySide : localLegacySide);
  }, [hostId, hostLegacySide, localLegacySide]);

  useEffect(() => {
    if (phase === "ended") {
      if (!hasRecordedResultRef.current) {
        const summary = recordMatchResult({ didWin: localWon });
        hasRecordedResultRef.current = true;
        setMatchSummary(summary);

        if (summary.didWin) {
          setXpDisplay(summary.before);
          setLevelUpFlash(false);
          if (summary.segments.length === 0) {
            setXpDisplay(summary.after);
          }
          summary.segments.forEach((segment, idx) => {
            setSafeTimeout(() => {
              setXpDisplay({
                level: segment.level,
                exp: segment.exp,
                expToNext: segment.expToNext,
                percent: segment.percent,
              });
              if (segment.leveledUp) {
                setLevelUpFlash(true);
                setSafeTimeout(() => setLevelUpFlash(false), 900);
              }
            }, 600 * (idx + 1));
          });
        } else {
          setXpDisplay(null);
          setLevelUpFlash(false);
        }
      }
    } else {
      hasRecordedResultRef.current = false;
      if (phase === "choose" && wins.player === 0 && wins.enemy === 0) {
        setMatchSummary(null);
        setXpDisplay(null);
        setLevelUpFlash(false);
      }
    }
  }, [phase, localWon, wins.player, wins.enemy, setSafeTimeout]);

  const [handClearance, setHandClearance] = useState<number>(0);

  const [wheelSize, setWheelSize] = useState<number>(() =>
    typeof window !== "undefined"
      ? calcWheelSize(window.innerHeight, window.innerWidth, 0)
      : MAX_WHEEL,
  );

  useEffect(() => {
    const onResize = () => {
      if (freezeLayout || lockedWheelSize !== null) return;
      setWheelSize(calcWheelSize(window.innerHeight, window.innerWidth, handClearance));
    };
    window.addEventListener("resize", onResize);
    window.addEventListener("orientationchange", onResize);
    const timeout = setTimeout(() => {
      if (!freezeLayout && lockedWheelSize === null) {
        onResize();
      }
    }, 350);
    return () => {
      window.removeEventListener("resize", onResize);
      window.removeEventListener("orientationchange", onResize);
      clearTimeout(timeout);
    };
  }, [freezeLayout, handClearance, lockedWheelSize]);

  useEffect(() => {
    if (typeof window === "undefined") return;
    if (freezeLayout || lockedWheelSize !== null) return;
    setWheelSize(calcWheelSize(window.innerHeight, window.innerWidth, handClearance));
  }, [handClearance, freezeLayout, lockedWheelSize]);

  const wheelRngRef = useRef<() => number>(() => Math.random());
  const [wheelSections, setWheelSections] = useState<Section[][]>(() => {
    const seeded = createSeededRng(seed);
    wheelRngRef.current = seeded;
    return [
      genWheelSections("bandit", seeded),
      genWheelSections("sorcerer", seeded),
      genWheelSections("beast", seeded),
    ];
  });

  const generateWheelSet = useCallback((): Section[][] => {
    const rng = wheelRngRef.current ?? Math.random;
    return [
      genWheelSections("bandit", rng),
      genWheelSections("sorcerer", rng),
      genWheelSections("beast", rng),
    ];
  }, []);

  useEffect(() => {
    wheelRngRef.current = createSeededRng(seed);
    setWheelSections(generateWheelSet());
  }, [seed, generateWheelSet]);

  const [tokens, setTokens] = useState<[number, number, number]>([0, 0, 0]);
  const [active] = useState<[boolean, boolean, boolean]>([true, true, true]);
  const [wheelHUD, setWheelHUD] = useState<[string | null, string | null, string | null]>([
    null,
    null,
    null,
  ]);

  const [assign, setAssign] = useState<{ player: (Card | null)[]; enemy: (Card | null)[] }>(
    { player: [null, null, null], enemy: [null, null, null] },
  );
  const assignRef = useRef(assign);
  useEffect(() => {
    assignRef.current = assign;
  }, [assign]);

  const reserveReportsRef = useRef<
    Record<LegacySide, { reserve: number; round: number } | null>
  >({
    player: null,
    enemy: null,
  });

  const storeReserveReport = useCallback(
    (side: LegacySide, reserve: number, roundValue: number) => {
      const prev = reserveReportsRef.current[side];
      if (!prev || prev.reserve !== reserve || prev.round !== roundValue) {
        reserveReportsRef.current[side] = { reserve, round: roundValue };
        return true;
      }
      return false;
    },
    [],
  );

  const broadcastLocalReserve = useCallback(() => {
    const fighter = localLegacySide === "player" ? playerRef.current : enemyRef.current;
    const assignedLane =
      localLegacySide === "player" ? assignRef.current.player : assignRef.current.enemy;
    const assignedIds = new Set(
      assignedLane.filter((card): card is Card => !!card).map((card) => card.id),
    );
    const reserve = computeReserveSum(fighter.hand, assignedIds);
    const updated = storeReserveReport(localLegacySide, reserve, round);
    if (isMultiplayer && updated) {
      emitIntent({ type: "reserve", side: localLegacySide, reserve, round });
    }
  }, [
    emitIntent,
    enemyRef,
    isMultiplayer,
    localLegacySide,
    playerRef,
    round,
    storeReserveReport,
  ]);

  const [dragCardId, setDragCardId] = useState<string | null>(null);
  const [dragOverWheelInternal, setDragOverWheelInternal] = useState<number | null>(null);
  const dragOverRef = useRef<number | null>(null);
  const setDragOverWheel = useCallback((index: number | null) => {
    dragOverRef.current = index;
    if (typeof (window as any).requestIdleCallback === "function") {
      (window as any).requestIdleCallback(() => {
        setDragOverWheelInternal(dragOverRef.current);
      });
    } else {
      setTimeout(() => setDragOverWheelInternal(dragOverRef.current), 0);
    }
  }, []);
  const [selectedCardId, setSelectedCardId] = useState<string | null>(null);

  const [reserveSums, setReserveSums] = useState<null | { player: number; enemy: number }>(
    null,
  );

  const START_LOG = "A Shade Bandit eyes your purse...";
  const [log, setLog] = useState<string[]>([START_LOG]);
  const appendLog = useCallback((entry: string) => {
    setLog((prev) => [entry, ...prev].slice(0, 60));
  }, []);

  const canReveal = useMemo(() => {
    const lane = localLegacySide === "player" ? assign.player : assign.enemy;
    return lane.every((card, index) => !active[index] || !!card);
  }, [assign, active, localLegacySide]);

  type WheelRefHandle = { setVisualToken: (slice: number) => void };
  const wheelRefs = [
    useRef<WheelRefHandle | null>(null),
    useRef<WheelRefHandle | null>(null),
    useRef<WheelRefHandle | null>(null),
  ];

  const assignCardToLaneForSide = useCallback(
    (side: LegacySide, laneIndex: number, card: Card) => {
      if (!active[laneIndex]) return false;

      const lane = side === "player" ? assignRef.current.player : assignRef.current.enemy;
      const prevAtLane = lane[laneIndex];
      const fromIdx = lane.findIndex((c) => c?.id === card.id);

      if (prevAtLane && prevAtLane.id === card.id && fromIdx === laneIndex) {
        if (side === localLegacySide) {
          setSelectedCardId(null);
        }
        return false;
      }

      const isPlayer = side === "player";

      startTransition(() => {
        setAssign((prev) => {
          const laneArr = isPlayer ? prev.player : prev.enemy;
          const nextLane = [...laneArr];
          const existingIdx = nextLane.findIndex((c) => c?.id === card.id);
          if (existingIdx !== -1) nextLane[existingIdx] = null;
          nextLane[laneIndex] = card;
          return isPlayer ? { ...prev, player: nextLane } : { ...prev, enemy: nextLane };
        });

        if (isPlayer) {
          setPlayer((p) => {
            let hand = p.hand.filter((c) => c.id !== card.id);
            if (
              prevAtLane &&
              prevAtLane.id !== card.id &&
              !hand.some((c) => c.id === prevAtLane.id)
            ) {
              hand = [...hand, prevAtLane];
            }
            return { ...p, hand };
          });
        } else {
          setEnemy((e) => {
            let hand = e.hand.filter((c) => c.id !== card.id);
            if (
              prevAtLane &&
              prevAtLane.id !== card.id &&
              !hand.some((c) => c.id === prevAtLane.id)
            ) {
              hand = [...hand, prevAtLane];
            }
            return { ...e, hand };
          });
        }

        if (side === localLegacySide) {
          setSelectedCardId(null);
        }
      });

      clearResolveVotes();

      return true;
    },
    [active, clearResolveVotes, localLegacySide],
  );

  const clearAssignFor = useCallback(
    (side: LegacySide, laneIndex: number) => {
      const lane = side === "player" ? assignRef.current.player : assignRef.current.enemy;
      const prevCard = lane[laneIndex];
      if (!prevCard) return false;

      const isPlayer = side === "player";

      startTransition(() => {
        setAssign((prevState) => {
          const laneArr = isPlayer ? prevState.player : prevState.enemy;
          if (!laneArr[laneIndex]) return prevState;
          const nextLane = [...laneArr];
          nextLane[laneIndex] = null;
          return isPlayer
            ? { ...prevState, player: nextLane }
            : { ...prevState, enemy: nextLane };
        });

        if (isPlayer) {
          setPlayer((p) => {
            if (p.hand.some((c) => c.id === prevCard.id)) return p;
            return { ...p, hand: [...p.hand, prevCard] };
          });
        } else {
          setEnemy((e) => {
            if (e.hand.some((c) => c.id === prevCard.id)) return e;
            return { ...e, hand: [...e.hand, prevCard] };
          });
        }

        if (side === localLegacySide) {
          setSelectedCardId((sel) => (sel === prevCard.id ? null : sel));
        }
      });

      clearResolveVotes();

      return true;
    },
    [clearResolveVotes, localLegacySide],
  );

  const assignToWheelLocal = useCallback(
    (laneIndex: number, card: Card) => {
      const changed = assignCardToLaneForSide(localLegacySide, laneIndex, card);
      if (changed && isMultiplayer) {
        emitIntent({ type: "assign", lane: laneIndex, side: localLegacySide, card });
      }
      return changed;
    },
    [assignCardToLaneForSide, emitIntent, isMultiplayer, localLegacySide],
  );

  const clearAssignLocal = useCallback(
    (laneIndex: number) => {
      const changed = clearAssignFor(localLegacySide, laneIndex);
      if (changed && isMultiplayer) {
        emitIntent({ type: "clear", lane: laneIndex, side: localLegacySide });
      }
      return changed;
    },
    [clearAssignFor, emitIntent, isMultiplayer, localLegacySide],
  );

  const configureShopInventory = useCallback(
    (inventory: Partial<Record<LegacySide, StoreOffering[]>>) => {
      if (!isGauntletMode) return;
      setShopInventory((prev) => ({
        player: inventory.player
          ? inventory.player.map(cloneStoreOffering)
          : prev.player,
        enemy: inventory.enemy
          ? inventory.enemy.map(cloneStoreOffering)
          : prev.enemy,
      }));
    },
    [isGauntletMode],
  );

  const findOfferingForSide = useCallback(
    (side: LegacySide, offeringId: string): StoreOffering | undefined => {
      const inventory = shopInventory[side] ?? [];
      const match = inventory.find((offer) => offer.id === offeringId);
      if (match) return match;
      const stored = gauntletStateRef.current[side]?.shop.inventory ?? [];
      return stored.find((offer) => offer.id === offeringId);
    },
    [shopInventory],
  );

  const applyShopPurchase = useCallback(
    (
      side: LegacySide,
<<<<<<< HEAD
      target:
        | StoreOffering
        | { offeringId: string; cost?: number }
        | string
        | { card: Card; cost: number },
      opts?: { force?: boolean },
    ) => {
      if (!isGauntletMode) return false;

      let resolvedOffering: StoreOffering | undefined;
      let fallbackCard: Card | undefined;
      let fallbackCost: number | undefined;
      let resolvedOfferingId: string | undefined;

      if (typeof target === "string") {
        resolvedOfferingId = target;
        resolvedOffering = findOfferingForSide(side, target);
      } else if (
        typeof target === "object" &&
        target !== null &&
        "offeringId" in target
      ) {
        const payload = target as { offeringId: string; cost?: number };
        resolvedOfferingId = payload.offeringId;
        resolvedOffering = findOfferingForSide(side, payload.offeringId);
        fallbackCost = payload.cost;
      } else if (isStoreOffering(target)) {
        resolvedOffering = target;
        resolvedOfferingId = target.id;
      } else if (isLegacyShopCardPayload(target)) {
        fallbackCard = target.card;
        fallbackCost = target.cost;
        resolvedOfferingId = getCardSourceId(target.card);
      } else {
        return false;
      }

      const card = resolvedOffering?.card ?? fallbackCard;
      if (!card) {
        return false;
      }

      const alreadyPurchased = shopPurchases[side].some((c) => c.id === card.id);
=======
      card: Card,
      cost: number,
      opts?: { force?: boolean; sourceId?: string | null },
    ) => {
      if (!isGauntletMode) return false;
      const alreadyPurchased = shopPurchases[side].some(
        (purchase) => purchase.card.id === card.id,
      );
>>>>>>> 88a0270a
      if (alreadyPurchased) {
        return false;
      }

      const cost = resolvedOffering?.cost ?? fallbackCost ?? 0;
      const resolvedCost = Number.isFinite(cost) ? Math.max(0, Math.trunc(cost)) : 0;

      let allowed = false;
      setGold((prev) => {
        const current = prev[side];
        if (!opts?.force && current < resolvedCost) {
          return prev;
        }
        allowed = true;
        return { ...prev, [side]: Math.max(0, current - resolvedCost) };
      });
      if (!allowed) {
        return false;
      }

      const purchaseSourceId =
        opts && "sourceId" in opts ? opts.sourceId ?? null : getCardSourceId(card);
      setShopPurchases((prev) => ({
        ...prev,
        [side]: [
          ...prev[side],
          { card: cloneCardForGauntlet(card), sourceId: purchaseSourceId ?? null, cost },
        ],
      }));
      setShopReady((prev) => ({ ...prev, [side]: false }));

      appendLog(
        `${namesByLegacy[side]} purchases ${card.name} for ${resolvedCost} gold.`,
      );
<<<<<<< HEAD

      if (side === localLegacySide) {
        const sourceId = resolvedOffering?.id ?? resolvedOfferingId ?? getCardSourceId(card);
        if (sourceId) {
          try {
            applyGauntletPurchase({ add: [{ cardId: sourceId, qty: 1 }], cost: resolvedCost });
          } catch (error) {
            console.error("Failed to record gauntlet purchase", error);
          }
        }
      }

=======
>>>>>>> 88a0270a
      return true;
    },
    [
      appendLog,
      findOfferingForSide,
      isGauntletMode,
      namesByLegacy,
      shopPurchases,
    ],
  );

  const purchaseFromShop = useCallback(
    (side: LegacySide, target: StoreOffering | string) => {
      if (!isGauntletMode) return false;
      if (phase !== "shop") return false;
<<<<<<< HEAD

      const offering =
        typeof target === "string" ? findOfferingForSide(side, target) : target;

      const success = applyShopPurchase(side, offering ?? target, { force: false });
      if (!success) return false;
      if (isMultiplayer && offering) {
        emitIntent({
          type: "shopPurchase",
          side,
          offeringId: offering.id,
          cost: offering.cost,
        });
=======
      const sourceId = getCardSourceId(card);
      const success = applyShopPurchase(side, card, cost, {
        force: false,
        sourceId,
      });
      if (!success) return false;
      if (isMultiplayer) {
        emitIntent({ type: "shopPurchase", side, card, cost, sourceId });
>>>>>>> 88a0270a
      }
      return true;
    },
    [
      applyShopPurchase,
      emitIntent,
      findOfferingForSide,
      isGauntletMode,
      isMultiplayer,
      phase,
    ],
  );

  const openShopPhase = useCallback(() => {
    if (!isGauntletMode) return false;
    if (round < 3) return false;
    if (phase === "shop") return false;
    setPlayer((prev) => discardHand(prev));
    setEnemy((prev) => discardHand(prev));
    setShopReady(() => {
      const base = { player: false, enemy: false };
      if (isMultiplayer) {
        return { ...base };
      }
      return { ...base, [remoteLegacySide]: true };
    });
    setPhase("shop");
    return true;
  }, [isGauntletMode, isMultiplayer, phase, remoteLegacySide, round]);

  useEffect(() => {
    if (!shouldOpenShopThisRound) return;
    if (phase !== "roundEnd") return;
    openShopPhase();
  }, [openShopPhase, phase, shouldOpenShopThisRound]);

  useEffect(() => {
    if (!isGauntletMode) return;
    if (phase !== "shop") return;
    if (isMultiplayer && localLegacySide !== hostLegacySide) return;
    const currentInventory = shopInventory[localLegacySide] ?? [];
    if (currentInventory.length > 0) return;
    const offerings = rollStoreOfferings();
    if (offerings.length === 0) return;
    setShopInventory((prev) => ({
      ...prev,
      [localLegacySide]: offerings.map(cloneStoreOffering),
    }));
  }, [
    hostLegacySide,
    isGauntletMode,
    isMultiplayer,
    localLegacySide,
    phase,
    rollStoreOfferings,
    shopInventory,
  ]);

  const revealRoundCore = useCallback(() => {
    const allow = phase === "choose" && canReveal;
    if (!allow) return false;

    setFreezeLayout(true);
    setLockedWheelSize(Math.round(wheelSize));
    setPhase("showEnemy");

    broadcastLocalReserve();

    const autoPickEnemy = () => {
      const { hand } = enemy;
      if (hand.length === 0) {
        appendLog("Enemy is out of cards!");
        return [null, null, null] as (Card | null)[];
      }

      const playerHand = playerRef.current.hand;

      return chooseEnemyAssignments({
        enemyHand: hand,
        currentEnemyAssign: assign.enemy,
        playerAssign: assign.player,
        playerHand,
        wheelSections,
        tokens,
        initiative,
      });
    };

    const enemyPicks: (Card | null)[] = isMultiplayer
      ? [...assignRef.current.enemy]
      : autoPickEnemy();

    if (!isMultiplayer && enemyPicks.some(Boolean)) {
      const pickIds = new Set((enemyPicks.filter(Boolean) as Card[]).map((c) => c.id));
      setEnemy((prev) => ({
        ...prev,
        hand: prev.hand.filter((card) => !pickIds.has(card.id)),
      }));
      setAssign((a) => ({ ...a, enemy: enemyPicks }));
    }

    setSafeTimeout(() => {
      if (!mountedRef.current) return;
      startActivationPhaseRef.current(enemyPicks);
    }, 600);

    return true;
  }, [
    appendLog,
    assign.enemy,
    assign.player,
    broadcastLocalReserve,
    canReveal,
    enemy,
    initiative,
    isMultiplayer,
    phase,
    playerRef,
    setSafeTimeout,
    tokens,
    wheelSections,
    wheelSize,
  ]);

  const onReveal = useCallback(() => revealRoundCore(), [revealRoundCore]);

  useEffect(() => {
    if (!isMultiplayer) return;
    if (phase !== "choose") return;
    if (!canReveal) return;
    if (!resolveVotes.player || !resolveVotes.enemy) return;
    revealRoundCore();
  }, [canReveal, isMultiplayer, phase, resolveVotes, revealRoundCore]);

  function resolveRound(enemyPicks?: (Card | null)[]) {
    const played = [0, 1, 2].map((i) => ({
      p: assign.player[i] as Card | null,
      e: (enemyPicks?.[i] ?? assign.enemy[i]) as Card | null,
    }));

    const adjustments = activationAdjustmentsRef.current;
    const swaps = activationSwapPairsRef.current;

    const effectiveValues = computeEffectiveCardValues(
      played.flatMap((slot) => [slot.p, slot.e]),
      adjustments,
      swaps,
    );

    const valueForCard = (card: Card | null): number => {
      if (!card) return 0;
      const cached = effectiveValues.get(card.id);
      if (typeof cached === "number") return cached;
      const value = computeAdjustedCardValue(card, adjustments);
      effectiveValues.set(card.id, value);
      return value;
    };

    const localFighter =
      localLegacySide === "player" ? playerRef.current : enemyRef.current;
    const remoteFighter =
      remoteLegacySide === "player" ? playerRef.current : enemyRef.current;

    const playerAssigned = new Set(
      played
        .map((slot) => slot.p?.id)
        .filter((id): id is string => typeof id === "string"),
    );
    const enemyAssigned = new Set(
      played
        .map((slot) => slot.e?.id)
        .filter((id): id is string => typeof id === "string"),
    );
    const assignedByLegacy: Record<LegacySide, Set<string>> = {
      player: playerAssigned,
      enemy: enemyAssigned,
    };

    const localReserve = computeReserveSum(localFighter.hand, assignedByLegacy[localLegacySide]);
    let remoteReserve: number;
    let usedRemoteReport = false;

    if (!isMultiplayer) {
      remoteReserve = computeReserveSum(
        remoteFighter.hand,
        assignedByLegacy[remoteLegacySide],
      );
    } else {
      const report = reserveReportsRef.current[remoteLegacySide];
      if (report && report.round === round) {
        remoteReserve = report.reserve;
        usedRemoteReport = true;
      } else {
        remoteReserve = computeReserveSum(
          remoteFighter.hand,
          assignedByLegacy[remoteLegacySide],
        );
      }
    }

    storeReserveReport(localLegacySide, localReserve, round);
    if (!isMultiplayer || !usedRemoteReport) {
      storeReserveReport(remoteLegacySide, remoteReserve, round);
    }

    const pReserve = localLegacySide === "player" ? localReserve : remoteReserve;
    const eReserve = localLegacySide === "enemy" ? localReserve : remoteReserve;

    setReserveSums({ player: pReserve, enemy: eReserve });

    type Outcome = LaneOutcome & { wheel: number };
    const outcomes: Outcome[] = [];

    for (let w = 0; w < 3; w++) {
      const cardP = played[w].p ?? null;
      const cardE = played[w].e ?? null;
      const outcome = evaluateLaneOutcome({
        playerCard: cardP,
        enemyCard: cardE,
        playerReserve: pReserve,
        enemyReserve: eReserve,
        token: tokens[w],
        sections: wheelSections[w] ?? [],
        initiative,
        valueForCard,
      });
      outcomes.push({ ...outcome, wheel: w });
    }

    const animateSpins = async () => {
      const finalTokens: [number, number, number] = [...tokens] as [
        number,
        number,
        number,
      ];

      for (const outcome of outcomes) {
        const start = finalTokens[outcome.wheel];
        const steps = outcome.steps;
        if (steps <= 0) continue;
        const total = Math.max(220, Math.min(1000, 110 + 70 * steps));
        const t0 = performance.now();
        await new Promise<void>((resolve) => {
          const frame = (now: number) => {
            if (!mountedRef.current) return resolve();
            const tt = Math.max(0, Math.min(1, (now - t0) / total));
            const progressed = Math.floor(easeInOutCubic(tt) * steps);
            wheelRefs[outcome.wheel].current?.setVisualToken(
              (start + progressed) % SLICES,
            );
            if (tt < 1) {
              requestAnimationFrame(frame);
            } else {
              wheelRefs[outcome.wheel].current?.setVisualToken((start + steps) % SLICES);
              resolve();
            }
          };
          requestAnimationFrame(frame);
        });
        finalTokens[outcome.wheel] = (start + steps) % SLICES;
        await new Promise((r) => setTimeout(r, 90));
      }

      setTokens(finalTokens);

      let pWins = wins.player;
      let eWins = wins.enemy;
      const hudColors: [string | null, string | null, string | null] = [
        null,
        null,
        null,
      ];
      const roundWinsCount: Record<LegacySide, number> = { player: 0, enemy: 0 };

      outcomes.forEach((outcome) => {
        if (outcome.tie) {
          appendLog(
            `Wheel ${outcome.wheel + 1} tie: ${outcome.detail} — no win.`,
          );
        } else if (outcome.winner) {
          hudColors[outcome.wheel] = HUD_COLORS[outcome.winner];
          roundWinsCount[outcome.winner] += 1;
          if (outcome.winner === "player") pWins += 1;
          else eWins += 1;
          appendLog(
            `Wheel ${outcome.wheel + 1} win -> ${outcome.winner} (${outcome.detail}).`,
          );
        }
      });

      if (!mountedRef.current) return;

      const prevInitiative = initiative;
      const roundScore = `${roundWinsCount.player}-${roundWinsCount.enemy}`;
      let nextInitiative: LegacySide;
      let initiativeLog: string;
      if (roundWinsCount.player === roundWinsCount.enemy) {
        nextInitiative = prevInitiative === "player" ? "enemy" : "player";
        initiativeLog = `Round ${round} tie (${roundScore}) — initiative swaps to ${namesByLegacy[nextInitiative]}.`;
      } else if (roundWinsCount.player > roundWinsCount.enemy) {
        nextInitiative = "player";
        initiativeLog = `${namesByLegacy.player} wins the round ${roundScore} and takes initiative next round.`;
      } else {
        nextInitiative = "enemy";
        initiativeLog = `${namesByLegacy.enemy} wins the round ${roundScore} and takes initiative next round.`;
      }

      setInitiative(nextInitiative);
      appendLog(initiativeLog);

      setWheelHUD(hudColors);
      setWins({ player: pWins, enemy: eWins });
      setReserveSums({ player: pReserve, enemy: eReserve });
      if (isGauntletMode && pWins < winGoal && eWins < winGoal) {
        const playerReserveGold = Number.isFinite(pReserve) ? pReserve : 0;
        const enemyReserveGold = Number.isFinite(eReserve) ? eReserve : 0;

        setGold((prev) => ({
          player:
            prev.player + roundWinsCount.player + playerReserveGold,
          enemy: prev.enemy + roundWinsCount.enemy + enemyReserveGold,
        }));
        setShopPurchases({ player: [], enemy: [] });
        setShopReady(() => {
          const base = { player: false, enemy: false };
          if (isMultiplayer) {
            return { ...base };
          }
          return { ...base, [remoteLegacySide]: true };
        });
        appendLog(
          `Gauntlet rewards — ${namesByLegacy.player} gains ${roundWinsCount.player} gold, ${namesByLegacy.enemy} gains ${roundWinsCount.enemy} gold.`,
        );
        if (playerReserveGold !== 0 || enemyReserveGold !== 0) {
          appendLog(
            `Reserve spoils — ${namesByLegacy.player} claims ${playerReserveGold} gold, ${namesByLegacy.enemy} claims ${enemyReserveGold} gold.`,
          );
        }
      }
      clearAdvanceVotes();
      setPhase("roundEnd");
      if (pWins >= winGoal || eWins >= winGoal) {
        clearRematchVotes();
        setPhase("ended");
        const localWins = localLegacySide === "player" ? pWins : eWins;
        appendLog(
          localWins >= winGoal
            ? "You win the match!"
            : `${namesByLegacy[remoteLegacySide]} wins the match!`,
        );
      }
    };

    void animateSpins();
  }

  const nextRoundCore = useCallback(
    (opts?: { force?: boolean }) => {
      const allow = opts?.force || phase === "roundEnd";
      if (!allow) return false;

      clearResolveVotes();
      clearAdvanceVotes();

      const currentAssign = assignRef.current;
      const playerPlayed = currentAssign.player.filter((c): c is Card => !!c);
      const enemyPlayed = currentAssign.enemy.filter((c): c is Card => !!c);

      wheelRefs.forEach((ref) => ref.current?.setVisualToken(0));

      setFreezeLayout(false);
      setLockedWheelSize(null);

      setPlayer((p) => settleFighterAfterRound(p, playerPlayed));
      setEnemy((e) => settleFighterAfterRound(e, enemyPlayed));

      setWheelSections(generateWheelSet());
      setAssign({ player: [null, null, null], enemy: [null, null, null] });

      setSelectedCardId(null);
      setDragCardId(null);
      setDragOverWheel(null);
      setTokens([0, 0, 0]);
      setReserveSums(null);
      setWheelHUD([null, null, null]);

      setPhase("choose");
      setActivationTurn(null);
      setActivationPasses({ player: false, enemy: false });
      setActivationLog([]);
      setActivationAvailable({ player: [], enemy: [] });
      setActivationInitial({ player: [], enemy: [] });
      setActivationSwapPairs([]);
      setActivationAdjustments({});
      setPendingSwapCardId(null);
      activationEnemyPicksRef.current = null;
      if (isGauntletMode) {
        setShopInventory({ player: [], enemy: [] });
        setShopPurchases({ player: [], enemy: [] });
        setShopReady({ player: false, enemy: false });
        resetGauntletShops();
        setActivationTurn(null);
        setActivationPasses({ player: false, enemy: false });
        setActivationLog([]);
      }
      setRound((r) => r + 1);

      return true;
    },
    [
      clearAdvanceVotes,
      clearResolveVotes,
      generateWheelSet,
      isGauntletMode,
      phase,
      resetGauntletShops,
      setAssign,
      setEnemy,
      setFreezeLayout,
      setLockedWheelSize,
      setPlayer,
      setReserveSums,
      setTokens,
      setWheelHUD,
      setWheelSections,
      wheelRefs,
    ],
  );

  const nextRound = nextRoundCore;

  const resumeAfterShop = useCallback(() => {
    if (!isGauntletMode) return;

    const pending = shopPurchasesRef.current;
    if (pending.player.length > 0) {
      setPlayer((prev) => stackPurchasesOnDeck(prev, pending.player));
    }
    if (pending.enemy.length > 0) {
      setEnemy((prev) => stackPurchasesOnDeck(prev, pending.enemy));
    }

    const localPending = pending[localLegacySide];
    for (const purchase of localPending) {
      if (!purchase.sourceId) continue;
      try {
        applyGauntletPurchase({
          add: [{ cardId: purchase.sourceId, qty: 1 }],
          cost: purchase.cost,
        });
      } catch (error) {
        console.error("Failed to record gauntlet purchase", error);
      }
    }

    setShopPurchases({ player: [], enemy: [] });

    nextRoundCore({ force: true });
  }, [
    applyGauntletPurchase,
    isGauntletMode,
    localLegacySide,
    nextRoundCore,
    setEnemy,
    setPlayer,
    shopPurchasesRef,
    setShopPurchases,
  ]);

  const completeShopForSide = useCallback(
    (side: LegacySide, opts?: { emit?: boolean }) => {
      if (!isGauntletMode) return false;
      if (phase !== "shop") return false;
      let changed = false;
      let shouldAdvance = false;
      setShopReady((prev) => {
        if (prev[side]) return prev;
        changed = true;
        const updated = { ...prev, [side]: true };
        if (updated.player && updated.enemy) {
          shouldAdvance = true;
        }
        return updated;
      });
      if (!changed) return false;
      if (opts?.emit && isMultiplayer) {
        emitIntent({ type: "shopReady", side });
      }
      if (shouldAdvance) {
        resumeAfterShop();
      }
      return true;
    },
    [resumeAfterShop, emitIntent, isGauntletMode, isMultiplayer, phase],
  );

  useEffect(() => {
    if (!isGauntletMode) return;
    if (phase !== "shop") return;
    if (!shopReady.player || !shopReady.enemy) return;
    resumeAfterShop();
  }, [isGauntletMode, phase, resumeAfterShop, shopReady.enemy, shopReady.player]);

  const startActivationPhase = useCallback(
    (enemyPicks: (Card | null)[]) => {
      const playerCards = assignRef.current.player.filter((c): c is Card => !!c);
      const enemyCards = enemyPicks.filter((c): c is Card => !!c);

      const playerActivatable = playerCards.filter((card) => isActivatableCard(card));
      const enemyActivatable = enemyCards.filter((card) => isActivatableCard(card));

      const playerIds = playerActivatable.map((card) => card.id);
      const enemyIds = enemyActivatable.map((card) => card.id);

      activationEnemyPicksRef.current = enemyPicks;

      setActivationInitial({ player: playerIds, enemy: enemyIds });
      setActivationAvailable({ player: playerIds, enemy: enemyIds });
      setActivationPasses({ player: false, enemy: false });
      setActivationLog([]);
      setActivationAdjustments({});
      setActivationSwapPairs([]);
      setPendingSwapCardId(null);

      const hasPlayerCards = playerIds.length > 0;
      const hasEnemyCards = enemyIds.length > 0;

      const starter: LegacySide | null = (() => {
        if (!hasPlayerCards && !hasEnemyCards) return null;
        if (initiative === "player") {
          if (hasPlayerCards) return "player";
          if (hasEnemyCards) return "enemy";
        } else {
          if (hasEnemyCards) return "enemy";
          if (hasPlayerCards) return "player";
        }
        if (hasPlayerCards) return "player";
        if (hasEnemyCards) return "enemy";
        return null;
      })();

      setActivationTurn(starter);

      if (!hasPlayerCards && !hasEnemyCards) {
        setPhase("anim");
        resolveRound(enemyPicks);
        return;
      }

      appendLog("Activation phase begins.");
      setPhase("activation");
    },
    [appendLog, initiative, resolveRound, setPhase],
  );

  const markShopComplete = useCallback(
    (side: LegacySide) => completeShopForSide(side, { emit: true }),
    [completeShopForSide],
  );

  startActivationPhaseRef.current = startActivationPhase;

  const finishActivationPhase = useCallback(() => {
    if (phase !== "activation") return false;
    const enemyPicks = activationEnemyPicksRef.current ?? assignRef.current.enemy;
    setActivationTurn(null);
    setActivationPasses({ player: false, enemy: false });
    setPendingSwapCardId(null);
    activationEnemyPicksRef.current = null;
    setPhase("anim");
    resolveRound(enemyPicks);
    return true;
  }, [assignRef, phase, resolveRound, setPhase]);

  const applyActivationAction = useCallback(
    (
      params: { side: LegacySide; action: "activate" | "pass"; cardId?: string },
      opts?: { emit?: boolean },
    ) => {
      if (phase !== "activation") return false;

      const availableForSide = activationAvailableRef.current[params.side];

      if (activationTurn && activationTurn !== params.side) {
        const canForcePass = params.action === "pass" && availableForSide.length === 0;
        if (!canForcePass) {
          return false;
        }
      }

      if (params.action === "activate") {
        const cardId = params.cardId;
        if (!cardId) return false;

        if (!availableForSide.includes(cardId)) {
          return false;
        }

        const card =
          assignRef.current.player.find((c) => c?.id === cardId) ??
          assignRef.current.enemy.find((c) => c?.id === cardId) ??
          null;
        if (!card) return false;

        const swapSource = pendingSwapRef.current;
        if (swapSource && swapSource !== cardId) {
          setActivationSwapPairs((prev) => [...prev, [swapSource, cardId]]);
          setPendingSwapCardId(null);
        } else if (swapSource && swapSource === cardId) {
          setPendingSwapCardId(null);
        }

        const behavior = card.behavior ?? null;
        if (behavior === "split") {
          setActivationAdjustments((prev) => ({ ...prev, [cardId]: { type: "split" } }));
        } else if (behavior === "boost") {
          setActivationAdjustments((prev) => ({ ...prev, [cardId]: { type: "boost" } }));
        } else if (behavior === "swap") {
          setPendingSwapCardId(cardId);
        }

        const nextAvailableForSide = availableForSide.filter((id) => id !== cardId);
        setActivationAvailable((prev) => ({
          ...prev,
          [params.side]: nextAvailableForSide,
        }));
        setActivationLog((prev) => [...prev, { ...params }]);
        setActivationPasses({ player: false, enemy: false });

        if (opts?.emit && isMultiplayer) {
          emitIntent({ type: "activation", ...params });
        }

        const otherSide = oppositeSide(params.side);
        const otherHasCards = activationAvailableRef.current[otherSide].length > 0;
        const selfHasCardsAfter = nextAvailableForSide.length > 0;

        if (!otherHasCards && !selfHasCardsAfter) {
          setActivationTurn(null);
          finishActivationPhase();
          return true;
        }

        const nextTurn = otherHasCards ? otherSide : params.side;
        setActivationTurn(nextTurn);
        return true;
      }

      let shouldFinish = false;
      setActivationPasses((prev) => {
        if (prev[params.side]) return prev;
        const updated = { ...prev, [params.side]: true };
        if (updated.player && updated.enemy) {
          shouldFinish = true;
        }
        return updated;
      });
      setActivationLog((prev) => [...prev, { ...params }]);

      if (opts?.emit && isMultiplayer) {
        emitIntent({ type: "activation", ...params });
      }

      const otherSide = oppositeSide(params.side);
      const otherHasCards = activationAvailableRef.current[otherSide].length > 0;
      const selfHasCards = availableForSide.length > 0;

      if (shouldFinish || (!otherHasCards && !selfHasCards)) {
        setActivationTurn(null);
        finishActivationPhase();
        return true;
      }

      const nextTurn = otherHasCards ? otherSide : params.side;
      setActivationTurn(nextTurn);
      return true;
    },
    [
      activationTurn,
      emitIntent,
      finishActivationPhase,
      isMultiplayer,
      phase,
    ],
  );

  const activateCurrent = useCallback(
    (side: LegacySide, cardId?: string) =>
      applyActivationAction({ side, action: "activate", cardId }, { emit: true }),
    [applyActivationAction],
  );

  const passActivation = useCallback(
    (side: LegacySide) =>
      applyActivationAction({ side, action: "pass" }, { emit: true }),
    [applyActivationAction],
  );

  const applyActivationActionRef = useLatestRef(applyActivationAction);

  useEffect(() => {
    if (phase !== "activation") return;

    const activationAction = applyActivationActionRef.current;
    if (!activationAction) return;

    (Object.keys(activationAvailable) as LegacySide[]).forEach((side) => {
      if (activationAvailable[side].length > 0) return;
      if (activationPasses[side]) return;

      activationAction({ side, action: "pass" }, { emit: true });
    });
  }, [activationAvailable, activationPasses, phase, applyActivationActionRef]);

  useEffect(() => {
    if (isMultiplayer) return;
    if (phase !== "activation") return;
    if (activationTurn !== remoteLegacySide) return;
    if (activationPasses[remoteLegacySide]) return;

    const activationAction = applyActivationActionRef.current;
    if (!activationAction) return;

    const availableIds = activationAvailable[remoteLegacySide];

    const findCard = (cardId: string): Card | null => {
      const fromAssign =
        assignRef.current.player.find((card) => card?.id === cardId) ??
        assignRef.current.enemy.find((card) => card?.id === cardId) ??
        null;
      if (fromAssign) return fromAssign;

      const enemyPicks = activationEnemyPicksRef.current;
      if (!enemyPicks) return null;
      return enemyPicks.find((card) => card?.id === cardId) ?? null;
    };

    let bestCardId: string | undefined;
    let bestValue = Number.NEGATIVE_INFINITY;

    for (const cardId of availableIds) {
      const card = findCard(cardId);
      if (!card) continue;
      const value = getCardPlayValue(card);
      if (value > bestValue) {
        bestValue = value;
        bestCardId = cardId;
      }
    }

    if (!bestCardId && availableIds.length > 0) {
      bestCardId = availableIds[0];
    }

    const params: { side: LegacySide; action: "activate" | "pass"; cardId?: string } =
      bestCardId
        ? { side: remoteLegacySide, action: "activate", cardId: bestCardId }
        : { side: remoteLegacySide, action: "pass" };

    startTransition(() => {
      const success = activationAction(params);
      if (!success && params.action === "activate") {
        activationAction({ side: remoteLegacySide, action: "pass" });
      }
    });
  }, [
    activationAvailable,
    activationPasses,
    activationTurn,
    isMultiplayer,
    phase,
    remoteLegacySide,
  ]);

  const grantGold = useCallback(
    (side: LegacySide, amount: number) => {
      if (!isGauntletMode) return false;
      if (!Number.isFinite(amount)) return false;
      setGold((prev) => ({
        ...prev,
        [side]: Math.max(0, prev[side] + amount),
      }));
      return true;
    },
    [isGauntletMode],
  );


  const handleRevealClick = useCallback(() => {
    if (phase !== "choose" || !canReveal) return;

    if (!isMultiplayer) {
      onReveal();
      return;
    }

    if (resolveVotes[localLegacySide]) return;

    markResolveVote(localLegacySide);
    emitIntent({ type: "reveal", side: localLegacySide });
  }, [
    canReveal,
    emitIntent,
    isMultiplayer,
    localLegacySide,
    markResolveVote,
    onReveal,
    phase,
    resolveVotes,
  ]);

  const handleNextClick = useCallback(() => {
    if (isGauntletMode) {
      if (phase === "roundEnd" && shouldOpenShopThisRound) {
        const opened = openShopPhase();
        if (opened) {
          return;
        }
      }
      if (phase === "shop" || phase === "activation") {
        return;
      }
    }
    if (phase !== "roundEnd") return;

    if (!isMultiplayer) {
      nextRound();
      return;
    }

    if (advanceVotes[localLegacySide]) return;

    markAdvanceVote(localLegacySide);
    emitIntent({ type: "nextRound", side: localLegacySide });
  }, [
    advanceVotes,
    emitIntent,
    isGauntletMode,
    isMultiplayer,
    localLegacySide,
    openShopPhase,
    markAdvanceVote,
    nextRound,
    phase,
    shouldOpenShopThisRound,
  ]);

  useEffect(() => {
    if (!isMultiplayer) return;
    if (phase !== "roundEnd") return;
    if (isGauntletMode) return;
    if (!advanceVotes.player || !advanceVotes.enemy) return;
    nextRound();
  }, [advanceVotes, isGauntletMode, isMultiplayer, nextRound, phase]);

  const resetMatch = useCallback(() => {
    clearResolveVotes();
    clearAdvanceVotes();
    clearRematchVotes();

    reserveReportsRef.current = { player: null, enemy: null };

    resetGauntletState();

    wheelRefs.forEach((ref) => ref.current?.setVisualToken(0));

    setFreezeLayout(false);
    setLockedWheelSize(null);

    setPlayer(() =>
      isGauntletMode ? makeFighter("Wanderer", { deck: buildGauntletDeckAsCards() }) : makeFighter("Wanderer"),
    );
    setEnemy(() => makeFighter("Shade Bandit"));

    setInitiative(hostId ? hostLegacySide : localLegacySide);

    setWins({ player: 0, enemy: 0 });
    setRound(1);
    setPhase("choose");
    setGold({ player: 0, enemy: 0 });
    setShopInventory({ player: [], enemy: [] });
    setShopPurchases({ player: [], enemy: [] });
    setShopReady({ player: false, enemy: false });
    setActivationTurn(null);
    setActivationPasses({ player: false, enemy: false });
    setActivationLog([]);
    setActivationAvailable({ player: [], enemy: [] });
    setActivationInitial({ player: [], enemy: [] });
    setActivationSwapPairs([]);
    setActivationAdjustments({});
    setPendingSwapCardId(null);
    activationEnemyPicksRef.current = null;

    const emptyAssign: { player: (Card | null)[]; enemy: (Card | null)[] } = {
      player: [null, null, null],
      enemy: [null, null, null],
    };
    assignRef.current = emptyAssign;
    setAssign(emptyAssign);

    setSelectedCardId(null);
    setDragCardId(null);
    dragOverRef.current = null;
    setDragOverWheelInternal(null);

    setTokens([0, 0, 0]);
    setReserveSums(null);
    setWheelHUD([null, null, null]);

    setLog([START_LOG]);

    wheelRngRef.current = createSeededRng(seed);
    setWheelSections(generateWheelSet());
  }, [
    clearAdvanceVotes,
    clearRematchVotes,
    clearResolveVotes,
    generateWheelSet,
    isGauntletMode,
    hostId,
    hostLegacySide,
    localLegacySide,
    seed,
    setAssign,
    setEnemy,
    setFreezeLayout,
    setInitiative,
    setLockedWheelSize,
    setLog,
    setPhase,
    setPlayer,
    setReserveSums,
    setRound,
    setTokens,
    setWheelHUD,
    setWheelSections,
    setWins,
    resetGauntletState,
  ]);

  useEffect(() => {
    if (!isMultiplayer) return;
    if (phase !== "ended") return;
    if (!rematchVotes.player || !rematchVotes.enemy) return;
    resetMatch();
  }, [isMultiplayer, phase, rematchVotes, resetMatch]);

  const assignCardToLaneForSideRef = useLatestRef(assignCardToLaneForSide);
  const clearAssignForRef = useLatestRef(clearAssignFor);
  const markResolveVoteRef = useLatestRef(markResolveVote);
  const markAdvanceVoteRef = useLatestRef(markAdvanceVote);
  const markRematchVoteRef = useLatestRef(markRematchVote);
  const storeReserveReportRef = useLatestRef(storeReserveReport);
  const applyGauntletPurchaseForRef = useLatestRef(applyGauntletPurchaseFor);
  const applyGauntletShopRollForRef = useLatestRef(applyGauntletShopRollFor);
  const applyShopPurchaseRef = useLatestRef(applyShopPurchase);
  const completeShopForSideRef = useLatestRef(completeShopForSide);
  const applyGauntletGoldForRef = useLatestRef(applyGauntletGoldFor);
  const applyGauntletActivationSelectForRef = useLatestRef(applyGauntletActivationSelectFor);
  const applyGauntletActivationPassForRef = useLatestRef(applyGauntletActivationPassFor);

  const handleRemoteIntent = useCallback(
    (msg: MPIntent) => {
      const assignToWheel = assignCardToLaneForSideRef.current;
      const clearAssign = clearAssignForRef.current;
      const markResolve = markResolveVoteRef.current;
      const markAdvance = markAdvanceVoteRef.current;
      const markRematch = markRematchVoteRef.current;
      const storeReserve = storeReserveReportRef.current;
      const applyGauntletPurchaseFn = applyGauntletPurchaseForRef.current;
      const applyShopPurchaseFn = applyShopPurchaseRef.current;
      const completeShop = completeShopForSideRef.current;
      const applyGauntletGoldFn = applyGauntletGoldForRef.current;
      const selectActivation = applyGauntletActivationSelectForRef.current;
      const passActivation = applyGauntletActivationPassForRef.current;
      const activationAction = applyActivationActionRef.current;

      switch (msg.type) {
        case "assign": {
          if (msg.side === localLegacySide) break;
          assignToWheel?.(msg.side, msg.lane, msg.card);
          break;
        }
        case "clear": {
          if (msg.side === localLegacySide) break;
          clearAssign?.(msg.side, msg.lane);
          break;
        }
        case "reveal": {
          if (msg.side === localLegacySide) break;
          markResolve?.(msg.side);
          break;
        }
        case "nextRound": {
          if (msg.side === localLegacySide) break;
          markAdvance?.(msg.side);
          break;
        }
        case "rematch": {
          if (msg.side === localLegacySide) break;
          markRematch?.(msg.side);
          break;
        }
        case "reserve": {
          if (msg.side === localLegacySide) break;
          if (typeof msg.reserve === "number" && typeof msg.round === "number") {
            storeReserve?.(msg.side, msg.reserve, msg.round);
          }
          break;
        }

        case "shopRoll": {
          if (msg.side === localLegacySide) break;
          const applyShopRoll = applyGauntletShopRollForRef.current;
          applyShopRoll?.(msg.side, {
            inventory: msg.inventory,
            round: msg.round,
            roll: msg.roll,
          });
          setShopInventory((prev) => ({
            ...prev,
            [msg.side]: msg.inventory.map(cloneStoreOffering),
          }));
          break;
        }

        case "shopPurchase": {
          if (msg.side === localLegacySide) break;
          if ("offeringId" in msg && typeof msg.offeringId === "string") {
            const cost = typeof msg.cost === "number" ? msg.cost : undefined;
            applyShopPurchaseFn?.(msg.side, { offeringId: msg.offeringId, cost }, { force: true });
          } else if ("cardId" in msg && typeof msg.cardId === "string" && typeof msg.round === "number") {
            applyGauntletPurchaseFn?.(msg.side, { cardId: msg.cardId, round: msg.round });
<<<<<<< HEAD
          } else if ("card" in msg && msg.card && typeof (msg as any).cost === "number") {
            applyShopPurchaseFn?.(msg.side, { card: (msg as any).card, cost: (msg as any).cost }, { force: true });
=======
          } else if ("card" in msg && msg.card && typeof msg.cost === "number") {
            const { card, cost } = msg as Extract<ShopPurchaseIntent, { card: Card }>;
            const sourceId =
              "sourceId" in msg ? (msg.sourceId as string | null | undefined) ?? null : undefined;
            applyShopPurchaseFn?.(msg.side, card, cost, {
              force: true,
              sourceId,
            });
>>>>>>> 88a0270a
          }
          break;
        }
        case "shopReady": {
          if (msg.side === localLegacySide) break;
          completeShop?.(msg.side, { emit: false });
          break;
        }

        case "gold": {
          if (msg.side === localLegacySide) break;
          const payload: GauntletGoldPayload = { gold: msg.gold };
          if (typeof msg.delta === "number" && Number.isFinite(msg.delta)) {
            payload.delta = msg.delta;
          }
          applyGauntletGoldFn?.(msg.side, payload);
          break;
        }

        case "activationSelect": {
          if (msg.side === localLegacySide) break;
          selectActivation?.(msg.side, msg.activationId);
          break;
        }
        case "activationPass": {
          if (msg.side === localLegacySide) break;
          passActivation?.(msg.side);
          break;
        }
        case "activation": {
          if (msg.side === localLegacySide) break;
          activationAction?.(msg, { emit: false });
          break;
        }

        default:
          break;
      }
    },
    [
      localLegacySide,
      assignCardToLaneForSideRef,
      clearAssignForRef,
      markResolveVoteRef,
      markAdvanceVoteRef,
      markRematchVoteRef,
      storeReserveReportRef,
      applyGauntletPurchaseForRef,
      applyGauntletShopRollForRef,
      applyShopPurchaseRef,
      completeShopForSideRef,
      applyGauntletGoldForRef,
      applyGauntletActivationSelectForRef,
      applyGauntletActivationPassForRef,
      applyActivationActionRef,
    ],
  );

  const handleRematchClick = useCallback(() => {
    if (phase !== "ended") return;

    if (!isMultiplayer) {
      resetMatch();
      return;
    }

    if (rematchVotes[localLegacySide]) return;

    markRematchVote(localLegacySide);
    emitIntent({ type: "rematch", side: localLegacySide });
  }, [
    emitIntent,
    isMultiplayer,
    localLegacySide,
    markRematchVote,
    phase,
    rematchVotes,
    resetMatch,
  ]);

  const handleExitClick = useCallback(() => {
    onExit?.();
  }, [onExit]);

  return {
    matchMode,
    isGauntletMode,
    localLegacySide,
    remoteLegacySide,
    hostLegacySide,
    players,
    namesByLegacy,
    HUD_COLORS,
    winGoal,
    isMultiplayer,
    player,
    enemy,
    initiative,
    wins,
    round,
    gold,
    shopInventory,
    shopPurchases,
    shopReady,
    configureShopInventory,
    purchaseFromShop,
    markShopComplete,
    openShopPhase,
    grantGold,
    activationTurn,
    activationPasses,
    activationLog,
    activationAvailable,
    activationInitial,
    activationSwapPairs,
    activationAdjustments,
    pendingSwapCardId,
    activateCurrent,
    passActivation,
    finishActivationPhase,
    freezeLayout,
    lockedWheelSize,
    setLockedWheelSize,
    handClearance,
    setHandClearance,
    wheelSize,
    wheelSections,
    tokens,
    active,
    wheelHUD,
    assign,
    dragCardId,
    setDragCardId,
    dragOverWheel: dragOverWheelInternal,
    setDragOverWheel,
    selectedCardId,
    setSelectedCardId,
    reserveSums,
    log,
    phase,
    resolveVotes,
    advanceVotes,
    rematchVotes,
    matchSummary,
    xpDisplay,
    levelUpFlash,
    matchWinner,
    localWinsCount,
    remoteWinsCount,
    localWon,
    winnerName,
    localName,
    remoteName,
    canReveal,
    appendLog,
    wheelRefs,
    assignToWheelLocal,
    clearAssignLocal,
    handleRevealClick,
    handleNextClick,
    handleRematchClick,
    handleExitClick,
    nextRound,
    onReveal,
    resetMatch,
    gauntletState,
    gauntletRollShop,
    gauntletConfirmPurchase,
    gauntletUpdateGold,
    gauntletSelectActivation,
    gauntletPassActivation,
    handleRemoteIntent,
  };
}

type LegacyCard = Card & {
  leftValue?: number | null;
  rightValue?: number | null;
};

function cardsEqual(a: Card, b: Card): boolean {
  const legacyA = a as LegacyCard;
  const legacyB = b as LegacyCard;
  if (a.id !== b.id) return false;
  if (a.name !== b.name) return false;
  if ((a.type ?? "normal") !== (b.type ?? "normal")) return false;
  if ((a.number ?? null) !== (b.number ?? null)) return false;
  if ((legacyA.leftValue ?? null) !== (legacyB.leftValue ?? null)) return false;
  if ((legacyA.rightValue ?? null) !== (legacyB.rightValue ?? null)) return false;
  if ((a.behavior ?? null) !== (b.behavior ?? null)) return false;
  if ((a.cost ?? null) !== (b.cost ?? null)) return false;
  if ((a.rarity ?? null) !== (b.rarity ?? null)) return false;
  if ((a.effectSummary ?? null) !== (b.effectSummary ?? null)) return false;
  if (a.tags.length !== b.tags.length) return false;
  for (let i = 0; i < a.tags.length; i += 1) {
    if (a.tags[i] !== b.tags[i]) return false;
  }
  return true;
}

function isStoreOffering(value: unknown): value is StoreOffering {
  return (
    typeof value === "object" &&
    value !== null &&
    "id" in value &&
    "card" in value &&
    "summary" in value
  );
}

function isLegacyShopCardPayload(
  value: unknown,
): value is { card: Card; cost: number } {
  return (
    typeof value === "object" &&
    value !== null &&
    "card" in value &&
    "cost" in value &&
    !("id" in value)
  );
}

function cloneStoreOffering(offering: StoreOffering): StoreOffering {
  return {
    ...offering,
    card: cloneCardForGauntlet(offering.card),
  };
}

function offeringsEqual(a: StoreOffering[], b: StoreOffering[]): boolean {
  if (a.length !== b.length) return false;
  for (let i = 0; i < a.length; i += 1) {
    const offerA = a[i];
    const offerB = b[i];
    if (!offerA || !offerB) return false;
    if (offerA.id !== offerB.id) return false;
    if (offerA.cost !== offerB.cost) return false;
    if (offerA.rarity !== offerB.rarity) return false;
    if (offerA.summary !== offerB.summary) return false;
    if (!cardsEqual(offerA.card, offerB.card)) return false;
  }
  return true;
}

function createInitialGauntletSideState(): GauntletSideState {
  return {
    shop: { inventory: [], roll: 0, round: 0, purchases: [] },
    gold: 0,
    goldDelta: null,
    activation: { selection: null, passed: false },
  };
}


function computeReserveSum(hand: (Card | null | undefined)[], excludeIds?: Set<string>) {
  return hand.reduce((total, maybeCard) => {
    if (!maybeCard) return total;
    if (excludeIds?.has(maybeCard.id)) return total;
    return total + getCardReserveValue(maybeCard);
  }, 0);
}

export type LaneOutcome = {
  steps: number;
  targetSlice: number;
  section: Section;
  winner: LegacySide | null;
  tie: boolean;
  detail: string;
  playerValue: number;
  enemyValue: number;
};

type EvaluateLaneOutcomeOptions = {
  playerCard: Card | null;
  enemyCard: Card | null;
  playerReserve: number;
  enemyReserve: number;
  token: number;
  sections: Section[];
  initiative: LegacySide;
  valueForCard?: (card: Card | null) => number;
};

export function evaluateLaneOutcome({
  playerCard,
  enemyCard,
  playerReserve,
  enemyReserve,
  token,
  sections,
  initiative,
  valueForCard = getCardPlayValue,
}: EvaluateLaneOutcomeOptions): LaneOutcome {
  const playerValue = valueForCard(playerCard);
  const enemyValue = valueForCard(enemyCard);
  const steps = ((playerValue % SLICES) + (enemyValue % SLICES)) % SLICES;
  const targetSlice = (token + steps) % SLICES;
  const fallback: Section = {
    id: "Strongest",
    color: "transparent",
    start: 0,
    end: 0,
  };
  const section =
    sections.find((s) => targetSlice !== 0 && inSection(targetSlice, s)) || fallback;

  let winner: LegacySide | null = null;
  let tie = false;
  let detail = "";

  switch (section.id) {
    case "Strongest":
      if (playerValue === enemyValue) tie = true;
      else winner = playerValue > enemyValue ? "player" : "enemy";
      detail = `Strongest ${playerValue} vs ${enemyValue}`;
      break;
    case "Weakest":
      if (playerValue === enemyValue) tie = true;
      else winner = playerValue < enemyValue ? "player" : "enemy";
      detail = `Weakest ${playerValue} vs ${enemyValue}`;
      break;
    case "ReserveSum":
      if (playerReserve === enemyReserve) tie = true;
      else winner = playerReserve > enemyReserve ? "player" : "enemy";
      detail = `Reserve ${playerReserve} vs ${enemyReserve}`;
      break;
    case "ClosestToTarget": {
      const target = targetSlice === 0 ? section.target ?? 0 : targetSlice;
      const playerDistance = Math.abs(playerValue - target);
      const enemyDistance = Math.abs(enemyValue - target);
      if (playerDistance === enemyDistance) tie = true;
      else winner = playerDistance < enemyDistance ? "player" : "enemy";
      detail = `Closest to ${target}: ${playerValue} vs ${enemyValue}`;
      break;
    }
    case "Initiative":
      winner = initiative;
      detail = `Initiative -> ${winner}`;
      break;
    default:
      tie = true;
      detail = "Slice 0: no section";
      break;
  }

  return {
    steps,
    targetSlice,
    section,
    winner,
    tie,
    detail,
    playerValue,
    enemyValue,
  };
}

type ChooseEnemyAssignmentsOptions = {
  enemyHand: Card[];
  currentEnemyAssign: (Card | null)[];
  playerAssign: (Card | null)[];
  playerHand: Card[];
  wheelSections: Section[][];
  tokens: number[];
  initiative: LegacySide;
  valueForCard?: (card: Card | null) => number;
};

type CandidateScore = {
  picks: (Card | null)[];
  score: number;
  wins: number;
  reserveAdv: number;
  preference: number;
};

export function chooseEnemyAssignments({
  enemyHand,
  currentEnemyAssign,
  playerAssign,
  playerHand,
  wheelSections,
  tokens,
  initiative,
  valueForCard = getCardPlayValue,
}: ChooseEnemyAssignmentsOptions): (Card | null)[] {
  const baseAssign = [...currentEnemyAssign];
  const lockedIds = new Set(
    baseAssign
      .map((card) => card?.id)
      .filter((id): id is string => typeof id === "string"),
  );
  const availableCards = enemyHand.filter((card) => !lockedIds.has(card.id));
  const unfilled = baseAssign.reduce<number[]>((lanes, card, idx) => {
    if (!card) lanes.push(idx);
    return lanes;
  }, []);

  if (unfilled.length === 0) {
    return baseAssign;
  }

  const playerAssignedIds = new Set(
    playerAssign
      .map((card) => card?.id)
      .filter((id): id is string => typeof id === "string"),
  );
  const playerReserve = computeReserveSum(playerHand, playerAssignedIds);

  let best: CandidateScore = {
    picks: baseAssign,
    score: Number.NEGATIVE_INFINITY,
    wins: Number.NEGATIVE_INFINITY,
    reserveAdv: Number.NEGATIVE_INFINITY,
    preference: Number.POSITIVE_INFINITY,
  };
  let bestPicks = baseAssign;

  const used = new Set<string>();
  const selections = new Map<number, Card | null>();

  const evaluate = () => {
    const candidate = [...baseAssign];
    const assignedIds = new Set(lockedIds);
    for (const lane of unfilled) {
      const pick = selections.get(lane) ?? null;
      candidate[lane] = pick;
      if (pick) assignedIds.add(pick.id);
    }

    const enemyReserve = computeReserveSum(enemyHand, assignedIds);
    const reserveAdv = enemyReserve - playerReserve;

    let heuristic = 0;
    let totalWins = 0;
    let preferenceScore = 0;

    for (let lane = 0; lane < 3; lane += 1) {
      const outcome = evaluateLaneOutcome({
        playerCard: playerAssign[lane] ?? null,
        enemyCard: candidate[lane] ?? null,
        playerReserve,
        enemyReserve,
        token: tokens[lane] ?? 0,
        sections: wheelSections[lane] ?? [],
        initiative,
        valueForCard,
      });

      if (outcome.winner === "enemy") totalWins += 1;
      else if (outcome.winner === "player") totalWins -= 1;

      const diff = outcome.enemyValue - outcome.playerValue;
      switch (outcome.section.id) {
        case "ReserveSum":
          heuristic += reserveAdv;
          break;
        case "Weakest":
          heuristic += outcome.playerValue - outcome.enemyValue;
          preferenceScore += outcome.enemyValue * 2;
          break;
        case "Initiative":
          heuristic += -outcome.enemyValue;
          preferenceScore += outcome.enemyValue;
          break;
        default:
          heuristic += diff;
          break;
      }
    }

    const candidateScore = heuristic;
    const candidateWins = totalWins;
    const candidateReserve = reserveAdv;
    const candidatePreference = preferenceScore;

    const replace = () => {
      best = {
        picks: candidate,
        score: candidateScore,
        wins: candidateWins,
        reserveAdv: candidateReserve,
        preference: candidatePreference,
      };
      bestPicks = candidate;
    };

    if (candidateScore > best.score) {
      replace();
    } else if (candidateScore === best.score) {
      if (candidateWins > best.wins) {
        replace();
      } else if (candidateWins === best.wins) {
        if (candidateReserve > best.reserveAdv) {
          replace();
        } else if (candidateReserve === best.reserveAdv) {
          if (candidatePreference < best.preference) {
            replace();
          }
        }
      }
    }
  };

  const search = (index: number) => {
    if (index >= unfilled.length) {
      evaluate();
      return;
    }

    const lane = unfilled[index];

    for (const card of availableCards) {
      if (used.has(card.id)) continue;
      used.add(card.id);
      selections.set(lane, card);
      search(index + 1);
      selections.delete(lane);
      used.delete(card.id);
    }

    const remainingLanes = unfilled.length - (index + 1);
    const remainingCards = availableCards.length - used.size;
    if (remainingCards < remainingLanes) {
      selections.set(lane, null);
      search(index + 1);
      selections.delete(lane);
    }
  };

  search(0);

  return bestPicks;
}

function stackPurchasesOnDeck(fighter: Fighter, purchases: Card[]): Fighter {
  
  if (purchases.length === 0) return fighter;
  return purchases.reduce(
    (next, purchase) => addPurchasedCardToFighter(next, purchase.card),
    fighter,
  );
}

function discardHand(fighter: Fighter): Fighter {
  if (!fighter.hand.length) return fighter;
  return {
    ...fighter,
    hand: [],
    discard: [...fighter.discard, ...fighter.hand],
  };
}

export function settleFighterAfterRound(fighter: Fighter, played: Card[]) {
  const TARGET_HAND_SIZE = 5;
  const playedIds = new Set(played.map((card) => card.id));
  const remainingHand = fighter.hand.filter((card) => !playedIds.has(card.id));

  let next: Fighter = discardHand({
    ...fighter,
    hand: remainingHand,
    discard: [...fighter.discard, ...played],
  });

  next = refillTo(next, TARGET_HAND_SIZE);

  if (next.hand.length < TARGET_HAND_SIZE) {
    next = freshFive(next);
    next = refillTo(next, TARGET_HAND_SIZE);

  }

  return next;
}

function oppositeSide(side: LegacySide): LegacySide {
  return side === "player" ? "enemy" : "player";
}<|MERGE_RESOLUTION|>--- conflicted
+++ resolved
@@ -121,12 +121,10 @@
   | ({ type: "shopRoll"; side: LegacySide } & GauntletShopRollPayload)
   | { type: "shopReady"; side: LegacySide }
   | ({ type: "shopPurchase"; side: LegacySide } & (
-<<<<<<< HEAD
-      { offeringId: string; cost: number } | { cardId: string; round: number } | { card: Card; cost: number }
-=======
-      | { cardId: string; round: number }
-      | { card: Card; cost: number; sourceId?: string | null }
->>>>>>> 88a0270a
+  { offeringId: string; cost: number }
+  | { cardId: string; round: number }
+  | { card: Card; cost: number; sourceId?: string | null }
+
     ))
   | ({ type: "gold"; side: LegacySide } & GauntletGoldPayload)
   | { type: "activationSelect"; side: LegacySide; activationId: string }
@@ -144,14 +142,9 @@
 // Back-compat: support both legacy (cardId+round) and new (card+cost)
 type ShopPurchaseIntent =
   ({ type: "shopPurchase"; side: LegacySide } & (
-<<<<<<< HEAD
-    | { offeringId: string; cost: number } // current shape
-    | { cardId: string; round: number }    // legacy shape
-    | { card: Card; cost: number }         // legacy shape
-=======
-    | { cardId: string; round: number }           // legacy shape
+    | { offeringId: string; cost: number }                  // current shape
+    | { cardId: string; round: number }                     // legacy shape
     | { card: Card; cost: number; sourceId?: string | null } // new shape
->>>>>>> 88a0270a
   ));
 
 type GoldIntent =
@@ -1024,12 +1017,11 @@
   const applyShopPurchase = useCallback(
     (
       side: LegacySide,
-<<<<<<< HEAD
       target:
         | StoreOffering
         | { offeringId: string; cost?: number }
         | string
-        | { card: Card; cost: number },
+        | { card: Card; cost: number; sourceId?: string | null },
       opts?: { force?: boolean },
     ) => {
       if (!isGauntletMode) return false;
@@ -1057,7 +1049,7 @@
       } else if (isLegacyShopCardPayload(target)) {
         fallbackCard = target.card;
         fallbackCost = target.cost;
-        resolvedOfferingId = getCardSourceId(target.card);
+        resolvedOfferingId = target.sourceId ?? getCardSourceId(target.card);
       } else {
         return false;
       }
@@ -1067,17 +1059,10 @@
         return false;
       }
 
-      const alreadyPurchased = shopPurchases[side].some((c) => c.id === card.id);
-=======
-      card: Card,
-      cost: number,
-      opts?: { force?: boolean; sourceId?: string | null },
-    ) => {
-      if (!isGauntletMode) return false;
       const alreadyPurchased = shopPurchases[side].some(
-        (purchase) => purchase.card.id === card.id,
+        (purchase) => purchase.id === card.id,
       );
->>>>>>> 88a0270a
+
       if (alreadyPurchased) {
         return false;
       }
@@ -1112,7 +1097,6 @@
       appendLog(
         `${namesByLegacy[side]} purchases ${card.name} for ${resolvedCost} gold.`,
       );
-<<<<<<< HEAD
 
       if (side === localLegacySide) {
         const sourceId = resolvedOffering?.id ?? resolvedOfferingId ?? getCardSourceId(card);
@@ -1125,8 +1109,7 @@
         }
       }
 
-=======
->>>>>>> 88a0270a
+
       return true;
     },
     [
@@ -1142,30 +1125,42 @@
     (side: LegacySide, target: StoreOffering | string) => {
       if (!isGauntletMode) return false;
       if (phase !== "shop") return false;
-<<<<<<< HEAD
-
-      const offering =
-        typeof target === "string" ? findOfferingForSide(side, target) : target;
-
-      const success = applyShopPurchase(side, offering ?? target, { force: false });
-      if (!success) return false;
-      if (isMultiplayer && offering) {
-        emitIntent({
-          type: "shopPurchase",
-          side,
-          offeringId: offering.id,
-          cost: offering.cost,
-        });
-=======
-      const sourceId = getCardSourceId(card);
-      const success = applyShopPurchase(side, card, cost, {
-        force: false,
-        sourceId,
-      });
-      if (!success) return false;
-      if (isMultiplayer) {
-        emitIntent({ type: "shopPurchase", side, card, cost, sourceId });
->>>>>>> 88a0270a
+// Resolve to a concrete card, cost, and sourceId (offeringId when available)
+const costToUse = (resolvedOffering?.cost ?? fallbackCost ?? 1);
+const sourceId =
+  (resolvedOfferingId ?? (card ? getCardSourceId(card) : undefined)) ?? null;
+
+// Apply the purchase (card + cost + optional sourceId)
+const success = applyShopPurchase(side, card, costToUse, {
+  force: false,
+  sourceId,
+});
+if (!success) return false;
+
+// Emit multiplayer intent in the most appropriate shape
+if (isMultiplayer) {
+  if (resolvedOfferingId) {
+    // Offering-based payload (current shape)
+    emitIntent({
+      type: "shopPurchase",
+      side,
+      offeringId: resolvedOfferingId,
+      cost: costToUse,
+    });
+  } else if (card) {
+    // Card-based payload (new/legacy shape with optional sourceId)
+    emitIntent({
+      type: "shopPurchase",
+      side,
+      card,
+      cost: costToUse,
+      sourceId,
+    });
+  }
+}
+
+return true;
+
       }
       return true;
     },
@@ -2199,19 +2194,22 @@
             applyShopPurchaseFn?.(msg.side, { offeringId: msg.offeringId, cost }, { force: true });
           } else if ("cardId" in msg && typeof msg.cardId === "string" && typeof msg.round === "number") {
             applyGauntletPurchaseFn?.(msg.side, { cardId: msg.cardId, round: msg.round });
-<<<<<<< HEAD
-          } else if ("card" in msg && msg.card && typeof (msg as any).cost === "number") {
-            applyShopPurchaseFn?.(msg.side, { card: (msg as any).card, cost: (msg as any).cost }, { force: true });
-=======
-          } else if ("card" in msg && msg.card && typeof msg.cost === "number") {
-            const { card, cost } = msg as Extract<ShopPurchaseIntent, { card: Card }>;
-            const sourceId =
-              "sourceId" in msg ? (msg.sourceId as string | null | undefined) ?? null : undefined;
-            applyShopPurchaseFn?.(msg.side, card, cost, {
-              force: true,
-              sourceId,
-            });
->>>>>>> 88a0270a
+} else if ("card" in msg && msg.card && typeof msg.cost === "number") {
+  const { card, cost } = msg as { card: Card; cost: number } & { sourceId?: string | null };
+  const sourceId =
+    "sourceId" in msg ? ((msg as any).sourceId as string | null | undefined) ?? null : undefined;
+
+  if (applyShopPurchaseFn) {
+    // Prefer new signature: (side, card, cost, { force, sourceId })
+    try {
+      (applyShopPurchaseFn as any)(msg.side, card, cost, { force: true, sourceId });
+    } catch {
+      // Fallback to legacy signature: (side, { card, cost, sourceId? }, { force })
+      (applyShopPurchaseFn as any)(msg.side, { card, cost, sourceId }, { force: true });
+    }
+  }
+}
+
           }
           break;
         }
