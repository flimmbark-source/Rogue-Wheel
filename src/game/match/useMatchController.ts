--- conflicted
+++ resolved
@@ -258,11 +258,7 @@
     enemy: [],
   });
   const shopPurchasesRef = useRef(shopPurchases);
-<<<<<<< HEAD
-  const commitShopPurchases = useCallback(
-=======
   const writeShopPurchases = useCallback(
->>>>>>> 11d5901a
     (next: Record<LegacySide, PendingShopPurchase[]>) => {
       shopPurchasesRef.current = next;
       setShopPurchases(next);
@@ -270,10 +266,6 @@
     [setShopPurchases],
   );
   const clearShopPurchases = useCallback(() => {
-<<<<<<< HEAD
-    commitShopPurchases({ player: [], enemy: [] });
-  }, [commitShopPurchases]);
-=======
     writeShopPurchases({ player: [], enemy: [] });
   }, [writeShopPurchases]);
   const takeShopPurchases = useCallback(() => {
@@ -281,7 +273,6 @@
     writeShopPurchases({ player: [], enemy: [] });
     return current;
   }, [writeShopPurchases]);
->>>>>>> 11d5901a
   const [shopReady, setShopReady] = useState<{ player: boolean; enemy: boolean }>({
     player: false,
     enemy: false,
@@ -858,11 +849,11 @@
         ...prevPurchases,
         [side]: updatedPurchasesForSide,
       };
-<<<<<<< HEAD
+
       commitShopPurchases(next);
-=======
+
       writeShopPurchases(next);
->>>>>>> 11d5901a
+
       setShopReady((prev) => ({ ...prev, [side]: false }));
 
       appendLog(
@@ -878,10 +869,8 @@
       isGauntletMode,
       namesByLegacy,
       shopPurchasesRef,
-<<<<<<< HEAD
-=======
       writeShopPurchases,
->>>>>>> 11d5901a
+
     ],
   );
 
@@ -1408,17 +1397,13 @@
 
   const resumeAfterShop = useCallback(() => {
     if (!isGauntletMode) return;
-
-<<<<<<< HEAD
     const purchases = shopPurchasesRef.current;
     const nextRoundPurchases: Record<LegacySide, PendingShopPurchase[]> = {
       player: purchases.player.map((purchase) => ({ ...purchase })),
       enemy: purchases.enemy.map((purchase) => ({ ...purchase })),
     };
-=======
+
     const purchases = takeShopPurchases();
->>>>>>> 11d5901a
-
     const localPending = nextRoundPurchases[localLegacySide];
     for (const purchase of localPending) {
       if (!purchase.sourceId) continue;
@@ -1432,23 +1417,17 @@
       }
     }
 
-<<<<<<< HEAD
     nextRoundCore({ force: true, purchases: nextRoundPurchases });
-=======
-    nextRoundCore({ force: true });
->>>>>>> 11d5901a
+
   }, [
     applyGauntletPurchase,
     isGauntletMode,
     localLegacySide,
     nextRoundCore,
-<<<<<<< HEAD
     shopPurchasesRef,
-=======
     setEnemy,
     setPlayer,
     takeShopPurchases,
->>>>>>> 11d5901a
   ]);
 
   const completeShopForSide = useCallback(
