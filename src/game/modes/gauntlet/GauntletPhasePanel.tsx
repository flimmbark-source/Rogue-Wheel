import { useEffect } from "react";

import type { Card } from "../../types";
import type {
  GauntletState,
  LegacySide,
  Phase,
} from "../../match/useMatchController";
import StSCard from "../../../components/StSCard";

export type GauntletPhasePanelProps = {
  phase: Phase;
  round: number;
  localLegacySide: LegacySide;
  remoteLegacySide: LegacySide;
  namesByLegacy: Record<LegacySide, string>;
  gold: Record<LegacySide, number>;
  shopInventory: Record<LegacySide, Card[]>;
  shopPurchases: Record<LegacySide, Card[]>;
  shopReady: { player: boolean; enemy: boolean };
  gauntletState: GauntletState;
  gauntletRollShop: (inventory: Card[], round: number, roll?: number) => void;
  configureShopInventory: (
    inventory: Partial<Record<LegacySide, Card[]>>,
  ) => void;
  purchaseFromShop: (side: LegacySide, card: Card, cost?: number) => boolean;
  markShopComplete: (side: LegacySide) => boolean;
};

export default function GauntletPhasePanel({
  phase,
  round,
  localLegacySide,
  remoteLegacySide,
  namesByLegacy,
  gold,
  shopInventory,
  shopPurchases,
  shopReady,
  gauntletState,
  gauntletRollShop,
  configureShopInventory,
  purchaseFromShop,
  markShopComplete,
}: GauntletPhasePanelProps) {
  if (phase !== "shop") {
    return null;
  }

  const localName = namesByLegacy[localLegacySide];
  const remoteName = namesByLegacy[remoteLegacySide];
  const localGold = gold[localLegacySide] ?? 0;
  const remoteReady = shopReady[remoteLegacySide];
  const localReady = shopReady[localLegacySide];
  const localInventory = shopInventory[localLegacySide] ?? [];
  const localPurchases = shopPurchases[localLegacySide] ?? [];
  const localGauntlet = gauntletState[localLegacySide];
  const currentRoll = localGauntlet?.shop.roll ?? 0;
  const previousInventory = localGauntlet?.shop.inventory ?? [];
<<<<<<< HEAD
  const purchasedIds = new Set(localPurchases.map((card) => card.id));
=======
>>>>>>> c262e884

  const readyMessage = (() => {
    if (localReady && remoteReady) {
      return "Both sides are ready to continue.";
    }
    if (localReady && !remoteReady) {
      return `Waiting for ${remoteName}...`;
    }
    if (!localReady && remoteReady) {
      return `${remoteName} is ready to fight.`;
    }
    return "Spend your gold and continue when you're ready.";
  })();

  const inventoryForRoll =
    localInventory.length > 0 ? localInventory : previousInventory;
  const canRollInventory = inventoryForRoll.length > 0;
  const shouldHideShop = localReady && remoteReady;

  useEffect(() => {
    if (phase !== "shop") return;
    if (localInventory.length > 0) return;
    if (previousInventory.length === 0) return;
    configureShopInventory({ [localLegacySide]: previousInventory });
  }, [
    configureShopInventory,
    localInventory.length,
    localLegacySide,
    phase,
    previousInventory,
  ]);

  useEffect(() => {
    if (phase !== "shop") return;
    if (currentRoll > 0) return;
    if (!canRollInventory) return;
    gauntletRollShop(inventoryForRoll, round, currentRoll + 1);
  }, [
    phase,
    currentRoll,
    canRollInventory,
    gauntletRollShop,
    inventoryForRoll,
    round,
  ]);

  if (shouldHideShop) {
    return null;
  }

  const continueLabel = localReady ? "Ready" : "Continue to next round";

  return (
    <div className="fixed inset-0 z-40 flex items-center justify-center bg-slate-950/90 backdrop-blur-sm p-4">
      <div className="w-full max-w-4xl space-y-6 rounded-xl border border-amber-500/40 bg-amber-950/70 p-6 text-amber-100 shadow-2xl">
        {/* Header */}
        <div className="flex flex-col gap-3 sm:flex-row sm:items-start sm:justify-between">
          <div>
            <div className="text-[11px] font-semibold uppercase tracking-wide text-amber-200/70">
              Gauntlet Shop
            </div>
            <div className="text-2xl font-semibold text-amber-50">
              {localName}&rsquo;s shop
            </div>
            <div className="text-xs text-amber-200/80">Round {round}</div>
          </div>
          <div className="flex flex-col items-end gap-1 text-sm text-amber-200/80">
            <div className="flex items-center gap-2 text-base">
              <span className="text-amber-200/70">Gold</span>
              <span className="flex items-center gap-1 rounded-full border border-amber-500/40 bg-amber-900/60 px-2 py-1 text-lg font-semibold text-amber-50">
                <span aria-hidden="true">🪙</span>
                <span className="tabular-nums">{localGold}</span>
              </span>
            </div>
            <div>Roll #{currentRoll}</div>
          </div>
        </div>

        {/* Body */}
        <div className="grid gap-6 lg:grid-cols-[2fr_1fr]">
          {/* LEFT: Inventory */}
          <div>
            <div className="text-[11px] font-semibold uppercase tracking-wide text-amber-200/70">
              Inventory
            </div>

            {localInventory.length === 0 ? (
              <div className="mt-3 rounded-lg border border-amber-500/20 bg-amber-900/20 p-4 text-sm text-amber-100/80">
                {canRollInventory
                  ? "Preparing shop inventory..."
                  : "No cards are available to purchase yet. Return after the next round."}
              </div>
            ) : (
              <div className="mt-3 grid gap-4 sm:grid-cols-2 lg:grid-cols-3">
                {localInventory.map((card) => {
                  const cost =
                    typeof card.cost === "number" && card.cost > 0
                      ? card.cost
                      : 10;
<<<<<<< HEAD
                  const isPurchased = purchasedIds.has(card.id);
                  const canAfford = localGold >= cost;
                  const canBuy = canAfford && !isPurchased;
=======
                  const canAfford = localGold >= cost;
>>>>>>> c262e884
                  const label = card.name ?? "Card";
                  const summary = (card.effectSummary ?? label)
                    .replace(/\s+/g, " ")
                    .trim();
<<<<<<< HEAD
                  const hoverText = isPurchased
                    ? `${label} has already been bought this round.`
                    : summary
=======
                  const hoverText = summary
>>>>>>> c262e884
                    ? `${label}: ${summary.length > 120 ? `${summary.slice(0, 117)}...` : summary}`
                    : label;

                  return (
                    <div
                      key={card.id}
                      className="flex flex-col items-center gap-3 rounded-lg border border-amber-500/40 bg-amber-900/30 p-4 text-sm shadow-sm"
                      title={hoverText ?? undefined}
                    >
<<<<<<< HEAD
                      <div className="relative">
                        <StSCard
                          card={card}
                          size="md"
                          variant="minimal"
                          showReserve={false}
                          disabled={!canBuy}
                          onPick={
                            canBuy
                              ? () => purchaseFromShop(localLegacySide, card, cost)
                              : undefined
                          }
                        />
                        {isPurchased ? (
                          <div className="absolute inset-0 flex items-center justify-center rounded-xl bg-slate-950/85 text-xs font-semibold uppercase tracking-[0.4em] text-emerald-300">
                            Bought
                          </div>
                        ) : null}
                      </div>
=======
                      <StSCard
                        card={card}
                        size="md"
                        variant="minimal"
                        showReserve={false}
                        disabled={!canAfford}
                        onPick={() =>
                          purchaseFromShop(localLegacySide, card, cost)
                        }
                      />
>>>>>>> c262e884
                      <div className="flex w-full items-center justify-between text-xs text-amber-200/90">
                        <span className="uppercase tracking-wide text-[10px] text-amber-200/70">
                          Cost
                        </span>
                        <span className="font-semibold text-amber-50">
                          {cost}g
                        </span>
                      </div>
                      <button
                        type="button"
                        onClick={() =>
<<<<<<< HEAD
                          canBuy
                            ? purchaseFromShop(localLegacySide, card, cost)
                            : undefined
                        }
                        disabled={!canBuy}
                        className={`inline-flex w-full items-center justify-center rounded px-3 py-1 text-xs font-semibold transition disabled:cursor-not-allowed disabled:opacity-40 ${
                          isPurchased
                            ? "bg-emerald-600/20 text-emerald-200"
                            : "bg-amber-400 text-slate-900 hover:bg-amber-300"
                        }`}
                      >
                        {isPurchased ? "Bought" : "Buy"}
                      </button>
                      {!canAfford && !isPurchased ? (
=======
                          purchaseFromShop(localLegacySide, card, cost)
                        }
                        disabled={!canAfford}
                        className="inline-flex w-full items-center justify-center rounded bg-amber-400 px-3 py-1 text-xs font-semibold text-slate-900 transition hover:bg-amber-300 disabled:cursor-not-allowed disabled:opacity-40"
                      >
                        Buy
                      </button>
                      {!canAfford ? (
>>>>>>> c262e884
                        <div className="text-[11px] text-rose-200/70">
                          Need {cost - localGold} more gold.
                        </div>
                      ) : isPurchased ? (
                        <div className="text-[11px] text-emerald-200/70">
                          Added to your deck.
                        </div>
                      ) : null}
                    </div>
                  );
                })}
              </div>
            )}
          </div>

          {/* RIGHT: Status + Purchased */}
          <div className="flex flex-col gap-4">
            <div className="rounded-lg border border-amber-500/30 bg-amber-900/30 p-4 text-sm">
              <div className="text-[11px] font-semibold uppercase tracking-wide text-amber-200/70">
                Status
              </div>
              <div className="mt-3 space-y-2 text-xs text-amber-100">
                <div className="flex items-center justify-between">
                  <span className="text-amber-200/70">{localName}</span>
                  <span
                    className={`font-semibold ${
                      localReady ? "text-emerald-300" : "text-amber-100"
                    }`}
                  >
                    {localReady ? "Ready" : "Shopping"}
                  </span>
                </div>
                <div className="flex items-center justify-between">
                  <span className="text-amber-200/70">{remoteName}</span>
                  <span
                    className={`font-semibold ${
                      remoteReady ? "text-emerald-300" : "text-amber-100"
                    }`}
                  >
                    {remoteReady ? "Ready" : "Preparing"}
                  </span>
                </div>
              </div>
              <div className="mt-3 text-[11px] italic text-amber-200/80">
                {readyMessage}
              </div>
            </div>

            {localPurchases.length > 0 ? (
              <div className="rounded-lg border border-amber-500/30 bg-amber-900/30 p-4 text-sm">
                <div className="text-[11px] font-semibold uppercase tracking-wide text-amber-200/70">
                  Purchased this round
                </div>
                <ul className="mt-2 space-y-1 text-xs text-amber-100/90">
                  {localPurchases.map((card) => (
                    <li key={card.id}>• {card.name}</li>
                  ))}
                </ul>
              </div>
            ) : null}
          </div>
        </div>

        {/* Footer */}
        <div className="flex justify-end">
          <button
            type="button"
            onClick={() => markShopComplete(localLegacySide)}
            disabled={localReady}
            className={`inline-flex items-center justify-center rounded px-4 py-2 text-sm font-semibold transition focus:outline-none focus:ring-2 focus:ring-emerald-400/60 disabled:cursor-not-allowed disabled:opacity-60 ${
              localReady
                ? "border border-emerald-500/40 bg-emerald-900/30 text-emerald-200"
                : "border border-emerald-500/60 bg-emerald-400 text-slate-900 hover:bg-emerald-300"
            }`}
          >
            {continueLabel}
          </button>
        </div>
      </div>
    </div>
  );
}<|MERGE_RESOLUTION|>--- conflicted
+++ resolved
@@ -57,10 +57,7 @@
   const localGauntlet = gauntletState[localLegacySide];
   const currentRoll = localGauntlet?.shop.roll ?? 0;
   const previousInventory = localGauntlet?.shop.inventory ?? [];
-<<<<<<< HEAD
   const purchasedIds = new Set(localPurchases.map((card) => card.id));
-=======
->>>>>>> c262e884
 
   const readyMessage = (() => {
     if (localReady && remoteReady) {
@@ -160,24 +157,18 @@
                     typeof card.cost === "number" && card.cost > 0
                       ? card.cost
                       : 10;
-<<<<<<< HEAD
+
                   const isPurchased = purchasedIds.has(card.id);
                   const canAfford = localGold >= cost;
                   const canBuy = canAfford && !isPurchased;
-=======
-                  const canAfford = localGold >= cost;
->>>>>>> c262e884
                   const label = card.name ?? "Card";
                   const summary = (card.effectSummary ?? label)
                     .replace(/\s+/g, " ")
                     .trim();
-<<<<<<< HEAD
                   const hoverText = isPurchased
                     ? `${label} has already been bought this round.`
                     : summary
-=======
-                  const hoverText = summary
->>>>>>> c262e884
+
                     ? `${label}: ${summary.length > 120 ? `${summary.slice(0, 117)}...` : summary}`
                     : label;
 
@@ -187,7 +178,6 @@
                       className="flex flex-col items-center gap-3 rounded-lg border border-amber-500/40 bg-amber-900/30 p-4 text-sm shadow-sm"
                       title={hoverText ?? undefined}
                     >
-<<<<<<< HEAD
                       <div className="relative">
                         <StSCard
                           card={card}
@@ -207,18 +197,6 @@
                           </div>
                         ) : null}
                       </div>
-=======
-                      <StSCard
-                        card={card}
-                        size="md"
-                        variant="minimal"
-                        showReserve={false}
-                        disabled={!canAfford}
-                        onPick={() =>
-                          purchaseFromShop(localLegacySide, card, cost)
-                        }
-                      />
->>>>>>> c262e884
                       <div className="flex w-full items-center justify-between text-xs text-amber-200/90">
                         <span className="uppercase tracking-wide text-[10px] text-amber-200/70">
                           Cost
@@ -230,7 +208,6 @@
                       <button
                         type="button"
                         onClick={() =>
-<<<<<<< HEAD
                           canBuy
                             ? purchaseFromShop(localLegacySide, card, cost)
                             : undefined
@@ -245,16 +222,6 @@
                         {isPurchased ? "Bought" : "Buy"}
                       </button>
                       {!canAfford && !isPurchased ? (
-=======
-                          purchaseFromShop(localLegacySide, card, cost)
-                        }
-                        disabled={!canAfford}
-                        className="inline-flex w-full items-center justify-center rounded bg-amber-400 px-3 py-1 text-xs font-semibold text-slate-900 transition hover:bg-amber-300 disabled:cursor-not-allowed disabled:opacity-40"
-                      >
-                        Buy
-                      </button>
-                      {!canAfford ? (
->>>>>>> c262e884
                         <div className="text-[11px] text-rose-200/70">
                           Need {cost - localGold} more gold.
                         </div>
