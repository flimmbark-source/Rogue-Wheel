import type { Card } from "./types";
import { fmtNum } from "./values.js";

function coerceFiniteNumber(value: unknown): number | null {
  if (typeof value === "number") {
    return Number.isFinite(value) ? value : null;
  }
  if (typeof value === "string") {
    const parsed = Number(value);
    return Number.isFinite(parsed) ? parsed : null;
  }
  return null;
}

export type SkillAbility = "swapReserve" | "rerollReserve" | "boostCard" | "reserveBoost";

export function getSkillCardValue(card: Card | null | undefined): number | null {
  if (!card) return null;
  const baseValue = coerceFiniteNumber(card.baseNumber);
  if (baseValue !== null) {
    return baseValue;
  }
  const numberValue = coerceFiniteNumber(card.number);
  if (numberValue !== null) {
    return numberValue;
  }
  return null;
}

export function determineSkillAbility(card: Card | null): SkillAbility | null {
  if (!card) return null;
  const baseValue = coerceFiniteNumber(card.baseNumber);
  const value = baseValue ?? getSkillCardValue(card);
  if (value === null) return null;
  if (value <= 0) return "swapReserve";
  if (value === 1 || value === 2) return "rerollReserve";
  if (value === 3 || value === 4) return "boostCard";
  return "reserveBoost";
}

export function isReserveBoostTarget(card: Card | null | undefined): boolean {
  const value = getSkillCardValue(card);
  if (value === null) return false;
  return value > 0;
}

export function describeSkillAbility(ability: SkillAbility, card: Card): string {
  const printedValue =
    coerceFiniteNumber(card.baseNumber) ??
    coerceFiniteNumber(card.number) ??
    0;
  const value = fmtNum(printedValue);
  switch (ability) {
    case "swapReserve":
      return "Swap this card with any reserve card, replacing it on the board.";
    case "rerollReserve":
      return "Discard a reserve card you select and draw a replacement.";
    case "boostCard":
      return `Add ${value} to a card in play.`;
    case "reserveBoost":
      return "Exhaust a reserve card to add its value to a card in play, exhausting it in the process.";
    default:
      return "Activate skill.";
  }
}

export const SKILL_ABILITY_COLORS: Record<SkillAbility, string> = {
  swapReserve: "text-amber-300",
  rerollReserve: "text-sky-300",
  boostCard: "text-rose-300",
  reserveBoost: "text-emerald-300",
};

export const SKILL_ABILITY_COLOR_HEX: Record<SkillAbility, string> = {
  swapReserve: "#fcd34d", // amber-300
<<<<<<< HEAD
  rerollReserve: "#7dd3fc", // sky-300
  boostCard: "#fda4af", // rose-300
  reserveBoost: "#6ee7b7", // emerald-300
=======
  rerollReserve: "#3c99c4ff", // sky-500
  boostSelf: "#fda4af", // rose-300
  reserveBoost: "#25d38dff", // emerald-200

>>>>>>> f7d88ffd
};

export function getSkillAbilityColorClass(card: Card | null): string | null {
  const ability = determineSkillAbility(card);
  return ability ? SKILL_ABILITY_COLORS[ability] : null;
}

export function getSkillAbilityColorHex(card: Card | null): string | null {
  const ability = determineSkillAbility(card);
  return ability ? SKILL_ABILITY_COLOR_HEX[ability] : null;
}<|MERGE_RESOLUTION|>--- conflicted
+++ resolved
@@ -73,16 +73,10 @@
 
 export const SKILL_ABILITY_COLOR_HEX: Record<SkillAbility, string> = {
   swapReserve: "#fcd34d", // amber-300
-<<<<<<< HEAD
-  rerollReserve: "#7dd3fc", // sky-300
-  boostCard: "#fda4af", // rose-300
-  reserveBoost: "#6ee7b7", // emerald-300
-=======
   rerollReserve: "#3c99c4ff", // sky-500
   boostSelf: "#fda4af", // rose-300
   reserveBoost: "#25d38dff", // emerald-200
 
->>>>>>> f7d88ffd
 };
 
 export function getSkillAbilityColorClass(card: Card | null): string | null {
