--- conflicted
+++ resolved
@@ -20,12 +20,9 @@
   onDragEnd,
   onPointerDown,
   showReserve = true,
-<<<<<<< HEAD
   variant = "default",
-=======
   showName = true,
 
->>>>>>> 53ef163b
 }: {
   card: Card;
   disabled?: boolean;
@@ -37,12 +34,10 @@
   onDragEnd?: React.DragEventHandler<HTMLButtonElement>;
   onPointerDown?: React.PointerEventHandler<HTMLButtonElement>;
   showReserve?: boolean;
-<<<<<<< HEAD
   variant?: "default" | "minimal";
-=======
   showName?: boolean;
 
->>>>>>> 53ef163b
+
 }) {
   const dims = size === "lg" ? { w: 120, h: 160 } : size === "md" ? { w: 92, h: 128 } : { w: 72, h: 96 };
   const showHeader = variant === "default";
@@ -61,7 +56,6 @@
     >
       <div className="absolute inset-0 rounded-xl border bg-gradient-to-br from-slate-600 to-slate-800 border-slate-400"></div>
       <div className="absolute inset-px rounded-[10px] bg-slate-900/85 backdrop-blur-[1px] border border-slate-700/70" />
-<<<<<<< HEAD
       <div
         className={`absolute inset-0 flex flex-col p-2 ${
           variant === "minimal" ? "items-center justify-center gap-1.5" : "justify-between"
@@ -73,18 +67,6 @@
           </div>
         )}
         <div className="flex-1 flex items-center justify-center text-center">
-=======
-      <div className="absolute inset-0 flex flex-col justify-between p-2">
-        <div
-          className={`text-[11px] font-semibold uppercase tracking-wide text-slate-200 ${
-            showName ? "" : "invisible"
-          }`}
-          aria-hidden={!showName}
-        >
-          {card.name}
-        </div>
-        <div className="flex-1 flex items-center justify-center">
->>>>>>> 53ef163b
           {isSplit(card) ? (
             <div className="grid grid-cols-2 gap-x-2 text-center text-white/90">
               {getSplitFaces(card).map((face) => (
