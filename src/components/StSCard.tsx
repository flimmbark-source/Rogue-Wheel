--- conflicted
+++ resolved
@@ -90,10 +90,8 @@
   title,
   ariaLabel,
   ariaPressed,
-<<<<<<< HEAD
   frameAppearance = "default",
-=======
->>>>>>> 9d962d85
+
 
 }: {
   card: Card;
@@ -116,10 +114,8 @@
   title?: string;
   ariaLabel?: string;
   ariaPressed?: boolean;
-<<<<<<< HEAD
   frameAppearance?: "default" | "hand";
-=======
->>>>>>> 9d962d85
+
 
 }) {
   // ---------- Dimensions ----------
@@ -255,7 +251,6 @@
           return summary ? `, ${summary}` : "";
         })()}`;
 
-<<<<<<< HEAD
   const useWoodFrame = frameAppearance === "hand";
   const buttonBackgroundClass = useWoodFrame ? "bg-transparent" : cardBackground;
   const buttonStyle: React.CSSProperties = {
@@ -271,8 +266,6 @@
       : {}),
   };
 
-=======
->>>>>>> 9d962d85
   return (
     <button
       onClick={(e) => {
@@ -286,11 +279,8 @@
         ${selected ? "ring-2 ring-amber-400" : ""}
         ${buttonBackgroundClass}
       `}
-<<<<<<< HEAD
       style={buttonStyle}
-=======
       style={{ width: dims.w, height: dims.h }}
->>>>>>> 9d962d85
       aria-label={computedAriaLabel}
       aria-describedby={ariaDescribedBy}
       draggable={draggable}
