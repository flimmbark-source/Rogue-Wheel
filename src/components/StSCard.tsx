--- conflicted
+++ resolved
@@ -130,15 +130,6 @@
       <div className="absolute inset-px rounded-[10px] bg-slate-900/85 backdrop-blur-[1px] border border-slate-700/70" />
       <div className="absolute inset-0 flex flex-col items-center justify-center">
         {isSplit(card) ? (
-<<<<<<< HEAD
-          <div className="mt-2 text-xl font-extrabold text-white/90 leading-none text-center">
-            <div>{fmtNum(card.leftValue!)}<span className="opacity-60">|</span>{fmtNum(card.rightValue!)}</div>
-          </div>
-        ) : (
-          <div className="mt-2 text-3xl font-extrabold text-white/90">{fmtNum(card.number as number)}</div>
-        )}
-        <div className="pointer-events-none mt-1.5 flex h-8 w-12 items-center justify-center rounded-full bg-transparent">
-=======
           <div className="mt-1 text-xl font-extrabold text-white/90 leading-none text-center">
             <div>{fmtNum(card.leftValue!)}<span className="opacity-60">|</span>{fmtNum(card.rightValue!)}</div>
           </div>
@@ -146,7 +137,6 @@
           <div className="mt-1 text-3xl font-extrabold text-white/90">{fmtNum(card.number as number)}</div>
         )}
         <div className="pointer-events-none mt-2 flex h-8 w-12 items-center justify-center rounded-full border border-slate-700/80 bg-transparent shadow-inner">
->>>>>>> d8f5dd72
           <ArcanaGlyph symbol={symbol} />
         </div>
       </div>
