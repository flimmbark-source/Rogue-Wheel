--- conflicted
+++ resolved
@@ -26,12 +26,12 @@
   onPointerDown?: React.PointerEventHandler<HTMLButtonElement>;
 }) {
   const dims = size === "lg" ? { w: 120, h: 160 } : size === "md" ? { w: 92, h: 128 } : { w: 72, h: 96 };
-<<<<<<< HEAD
+
   const gambleBadges = getGambleBadges(card);
-=======
+
   const laneDescriptor = card.linkDescriptors?.find((d) => d.kind === "lane");
   const matchDescriptor = card.linkDescriptors?.find((d) => d.kind === "numberMatch");
->>>>>>> f2075da7
+
   return (
     <button
       onClick={(e) => { e.stopPropagation(); onPick?.(); }}
