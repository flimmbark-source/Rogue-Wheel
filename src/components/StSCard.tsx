--- conflicted
+++ resolved
@@ -54,114 +54,84 @@
 
   const showHeader = variant === "default" && showName;
   const showFooter = variant === "default";
-<<<<<<< HEAD
-  const isNegativeCard = !isSplit(card) && getCardPlayValue(card) < 0;
-  const rarity = card.rarity ?? "common";
-  const rarityPalette: Record<NonNullable<Card["rarity"]>, { frame: string; inner: string }> = {
-    common: {
-      frame: "from-slate-600 to-slate-800 border-slate-400",
-      inner: "bg-slate-900/85 border border-slate-700/70",
-    },
-    uncommon: {
-      frame: "from-emerald-600 to-emerald-800 border-emerald-300/80",
-      inner: "bg-gradient-to-br from-emerald-950/90 to-emerald-900/70 border border-emerald-700/70",
-    },
-    rare: {
-      frame: "from-sky-600 to-sky-800 border-sky-300/80",
-      inner: "bg-gradient-to-br from-sky-950/90 to-sky-900/70 border border-sky-700/70",
-    },
-    legendary: {
-      frame: "from-amber-500 to-amber-700 border-amber-300/80",
-      inner: "bg-gradient-to-br from-amber-950/90 to-amber-900/70 border border-amber-700/70",
-    },
-  };
-  const palette = rarityPalette[rarity] ?? rarityPalette.common;
-  const frameGradient = isNegativeCard
-    ? "from-rose-700 to-rose-900 border-rose-500/70"
-    : palette.frame;
-  const innerPanel = isNegativeCard
-    ? "bg-gradient-to-br from-rose-950/90 to-rose-900/70 border border-rose-700/70"
-    : palette.inner;
-=======
-
-  /* ==== MERGE-RESOLVED: card kind + rarity palettes with full-surface backgrounds ==== */
-
-  /** Robust play value parsing */
-  const rawPV = getCardPlayValue(card) as unknown;
-  const playVal =
-    typeof rawPV === "number"
-      ? rawPV
-      : typeof rawPV === "string"
-      ? parseFloat(rawPV)
-      : rawPV && typeof rawPV === "object" && "value" in (rawPV as any)
-      ? Number((rawPV as any).value)
-      : 0;
-
-  /** Multi-signal negative detection */
-  const id = String((card as any).id ?? "");
-  const kindOrType = String((card as any).kind ?? (card as any).type ?? "");
-  const idSaysNegative = /^neg[_-]/i.test(id);
-  const kindSaysNegative = /negative|curse/i.test(kindOrType);
-  const computedNegative = !isSplit(card) && Number.isFinite(playVal) && playVal < 0;
-
-  let cardKind: Kind =
-    typeof forceKind !== "undefined"
-      ? forceKind
-      : isSplit(card)
-      ? "split"
-      : idSaysNegative || kindSaysNegative || computedNegative
-      ? "negative"
-      : "normal";
-
-  /** Rarity palette only applies to "normal" cards */
-  type Rarity = NonNullable<Card["rarity"]> | "common";
-  const rarity: Rarity = (card.rarity as Rarity) ?? "common";
-
-  /** Background (button surface) + frame (border-only) per rarity */
-  const rarityPalette: Record<Rarity, { background: string; frame: string }> = {
-    common: {
-      background:
-        "bg-gradient-to-br from-slate-900/85 to-slate-800/70 border border-slate-700/70",
-      frame: "border-slate-400",
-    },
-    uncommon: {
-      background:
-        "bg-gradient-to-br from-emerald-950/90 to-emerald-900/70 border border-emerald-700/70",
-      frame: "border-emerald-300/80",
-    },
-    rare: {
-      background:
-        "bg-gradient-to-br from-sky-950/90 to-sky-900/70 border border-sky-700/70",
-      frame: "border-sky-300/80",
-    },
-    legendary: {
-      background:
-        "bg-gradient-to-br from-amber-950/90 to-amber-900/70 border border-amber-700/70",
-      frame: "border-amber-300/80",
-    },
-  };
-
-  /** Kind overrides: negative/split ignore rarity; normal uses rarity palette */
-  const backgroundsByKind: Record<Kind, string> = {
-    normal: rarityPalette[rarity].background,
-    negative:
-      "bg-gradient-to-br from-rose-950/90 to-rose-900/70 border border-rose-700/70",
-    split:
-      "bg-gradient-to-br from-indigo-950/90 to-indigo-900/70 border border-indigo-700/70",
-  };
-
-  const framesByKind: Record<Kind, string> = {
-    normal: rarityPalette[rarity].frame,
-    negative: "border-rose-500/70",
-    split: "border-indigo-500/70",
-  };
-
-  const cardBackground = backgroundsByKind[cardKind];
-  const frameBorder = framesByKind[cardKind];
-
-  /* ==== END MERGE-RESOLVED ==== */
-
->>>>>>> ce5052cd
+/* ==== MERGE-RESOLVED: card kind + rarity palettes with full-surface backgrounds ==== */
+
+// Robust play value parsing (handles number|string|{value})
+const rawPV = getCardPlayValue(card) as unknown;
+const playVal =
+  typeof rawPV === "number"
+    ? rawPV
+    : typeof rawPV === "string"
+    ? parseFloat(rawPV)
+    : rawPV && typeof rawPV === "object" && "value" in (rawPV as any)
+    ? Number((rawPV as any).value)
+    : 0;
+
+// Multi-signal negative detection
+const id = String((card as any).id ?? "");
+const kindOrType = String((card as any).kind ?? (card as any).type ?? "");
+const idSaysNegative = /^neg[_-]/i.test(id);
+const kindSaysNegative = /negative|curse/i.test(kindOrType);
+const computedNegative = !isSplit(card) && Number.isFinite(playVal) && playVal < 0;
+
+// If you have a forceKind prop, it wins; otherwise compute from split/negative/normal
+let cardKind: Kind =
+  typeof forceKind !== "undefined"
+    ? forceKind
+    : isSplit(card)
+    ? "split"
+    : idSaysNegative || kindSaysNegative || computedNegative
+    ? "negative"
+    : "normal";
+
+// Rarity palette only applies to "normal" cards
+type Rarity = NonNullable<Card["rarity"]> | "common";
+const rarity: Rarity = (card.rarity as Rarity) ?? "common";
+
+// Background (button surface) + frame (border-only) per rarity
+const rarityPalette: Record<Rarity, { background: string; frame: string }> = {
+  common: {
+    background:
+      "bg-gradient-to-br from-slate-900/85 to-slate-800/70 border border-slate-700/70",
+    frame: "border-slate-400",
+  },
+  uncommon: {
+    background:
+      "bg-gradient-to-br from-emerald-950/90 to-emerald-900/70 border border-emerald-700/70",
+    frame: "border-emerald-300/80",
+  },
+  rare: {
+    background:
+      "bg-gradient-to-br from-sky-950/90 to-sky-900/70 border border-sky-700/70",
+    frame: "border-sky-300/80",
+  },
+  legendary: {
+    background:
+      "bg-gradient-to-br from-amber-950/90 to-amber-900/70 border border-amber-700/70",
+    frame: "border-amber-300/80",
+  },
+};
+
+// Kind overrides: negative/split ignore rarity; normal uses rarity palette
+const backgroundsByKind: Record<Kind, string> = {
+  normal: rarityPalette[rarity].background,
+  negative:
+    "bg-gradient-to-br from-rose-950/90 to-rose-900/70 border border-rose-700/70",
+  split:
+    "bg-gradient-to-br from-indigo-950/90 to-indigo-900/70 border border-indigo-700/70",
+};
+
+const framesByKind: Record<Kind, string> = {
+  normal: rarityPalette[rarity].frame,
+  negative: "border-rose-500/70",
+  split: "border-indigo-500/70",
+};
+
+const cardBackground = backgroundsByKind[cardKind];
+const frameBorder = framesByKind[cardKind];
+
+/* ==== END MERGE-RESOLVED ==== */
+
   return (
     <button
       onClick={(e) => {
