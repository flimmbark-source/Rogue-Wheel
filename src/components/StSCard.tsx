--- conflicted
+++ resolved
@@ -28,9 +28,14 @@
   faceDown?: boolean;
   showHint?: boolean;
 }) {
-  const dims = size === "lg" ? { w: 120, h: 160 } : size === "md" ? { w: 92, h: 128 } : { w: 72, h: 96 };
-<<<<<<< HEAD
+  const dims =
+    size === "lg"
+      ? { w: 120, h: 160 }
+      : size === "md"
+      ? { w: 92, h: 128 }
+      : { w: 72, h: 96 };
 
+  // ----- Tags (new) -----
   const TAG_INFO: Record<TagId, { icon: string; label: string; tone: string }> = {
     oddshift: { icon: "↷", label: "Oddshift", tone: "bg-amber-500/80" },
     parityflip: { icon: "±", label: "Parity Flip", tone: "bg-sky-500/80" },
@@ -42,7 +47,7 @@
   };
 
   const tagBadges = !faceDown
-    ? card.tags.map((tag) => {
+    ? (card.tags ?? []).map((tag) => {
         const data = TAG_INFO[tag];
         if (!data) return null;
         return (
@@ -57,8 +62,30 @@
       })
     : null;
 
+  // ----- Link descriptor badges (from Experimental) -----
+  const laneDescriptor = card.linkDescriptors?.find((d) => d.kind === "lane");
+  const matchDescriptor = card.linkDescriptors?.find((d) => d.kind === "numberMatch");
+
+  const linkBadges =
+    (card.multiLane || (card.linkDescriptors?.length ?? 0) > 0) && !faceDown ? (
+      <>
+        {card.multiLane && (
+          <span className="px-1 py-px rounded-sm bg-amber-500/80 text-[9px] font-semibold text-stone-900 shadow">
+            {(laneDescriptor?.label ?? "Link").slice(0, 8)}
+          </span>
+        )}
+        {card.linkDescriptors?.some((d) => d.kind === "numberMatch") && (
+          <span className="px-1 py-px rounded-sm bg-emerald-500/80 text-[9px] font-semibold text-stone-900 shadow">
+            {(matchDescriptor?.label ?? "Match").slice(0, 8)}
+          </span>
+        )}
+      </>
+    ) : null;
+
+  // ----- Title / value / hint -----
   const cardTitle = faceDown ? "Hidden" : card.name;
   const metaDisplay = card.meta?.decoy?.display;
+
   const renderValue = () => {
     if (faceDown) {
       return <span className="text-3xl font-extrabold text-white/80">{metaDisplay ?? "?"}</span>;
@@ -87,21 +114,23 @@
     return <div className="text-3xl font-extrabold text-white/90">—</div>;
   };
 
-  const hintText = !faceDown && showHint && card.hint ? (
-    <div className="absolute bottom-1.5 left-1.5 right-1.5 text-[10px] font-medium leading-tight text-white/85 opacity-85">
-      {card.hint}
-    </div>
-  ) : null;
+  const hintText =
+    !faceDown && showHint && card.hint ? (
+      <div className="absolute bottom-1.5 left-1.5 right-1.5 text-[10px] font-medium leading-tight text-white/85 opacity-85">
+        {card.hint}
+      </div>
+    ) : null;
 
-=======
-  const laneDescriptor = card.linkDescriptors?.find((d) => d.kind === "lane");
-  const matchDescriptor = card.linkDescriptors?.find((d) => d.kind === "numberMatch");
->>>>>>> a216e8d0
   return (
     <button
-      onClick={(e) => { e.stopPropagation(); onPick?.(); }}
+      onClick={(e) => {
+        e.stopPropagation();
+        onPick?.();
+      }}
       disabled={disabled}
-      className={`relative select-none ${disabled ? 'opacity-60' : 'hover:scale-[1.02]'} transition will-change-transform ${selected ? 'ring-2 ring-amber-400' : ''}`}
+      className={`relative select-none ${
+        disabled ? "opacity-60" : "hover:scale-[1.02]"
+      } transition will-change-transform ${selected ? "ring-2 ring-amber-400" : ""}`}
       style={{ width: dims.w, height: dims.h }}
       aria-label={`Card`}
       draggable={draggable}
@@ -109,44 +138,40 @@
       onDragEnd={onDragEnd}
       onPointerDown={onPointerDown}
     >
-<<<<<<< HEAD
-      <div className={`absolute inset-0 rounded-xl border ${faceDown ? 'bg-slate-800 border-slate-500/70' : 'bg-gradient-to-br from-slate-600 to-slate-800 border-slate-400'}`}></div>
-      <div className={`absolute inset-px rounded-[10px] ${faceDown ? 'bg-slate-800/90 border border-slate-700/50' : 'bg-slate-900/85 backdrop-blur-[1px] border border-slate-700/70'}`} />
+      {/* Frame layers with face-down styling support */}
+      <div
+        className={`absolute inset-0 rounded-xl border ${
+          faceDown
+            ? "bg-slate-800 border-slate-500/70"
+            : "bg-gradient-to-br from-slate-600 to-slate-800 border-slate-400"
+        }`}
+      />
+      <div
+        className={`absolute inset-px rounded-[10px] ${
+          faceDown
+            ? "bg-slate-800/90 border border-slate-700/50"
+            : "bg-slate-900/85 backdrop-blur-[1px] border border-slate-700/70"
+        }`}
+      />
+
+      {/* Content */}
       <div className="absolute inset-0 flex flex-col items-center justify-center gap-1 px-2 text-center">
-        <div className="absolute top-1 left-1 right-1 flex flex-wrap items-center justify-center gap-1">
-          {tagBadges}
+        {/* Top row: title (left) + badges (right) */}
+        <div className="absolute top-1 left-1 right-1 flex items-center justify-between gap-1">
+          <div className="text-[10px] font-semibold uppercase tracking-wide text-white/70 truncate text-left">
+            {cardTitle}
+          </div>
+          <div className="flex flex-wrap gap-1 items-center justify-end">
+            {tagBadges}
+            {linkBadges}
+          </div>
         </div>
-        <div className="absolute top-1 left-1 text-[10px] font-semibold uppercase tracking-wide text-white/70">
-          {cardTitle}
-        </div>
+
+        {/* Main value */}
         <div className="mt-2 flex flex-1 items-center justify-center">{renderValue()}</div>
+
+        {/* Hint */}
         {hintText}
-=======
-      <div className="absolute inset-0 rounded-xl border bg-gradient-to-br from-slate-600 to-slate-800 border-slate-400"></div>
-      <div className="absolute inset-px rounded-[10px] bg-slate-900/85 backdrop-blur-[1px] border border-slate-700/70" />
-      {(card.multiLane || card.linkDescriptors?.length) && (
-        <div className="absolute top-1 left-1 right-1 flex flex-wrap gap-0.5 justify-start">
-          {card.multiLane && (
-            <span className="px-1 py-px rounded-sm bg-amber-500/80 text-[9px] font-semibold text-stone-900 shadow">
-              {(laneDescriptor?.label ?? "Link").slice(0, 8)}
-            </span>
-          )}
-          {card.linkDescriptors?.some((d) => d.kind === "numberMatch") && (
-            <span className="px-1 py-px rounded-sm bg-emerald-500/80 text-[9px] font-semibold text-stone-900 shadow">
-              {(matchDescriptor?.label ?? "Match").slice(0, 8)}
-            </span>
-          )}
-        </div>
-      )}
-      <div className="absolute inset-0 flex items-center justify-center">
-        {isSplit(card) ? (
-          <div className="text-xl font-extrabold text-white/90 leading-none text-center">
-            <div>{fmtNum(card.leftValue!)}<span className="opacity-60">|</span>{fmtNum(card.rightValue!)}</div>
-          </div>
-        ) : (
-          <div className="text-3xl font-extrabold text-white/90">{fmtNum(card.number as number)}</div>
-        )}
->>>>>>> a216e8d0
       </div>
     </button>
   );
