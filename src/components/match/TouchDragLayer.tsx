--- conflicted
+++ resolved
@@ -124,12 +124,8 @@
       aria-hidden
     >
       <div style={{ transform: "scale(0.9)", filter: "drop-shadow(0 6px 8px rgba(0,0,0,.35))" }}>
-<<<<<<< HEAD
         <StSCard card={dragCard} showReserve={false} variant="minimal" />
-=======
-        <StSCard card={dragCard} showReserve={false} showName={false} />
 
->>>>>>> 53ef163b
       </div>
     </div>
   );
