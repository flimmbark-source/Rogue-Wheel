--- conflicted
+++ resolved
@@ -124,12 +124,8 @@
                   aria-pressed={isSelected}
                   aria-label={`Select ${card.name}`}
                 >
-<<<<<<< HEAD
                   <StSCard card={card} showReserve={false} variant="minimal" />
-=======
-                  <StSCard card={card} showReserve={false} showName={false} />
 
->>>>>>> 53ef163b
                 </button>
               </motion.div>
             </div>
@@ -150,11 +146,8 @@
           aria-hidden
         >
           <div style={{ transform: "scale(0.9)", filter: "drop-shadow(0 6px 8px rgba(0,0,0,.35))" }}>
-<<<<<<< HEAD
             <StSCard card={pointerDragCard} showReserve={false} variant="minimal" />
-=======
-            <StSCard card={pointerDragCard} showReserve={false} showName={false} />
->>>>>>> 53ef163b
+
           </div>
         </div>
       )}
