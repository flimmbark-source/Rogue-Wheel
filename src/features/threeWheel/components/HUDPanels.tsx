import React from "react";
import type { Phase, Players } from "../../../game/types";
import type { LegacySide } from "./WheelPanel";

interface Theme {
  panelBg: string;
  panelBorder: string;
  slotBg: string;
  slotBorder: string;
  brass: string;
  textWarm: string;
}

interface HUDPanelsProps {
  manaPools: { player: number; enemy: number };
  isGrimoireMode: boolean;
  reserveSums: { player: number; enemy: number } | null;
  players: Players;
  hudColors: Record<LegacySide, string>;
  wins: { player: number; enemy: number };
  initiative: LegacySide;
  localLegacySide: LegacySide;
  phase: Phase;
  theme: Theme;
  onPlayerManaToggle?: () => void;
  isGrimoireOpen?: boolean;
  playerManaButtonRef?: React.Ref<HTMLButtonElement>;
}

const HUDPanels: React.FC<HUDPanelsProps> = ({
  manaPools,
  isGrimoireMode,
  reserveSums,
  players,
  hudColors,
  wins,
  initiative,
  localLegacySide,
  phase,
  theme,
  onPlayerManaToggle,
  isGrimoireOpen,
  playerManaButtonRef,
}) => {
  const rsP = reserveSums ? reserveSums.player : null;
  const rsE = reserveSums ? reserveSums.enemy : null;

  const Panel = ({ side }: { side: LegacySide }) => {
    const isPlayer = side === "player";
    const color = isPlayer ? players.left.color ?? hudColors.player : players.right.color ?? hudColors.enemy;
    const name = isPlayer ? players.left.name : players.right.name;
    const win = isPlayer ? wins.player : wins.enemy;
    const rs = isPlayer ? rsP : rsE;
    const hasInit = initiative === side;
    const isReserveVisible =
      (phase === "showEnemy" || phase === "anim" || phase === "roundEnd" || phase === "ended") && rs !== null;

    const manaCount = isPlayer ? manaPools.player : manaPools.enemy;

    const manaPillBaseClassName = `flex items-center gap-1 rounded-full border px-2 py-0.5 text-[11px] font-semibold transition-opacity ${
      isGrimoireMode ? "opacity-100 visible" : "opacity-0 invisible"
    }`;

    const manaPillStyle: React.CSSProperties = {
      background: "#1b1209ee",
      borderColor: theme.slotBorder,
      color: theme.textWarm,
      minWidth: "62px",
      justifyContent: "center",
    };

    const manaPillContent = (
      <>
        <span role="img" aria-label="Mana" className="text-sm leading-none">
          🔮
        </span>
        <span className="tabular-nums text-sm leading-none">{manaCount}</span>
      </>
    );

    const manaRef = isPlayer ? playerManaButtonRef : undefined;

    const renderManaPill = () => {
      if (!isGrimoireMode) {
        return (
          <div
            className={`${manaPillBaseClassName} pointer-events-none`}
            style={manaPillStyle}
            aria-hidden
          >
            {manaPillContent}
          </div>
        );
      }

      if (isPlayer && onPlayerManaToggle) {
        return (
          <button
            type="button"
            onClick={onPlayerManaToggle}
            className={`${manaPillBaseClassName} cursor-pointer hover:bg-[#2b1d10ee] focus:outline-none focus:ring-2 focus:ring-sky-500/70 focus:ring-offset-2 focus:ring-offset-slate-900 ${
              isGrimoireOpen ? "ring-2 ring-sky-400/70" : ""
            }`}
            style={manaPillStyle}
            title={`Mana: ${manaCount}`}
            aria-pressed={isGrimoireOpen}
            aria-label={`Mana: ${manaCount}. ${isGrimoireOpen ? "Hide" : "Show"} grimoire.`}
            ref={manaRef}
          >
            {manaPillContent}
          </button>
        );
      }

      return (
        <div
          className={manaPillBaseClassName}
          style={manaPillStyle}
          aria-hidden={!isGrimoireMode}
          title={`Mana: ${manaCount}`}
        >
          {manaPillContent}
        </div>
      );
    };

    return (
      <div className="flex h-full flex-col items-center w-full">
        <div
          className="relative flex min-w-0 items-start sm:items-center gap-2 rounded-lg border px-0.5 py-0.5 sm:py-1 text-[12px] shadow w-full flex-wrap sm:flex-nowrap min-h-[40px] sm:min-h-0"
          style={{
            maxWidth: "100%",
            background: theme.panelBg,
            borderColor: theme.panelBorder,
            color: theme.textWarm,
          }}
        >
          <div className="w-1.5 rounded self-stretch sm:self-auto sm:h-6" style={{ background: color }} />
          <div className="flex items-center min-w-0 flex-1 w-full sm:w-auto">
            <span className="truncate block font-semibold">{name}</span>
            {(isPlayer ? "player" : "enemy") === localLegacySide && (
              <span className="ml-2 rounded bg-white/10 px-1.5 py-0.5 text-[10px]">You</span>
            )}
          </div>
          <div className="flex items-center gap-2 ml-1 flex-shrink-0 w-full justify-between sm:w-auto sm:justify-end flex-wrap sm:flex-nowrap">
            <div className="flex items-center gap-1">
              <span className="opacity-80">Wins</span>
              <span className="text-base font-extrabold tabular-nums">{win}</span>
            </div>
            {isReserveVisible && (
              <div
                className="flex items-center gap-1 rounded-full border px-3 py-1 sm:px-2 sm:py-0.5 text-[11px] sm:max-w-[44vw] overflow-hidden text-ellipsis whitespace-nowrap"
                style={{
                  minWidth: "90px",
                  background: "#1b1209ee",
                  borderColor: theme.slotBorder,
                  color: theme.textWarm,
                }}
                title={rs !== null ? `Reserve: ${rs}` : undefined}
              >
                <span className="sm:hidden mr-1">Reserve:</span>
                <span className="hidden sm:inline">Reserve: </span>
                <span className="font-bold tabular-nums">{rs ?? 0}</span>
              </div>
            )}
            {renderManaPill()}
          </div>
<<<<<<< HEAD
=======
          <div
            className={`${isReserveVisible ? "flex" : "hidden"} sm:flex sm:ml-2 mt-2 sm:mt-0 w-full sm:w-auto justify-center sm:justify-start text-center sm:text-left rounded-full border px-3 py-1 sm:px-2 sm:py-0.5 text-[11px] sm:max-w-[44vw] overflow-hidden text-ellipsis whitespace-nowrap transition-opacity ${
              isReserveVisible ? "opacity-100 visible" : "opacity-0 invisible"
            }`}
            style={{
              minWidth: "90px",
              background: "#1b1209ee",
              borderColor: theme.slotBorder,
              color: theme.textWarm,
            }}
            title={rs !== null ? `Reserve: ${rs}` : undefined}
          >
            <span className="sm:hidden mr-1">Reserve:</span>
            <span className="hidden sm:inline">Reserve: </span>
            <span className="font-bold tabular-nums">{rs ?? 0}</span>
          </div>
>>>>>>> 7dce32fe
          {hasInit && (
            <span
              aria-label="Has initiative"
              className="absolute -top-1 -right-1 leading-none select-none"
              style={{
                fontSize: 24,
                filter: "drop-shadow(0 1px 1px rgba(0,0,0,.6))",
              }}
            >
              ⚑
            </span>
          )}
        </div>

      </div>
    );
  };

  return (
    <div className="w-full flex flex-col items-center">
      <div className="grid w-full max-w-[900px] grid-cols-2 items-stretch gap-2 overflow-x-hidden">
        <div className="min-w-0 w-full max-w-[420px] mx-auto h-full">
          <Panel side="player" />
        </div>
        <div className="min-w-0 w-full max-w-[420px] mx-auto h-full">
          <Panel side="enemy" />
        </div>
      </div>
    </div>
  );
};

export default HUDPanels;<|MERGE_RESOLUTION|>--- conflicted
+++ resolved
@@ -165,8 +165,6 @@
             )}
             {renderManaPill()}
           </div>
-<<<<<<< HEAD
-=======
           <div
             className={`${isReserveVisible ? "flex" : "hidden"} sm:flex sm:ml-2 mt-2 sm:mt-0 w-full sm:w-auto justify-center sm:justify-start text-center sm:text-left rounded-full border px-3 py-1 sm:px-2 sm:py-0.5 text-[11px] sm:max-w-[44vw] overflow-hidden text-ellipsis whitespace-nowrap transition-opacity ${
               isReserveVisible ? "opacity-100 visible" : "opacity-0 invisible"
@@ -183,7 +181,6 @@
             <span className="hidden sm:inline">Reserve: </span>
             <span className="font-bold tabular-nums">{rs ?? 0}</span>
           </div>
->>>>>>> 7dce32fe
           {hasInit && (
             <span
               aria-label="Has initiative"
