--- conflicted
+++ resolved
@@ -187,8 +187,6 @@
               >
                 Reserve: <span className="font-bold tabular-nums">{rs ?? 0}</span>
               </div>
-<<<<<<< HEAD
-=======
               {isGrimoireMode ? (
                 isPlayer && onPlayerManaToggle ? (
                   <button
@@ -240,7 +238,6 @@
                   <span className="font-bold tabular-nums">{manaCount}</span>
                 </div>
               )}
->>>>>>> afd162ea
             </div>
           </div>
         )}
