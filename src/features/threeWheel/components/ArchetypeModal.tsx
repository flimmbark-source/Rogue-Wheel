--- conflicted
+++ resolved
@@ -79,7 +79,6 @@
       setMobilePreviewId(localSelection);
     }
   }, [localSelection]);
-<<<<<<< HEAD
 
   const renderSpellList = (
     spells: SpellDefinition[],
@@ -170,98 +169,6 @@
       options?.compact ? "mt-3 w-full" : "mt-4"
     } rounded-lg border border-amber-400/70 px-3 py-1.5 text-sm font-semibold text-amber-100 transition hover:bg-amber-400/10 disabled:cursor-not-allowed disabled:border-amber-200/40 disabled:text-amber-200/70`;
 
-=======
-
-  const renderSpellList = (
-    spells: SpellDefinition[],
-    idPrefix: string
-  ): React.ReactNode => (
-    <ul className="mt-2 space-y-1 text-xs text-slate-100/90">
-      {spells.map((spell) => {
-        const isActive = visibleSpellId === spell.id;
-        return (
-          <li key={`${idPrefix}-${spell.id}`} className="flex flex-col gap-1">
-            <button
-              type="button"
-              onPointerDown={(event) => {
-                if (event.pointerType === "touch") {
-                  setPinnedSpellId(spell.id);
-                }
-              }}
-              onPointerEnter={(event) => {
-                if (event.pointerType !== "touch") {
-                  setHoveredSpellId(spell.id);
-                }
-              }}
-              onPointerLeave={(event) => {
-                if (event.pointerType !== "touch") {
-                  setHoveredSpellId((current) =>
-                    current === spell.id ? null : current
-                  );
-                }
-              }}
-              onFocus={() => setHoveredSpellId(spell.id)}
-              onBlur={() =>
-                setHoveredSpellId((current) =>
-                  current === spell.id ? null : current
-                )
-              }
-              onClick={(event) => {
-                event.preventDefault();
-                setPinnedSpellId((current) =>
-                  current === spell.id ? null : spell.id
-                );
-              }}
-              className="flex items-center gap-2 text-left transition focus:outline-none focus-visible:ring-2 focus-visible:ring-amber-300/70"
-              aria-pressed={pinnedSpellId === spell.id}
-              aria-controls={`${idPrefix}-spell-desc-${spell.id}`}
-              aria-expanded={isActive}
-            >
-              <span className="h-1.5 w-1.5 rounded-full bg-slate-500" aria-hidden />
-              <span className="font-semibold text-slate-100">{spell.name}</span>
-            </button>
-
-            <div
-              id={`${idPrefix}-spell-desc-${spell.id}`}
-              className={`pl-4 text-[11px] leading-snug text-slate-300 transition-all duration-150 ease-out ${
-                isActive ? "max-h-32 opacity-100" : "max-h-0 overflow-hidden opacity-0"
-              }`}
-              aria-hidden={!isActive}
-            >
-              {spell.description}
-            </div>
-          </li>
-        );
-      })}
-    </ul>
-  );
-
-  const renderCardContent = (
-    id: ArchetypeId,
-    idPrefix: string,
-    options?: { compact?: boolean; onPreviewSelect?: (id: ArchetypeId) => void }
-  ): React.ReactNode => {
-    const def = ARCHETYPE_DEFINITIONS[id];
-    const spells = archetypeSpellDefs[id] ?? [];
-    const isLocalChoice = localSelection === id;
-    const isRemoteChoice = remoteSelection === id;
-
-    if (!def) {
-      return null;
-    }
-
-    const titleClass = options?.compact ? "text-base" : "text-lg";
-    const descriptionClass = options?.compact
-      ? "mt-1 text-[13px] leading-snug text-slate-300/80"
-      : "mt-1 text-xs text-slate-300/80 leading-snug";
-    const spellsContainerClass = `mt-3 rounded-lg border border-slate-700/70 bg-slate-900/60 p-3 ${
-      options?.compact ? "" : "flex-1"
-    }`;
-    const chooseButtonClass = `${
-      options?.compact ? "mt-3 w-full" : "mt-4"
-    } rounded-lg border border-amber-400/70 px-3 py-1.5 text-sm font-semibold text-amber-100 transition hover:bg-amber-400/10 disabled:cursor-not-allowed disabled:border-amber-200/40 disabled:text-amber-200/70`;
-
->>>>>>> c69efb03
     return (
       <>
         <div className="flex items-start justify-between gap-2">
@@ -278,7 +185,6 @@
                 style={{
                   background: `${hudColors[localSide]}22`,
                   color: hudColors[localSide],
-<<<<<<< HEAD
                 }}
               >
                 You
@@ -292,21 +198,6 @@
                   color: hudColors[remoteSide],
                 }}
               >
-=======
-                }}
-              >
-                You
-              </span>
-            )}
-            {isRemoteChoice && (
-              <span
-                className="rounded-full px-2 py-0.5"
-                style={{
-                  background: `${hudColors[remoteSide]}22`,
-                  color: hudColors[remoteSide],
-                }}
-              >
->>>>>>> c69efb03
                 {namesBySide[remoteSide]}
               </span>
             )}
@@ -377,7 +268,6 @@
               onPreviewSelect: setMobilePreviewId,
             })}
           </div>
-<<<<<<< HEAD
         </div>
 
         <div className="hidden gap-4 sm:grid sm:grid-cols-3">
@@ -399,29 +289,6 @@
           ))}
         </div>
 
-=======
-        </div>
-
-        <div className="hidden gap-4 sm:grid sm:grid-cols-3">
-          {ARCHETYPE_IDS.map((id) => (
-            <div
-              key={id}
-              className="relative flex h-full flex-col rounded-xl border border-slate-700/70 bg-slate-800/70 p-4 shadow"
-              style={{
-                borderColor:
-                  localSelection === id
-                    ? hudColors[localSide]
-                    : remoteSelection === id
-                    ? hudColors[remoteSide]
-                    : undefined,
-              }}
-            >
-              {renderCardContent(id, `grid-${id}`)}
-            </div>
-          ))}
-        </div>
-
->>>>>>> c69efb03
         <div className="grid gap-3 sm:grid-cols-2 sm:gap-4">
           <div className="rounded-xl border border-slate-700/70 bg-slate-900/70 p-3 sm:p-4">
             <div className="flex items-center justify-between gap-2">
