import React, { useMemo } from "react";
import CanvasWheel, { WheelHandle } from "../../../components/CanvasWheel";
import StSCard from "../../../components/StSCard";
import type { Card, Fighter, Phase, Section } from "../../../game/types";
import type { AbilityKind } from "../../../game/skills";
import {
  type SpellDefinition,
  type SpellTargetInstance,
  type SpellTargetOwnership,
} from "../../../game/spellEngine";
import {
  getSpellTargetStage,
  spellTargetStageRequiresManualSelection,
  type SpellTargetLocation,
} from "../../../game/spells";
import {
  type SkillTargetSelection,
  type SkillTargetStageDefinition,
} from "../../../game/skills";
import {
  isChooseLikePhase,
  shouldShowSlotCard,
  type LegacySide,
} from "../utils/slotVisibility";

export type { LegacySide } from "../utils/slotVisibility";

type SlotView = { side: LegacySide; card: Card | null; name: string };

type SideState<T> = Record<LegacySide, T>;

type SkillLaneMeta = {
  ability: AbilityKind | null;
  label: string | null;
  description: string | null;
  exhausted: boolean;
};

interface Theme {
  panelBg: string;
  panelBorder: string;
  slotBg: string;
  slotBorder: string;
  brass: string;
  textWarm: string;
}

export interface WheelPanelProps {
  index: number;
  assign: { player: (Card | null)[]; enemy: (Card | null)[] };
  namesByLegacy: Record<LegacySide, string>;
  wheelSize: number;
  lockedWheelSize: number | null;
  wheelDamage: SideState<number>;
  wheelMirror: SideState<boolean>;
  wheelLocked: boolean;
  pointerShift: number;
  reservePenalties: SideState<number>;
  selectedCardId: string | null;
  setSelectedCardId: (value: string | null) => void;
  localLegacySide: LegacySide;
  phase: Phase;
  setDragCardId: (value: string | null) => void;
  dragCardId: string | null;
  setDragOverWheel: (value: number | null) => void;
  dragOverWheel: number | null;
  player: Fighter;
  enemy: Fighter;
  assignToWheelLocal: (laneIndex: number, card: Card) => void;
  isWheelActive: boolean;
  wheelRef: React.RefObject<WheelHandle | null>;
  wheelSection: Section[];
  hudColors: Record<LegacySide, string>;
  theme: Theme;
  initiativeOverride: LegacySide | null;
  startPointerDrag: (card: Card, e: React.PointerEvent<HTMLButtonElement>) => void;
  startTouchDrag: (card: Card, e: React.TouchEvent<HTMLButtonElement>) => void;
  wheelHudColor: string | null;
  pendingSpell: {
    side: LegacySide;
    spell: SpellDefinition;
    targets: SpellTargetInstance[];
    currentStage: number;
  } | null;
  pendingSkillTargeting?: {
    owner: LegacySide;
    laneIndex: number;
    stage: SkillTargetStageDefinition;
    selections: SkillTargetSelection[];
  } | null;
  spellHighlightedCardIds: readonly string[];
  onSpellTargetSelect?: (selection: {
    side: LegacySide;
    lane: number | null;
    card: Card;
    location: SpellTargetLocation;
  }) => void;
  onSkillTargetSelect?: (selection: SkillTargetSelection) => void;
  onWheelTargetSelect?: (wheelIndex: number) => void;
  isAwaitingSpellTarget: boolean;
  isAwaitingSkillTarget?: boolean;
  variant?: "standalone" | "grouped";
  skillPhaseActive?: boolean;
  skillInfo?: Partial<Record<LegacySide, SkillLaneMeta | null>>;
  onSkillActivate?: (side: LegacySide, laneIndex: number) => void;
}

const slotWidthPx = 80;
const gapXPx = 4;
const paddingXPx = 16;
const borderXPx = 4;
const extraHeightPx = 16;

export function getWheelPanelLayout(wheelSize: number, lockedWheelSize: number | null) {
  const wheelDisplaySize = Math.round(lockedWheelSize ?? wheelSize);
  const panelWidth = wheelDisplaySize + slotWidthPx * 2 + gapXPx + paddingXPx + borderXPx;
  const panelHeight = wheelDisplaySize + extraHeightPx;

  return { wheelDisplaySize, panelWidth, panelHeight };
}

const WheelPanel: React.FC<WheelPanelProps> = ({
  index,
  assign,
  namesByLegacy,
  wheelSize,
  lockedWheelSize,
  wheelDamage,
  wheelMirror,
  wheelLocked,
  pointerShift,
  reservePenalties,
  selectedCardId,
  setSelectedCardId,
  localLegacySide,
  phase,
  setDragCardId,
  dragCardId,
  setDragOverWheel,
  dragOverWheel,
  player,
  enemy,
  assignToWheelLocal,
  isWheelActive,
  wheelRef,
  wheelSection,
  hudColors,
  theme,
  initiativeOverride,
  startPointerDrag,
  startTouchDrag,
  wheelHudColor,
  pendingSpell,
  pendingSkillTargeting,
  onSpellTargetSelect,
  onSkillTargetSelect,
  onWheelTargetSelect,
  isAwaitingSpellTarget,
  isAwaitingSkillTarget,
  variant = "standalone",
  spellHighlightedCardIds,
  skillPhaseActive = false,
  skillInfo,
  onSkillActivate,
}) => {
  const playerCard = assign.player[index];
  const enemyCard = assign.enemy[index];

  const damageState = wheelDamage;
  const mirrorState = wheelMirror;
  const lockState = wheelLocked;
  const playerPenalty = reservePenalties.player;
  const enemyPenalty = reservePenalties.enemy;

  const activeStage = pendingSpell ? getSpellTargetStage(pendingSpell.spell.target, pendingSpell.currentStage) : null;

  const activeStageSelection = pendingSpell?.targets?.[pendingSpell.currentStage];

  const awaitingManualTarget = Boolean(
    isAwaitingSpellTarget &&
      pendingSpell &&
      activeStage &&
      spellTargetStageRequiresManualSelection(activeStage, activeStageSelection),
  );

  const awaitingCardTarget = awaitingManualTarget && activeStage?.type === "card";

  const awaitingWheelTarget = awaitingManualTarget && activeStage?.type === "wheel";

  const awaitingSpellTarget = awaitingManualTarget;

  const skillTargeting = pendingSkillTargeting ?? null;
  const skillStage = skillTargeting?.stage ?? null;
  const awaitingSkillTarget = Boolean(isAwaitingSkillTarget && skillStage);
  const awaitingSkillCardTarget = awaitingSkillTarget && skillStage?.kind === "board";
  const skillOwner = skillTargeting?.owner ?? null;
  const skillSourceLane = skillTargeting?.laneIndex ?? null;
  const skillSelectedCardIds = useMemo(
    () => new Set((skillTargeting?.selections ?? []).map((entry) => entry.card.id)),
    [skillTargeting?.selections],
  );

  const pendingOwnership: SpellTargetOwnership | null = awaitingCardTarget && activeStage?.type === "card"
    ? activeStage.ownership
    : null;

  const spellHighlightSet = useMemo(() => new Set(spellHighlightedCardIds), [spellHighlightedCardIds]);
  const leftSlot: SlotView = { side: "player", card: playerCard, name: namesByLegacy.player };
  const rightSlot: SlotView = { side: "enemy", card: enemyCard, name: namesByLegacy.enemy };

  const { wheelDisplaySize: ws, panelWidth, panelHeight } = getWheelPanelLayout(
    wheelSize,
    lockedWheelSize,
  );

  const isLeftSelected = !!leftSlot.card && selectedCardId === leftSlot.card.id;
  const isRightSelected = !!rightSlot.card && selectedCardId === rightSlot.card.id;

  const getSkillInfoForSide = (side: LegacySide): SkillLaneMeta | null => {
    const info = skillInfo?.[side] ?? null;
    return info ?? null;
  };

  const leftSkillInfo = getSkillInfoForSide("player");
  const rightSkillInfo = getSkillInfoForSide("enemy");

  const isSkillReadyForSide = (side: LegacySide, info: SkillLaneMeta | null): boolean =>
    Boolean(
      skillPhaseActive &&
        side === localLegacySide &&
        info &&
        info.ability &&
        !info.exhausted,
    );

  const leftSkillReady = isSkillReadyForSide("player", leftSkillInfo);
  const rightSkillReady = isSkillReadyForSide("enemy", rightSkillInfo);

  const leftSlotOwnership: SpellTargetOwnership | null = pendingSpell
    ? leftSlot.side === pendingSpell.side
      ? "ally"
      : "enemy"
    : null;
  const rightSlotOwnership: SpellTargetOwnership | null = pendingSpell
    ? rightSlot.side === pendingSpell.side
      ? "ally"
      : "enemy"
    : null;

  const stageLocation = activeStage?.type === "card" ? activeStage.location ?? "board" : null;
  const previousTarget = pendingSpell?.targets[pendingSpell.targets.length - 1];

  const adjacencyAllows = (slotOwnership: SpellTargetOwnership | null, laneIndex: number): boolean => {
    if (!activeStage || activeStage.type !== "card") return true;
    if (!activeStage.adjacentToPrevious) return true;
    if (!previousTarget || previousTarget.type !== "card") return false;
    if (typeof previousTarget.lane !== "number") return false;
    if (!slotOwnership) return false;
    if (typeof laneIndex !== "number") return false;
    if (activeStage.ownership !== "any" && previousTarget.owner !== slotOwnership) return false;
    return Math.abs(previousTarget.lane - laneIndex) === 1;
  };

  const stageAllowsBoardSelection = stageLocation === "any" || stageLocation === "board";

  const slotIsTargetable = (
    slot: SlotView,
    slotOwnership: SpellTargetOwnership | null,
  ): boolean => {
    if (!awaitingCardTarget) return false;
    if (!slot.card) return false;
    if (!slotOwnership) return false;
    if (!stageAllowsBoardSelection) return false;
    if (pendingOwnership && pendingOwnership !== "any" && pendingOwnership !== slotOwnership) return false;
    return adjacencyAllows(slotOwnership, index);
  };

  const leftSlotTargetable = slotIsTargetable(leftSlot, leftSlotOwnership);

  const rightSlotTargetable = slotIsTargetable(rightSlot, rightSlotOwnership);

  const slotSkillTargetable = (slot: SlotView, laneIndex: number): boolean => {
    if (!awaitingSkillCardTarget) return false;
    if (!slot.card) return false;
    if (!skillStage || !skillOwner) return false;
    if (skillSelectedCardIds.has(slot.card.id)) return false;
    const relativeOwnership: "ally" | "enemy" = slot.side === skillOwner ? "ally" : "enemy";
    if (skillStage.ownership !== "any" && relativeOwnership !== skillStage.ownership) {
      return false;
    }
    if (skillStage.allowSelf === false && relativeOwnership === "ally" && laneIndex === skillSourceLane) {
      return false;
    }
    return true;
  };

  const leftSlotSkillTargetable = slotSkillTargetable(leftSlot, index);

  const rightSlotSkillTargetable = slotSkillTargetable(rightSlot, index);

  const isPhaseChooseLike = isChooseLikePhase(phase);

  const revealOpposingCardDuringMirror =
    awaitingCardTarget &&
    pendingSpell?.spell.id === "mirrorImage" &&
    pendingSpell.side === localLegacySide;

  const revealBoardDuringSpell = awaitingSpellTarget && pendingSpell?.side === localLegacySide;

  const shouldShowLeftCard =
    shouldShowSlotCard({
      hasCard: !!leftSlot.card,
      slotSide: leftSlot.side,
      localLegacySide,
      isPhaseChooseLike,
      slotTargetable: leftSlotTargetable || leftSlotSkillTargetable,
      revealBoardDuringSpell,
    }) || (revealOpposingCardDuringMirror && leftSlot.side !== localLegacySide);
  const shouldShowRightCard =
    shouldShowSlotCard({
      hasCard: !!rightSlot.card,
      slotSide: rightSlot.side,
      localLegacySide,
      isPhaseChooseLike,
      slotTargetable: rightSlotTargetable || rightSlotSkillTargetable,
      revealBoardDuringSpell,
    }) || (revealOpposingCardDuringMirror && rightSlot.side !== localLegacySide);

  const wheelScope = activeStage?.type === "wheel" ? activeStage.scope : null;
  const wheelHasRequiredArcana = (): boolean => true;
  const wheelTargetable =
    awaitingWheelTarget &&
    pendingSpell?.side === localLegacySide &&
    (wheelScope === "any" || (wheelScope === "current" && isWheelActive)) &&
    wheelHasRequiredArcana();

  const renderSlotCard = (
    slot: SlotView,
    isSlotSelected: boolean,
<<<<<<< HEAD
    targetable: { spell: boolean; skill: boolean },
=======
    slotTargetable: boolean,
    skillMeta: SkillLaneMeta | null,
    skillReady: boolean,
>>>>>>> 09ce461b
  ) => {
    if (!slot.card) return null;
    const card = slot.card;
    const isSpellAffected = spellHighlightSet.has(card.id);
<<<<<<< HEAD
    const canInteractNormally =
      !awaitingSpellTarget &&
      !awaitingSkillTarget &&
      slot.side === localLegacySide &&
      phase === "choose" &&
      isWheelActive;

    const { spell: spellTargetable, skill: skillTargetable } = targetable;
    const anyTargetable = spellTargetable || skillTargetable;

    const cardInteractable = canInteractNormally || anyTargetable;
=======
    const canAssignDuringChoose =
      !awaitingSpellTarget && slot.side === localLegacySide && phase === "choose" && isWheelActive;

    const cardInteractable = canAssignDuringChoose || slotTargetable || skillReady;
>>>>>>> 09ce461b

    const handlePick = () => {
      if (skillTargetable && slot.card) {
        onSkillTargetSelect?.({ kind: "board", side: slot.side, lane: index, card: slot.card });
        return;
      }
      if (spellTargetable && slot.card) {
        onSpellTargetSelect?.({ side: slot.side, lane: index, card: slot.card, location: "board" });
        return;
      }
      if (skillReady) {
        onSkillActivate?.(slot.side, index);
        return;
      }
      if (!canAssignDuringChoose) return;
      if (selectedCardId) {
        tapAssignIfSelected();
      } else {
        setSelectedCardId(card.id);
      }
    };

    const handleDragStart = (e: React.DragEvent<HTMLButtonElement>) => {
      if (!canInteractNormally) return;
      setSelectedCardId(card.id);
      setDragCardId(card.id);
      try {
        e.dataTransfer.setData("text/plain", card.id);
      } catch {}
      e.dataTransfer.effectAllowed = "move";
    };

    const handleDragEnd = () => {
      setDragCardId(null);
      setDragOverWheel(null);
    };

    const handlePointerDown = (e: React.PointerEvent<HTMLButtonElement>) => {
      if (!canInteractNormally) return;
      e.stopPropagation();
      startPointerDrag(card, e);
    };

    const handleTouchStart = (e: React.TouchEvent<HTMLButtonElement>) => {
      if (!canInteractNormally) return;
      e.stopPropagation();
      startTouchDrag(card, e);
    };

    const extraClasses: string[] = [];
    if (slotTargetable) {
      extraClasses.push("ring-2 ring-sky-400");
    }
    if (skillReady) {
      extraClasses.push("ring-2 ring-amber-300 animate-pulse");
    }

    const ariaLabel =
      skillMeta?.ability && skillReady
        ? `${slot.name} skill ready: ${skillMeta.label ?? ""}`.trim()
        : undefined;

    return (
      <StSCard
        card={card}
        size="sm"
        disabled={!cardInteractable}
        selected={isSlotSelected}
        spellAffected={isSpellAffected}
        onPick={handlePick}
        draggable={canAssignDuringChoose}
        onDragStart={handleDragStart}
        onDragEnd={handleDragEnd}
        onPointerDown={handlePointerDown}
        onTouchStart={handleTouchStart}
<<<<<<< HEAD
        className={anyTargetable ? "ring-2 ring-sky-400" : undefined}
        spellTargetable={anyTargetable}
=======
        className={extraClasses.join(" ") || undefined}
        spellTargetable={slotTargetable}
        ariaLabel={ariaLabel}
        title={skillMeta?.description ?? undefined}
>>>>>>> 09ce461b
      />
    );
  };

  const renderSkillStatus = (
    info: SkillLaneMeta | null,
    side: LegacySide,
    ready: boolean,
  ): React.ReactNode => {
    if (!info?.ability) return null;
    const spent = info.exhausted;
    const statusText = spent
      ? "Spent"
      : side === localLegacySide
      ? ready
        ? "Tap to activate"
        : "Ready"
      : "Rival skill";
    const statusClass = spent ? "text-amber-200/40" : "text-amber-100/80";
    return (
      <>
        <div
          aria-hidden
          className="pointer-events-none absolute top-1 left-1 rounded px-1 py-px text-[9px] font-semibold uppercase tracking-wide text-amber-200/80 bg-amber-500/10"
        >
          {info.label ?? "Skill"}
        </div>
        <div
          aria-hidden
          className={`pointer-events-none absolute bottom-1 left-1 right-1 text-center text-[9px] leading-tight ${statusClass}`}
        >
          {statusText}
        </div>
      </>
    );
  };

  const onZoneDragOver = (e: React.DragEvent) => {
    e.preventDefault();
    if (awaitingSpellTarget || awaitingSkillTarget) return;
    if (dragCardId && isWheelActive) setDragOverWheel(index);
  };
  const onZoneLeave = () => {
    if (dragCardId) setDragOverWheel(null);
  };

  const handleDropCommon = (id: string | null, targetSide?: LegacySide) => {
    if (!id || !isWheelActive || awaitingSpellTarget || awaitingSkillTarget) return;
    const intendedSide = targetSide ?? localLegacySide;
    if (intendedSide !== localLegacySide) {
      setDragOverWheel(null);
      setDragCardId(null);
      return;
    }

    const isLocalPlayer = localLegacySide === "player";
    const fromHand = (isLocalPlayer ? player.hand : enemy.hand).find((c) => c.id === id);
    const fromSlots = (isLocalPlayer ? assign.player : assign.enemy).find((c) => c && c.id === id);
    const card = fromHand || fromSlots || null;
    if (card) assignToWheelLocal(index, card);
    setDragOverWheel(null);
    setDragCardId(null);
  };

  const onZoneDrop = (e: React.DragEvent, targetSide?: LegacySide) => {
    e.preventDefault();
    handleDropCommon(e.dataTransfer.getData("text/plain") || dragCardId, targetSide);
  };

  const tapAssignIfSelected = () => {
    if (!selectedCardId || awaitingSpellTarget || awaitingSkillTarget) return;
    const isLocalPlayer = localLegacySide === "player";
    const card =
      (isLocalPlayer ? player.hand : enemy.hand).find((c) => c.id === selectedCardId) ||
      (isLocalPlayer ? assign.player : assign.enemy).find((c) => c?.id === selectedCardId) ||
      null;
    if (card) assignToWheelLocal(index, card);
  };

  const basePanelStyle: React.CSSProperties = {
    width: panelWidth,
    height: panelHeight,
    contain: "paint",
    backfaceVisibility: "hidden",
    transform: "translateZ(0)",
    isolation: "isolate",
  };

  const standaloneStyle: React.CSSProperties = {
    ...basePanelStyle,
    background: `linear-gradient(180deg, rgba(255,255,255,.04) 0%, rgba(0,0,0,.14) 100%), ${theme.panelBg}`,
    borderColor: theme.panelBorder,
    borderWidth: 2,
  };

  const groupedStyle: React.CSSProperties = basePanelStyle;

  const panelClassName =
    variant === "standalone"
      ? "relative rounded-xl border p-2 flex-none"
      : "relative flex-none mx-auto";


  const panelStyle = variant === "standalone" ? standaloneStyle : groupedStyle;

  const resultIndicators =
    (phase === "roundEnd" || phase === "ended") && (
      <>
        <span
          aria-label={`Wheel ${index + 1} player result`}
          className="absolute top-1 left-1 rounded-full border"
          style={{
            width: 10,
            height: 10,
            background: wheelHudColor === hudColors.player ? hudColors.player : "transparent",
            borderColor: wheelHudColor === hudColors.player ? hudColors.player : theme.panelBorder,
            boxShadow: "0 0 0 1px rgba(0,0,0,0.4)",
          }}
        />
        <span
          aria-label={`Wheel ${index + 1} enemy result`}
          className="absolute top-1 right-1 rounded-full border"
          style={{
            width: 10,
            height: 10,
            background: wheelHudColor === hudColors.enemy ? hudColors.enemy : "transparent",
            borderColor: wheelHudColor === hudColors.enemy ? hudColors.enemy : theme.panelBorder,
            boxShadow: "0 0 0 1px rgba(0,0,0,0.4)",
          }}
        />
      </>
    );

  const content = (
    <div className="flex items-center justify-center gap-[2px]" style={{ height: panelHeight }}>
      <div
        data-drop="slot"
        data-idx={index}
        onDragOver={onZoneDragOver}
        onDragEnter={onZoneDragOver}
        onDragLeave={onZoneLeave}
        onDrop={(e) => onZoneDrop(e, "player")}
        onClick={(e) => {
          e.stopPropagation();
          const card = leftSlot.card;
          if (awaitingSkillTarget && awaitingSkillCardTarget && card && leftSlotSkillTargetable) {
            onSkillTargetSelect?.({ kind: "board", side: leftSlot.side, lane: index, card });
            return;
          }
          if (awaitingSkillTarget) return;
          if (
            isAwaitingSpellTarget &&
            pendingSpell?.spell.target.type === "card" &&
            card
          ) {
            const ownership = pendingSpell.spell.target.ownership;
            const isAlly = leftSlot.side === localLegacySide;
            if (
              ownership === "any" ||
              (ownership === "ally" && isAlly) ||
              (ownership === "enemy" && !isAlly)
            ) {
              onSpellTargetSelect?.({ side: leftSlot.side, lane: index, card, location: "board" });
              return;
            }
          }
          if (leftSkillReady && card) {
            onSkillActivate?.(leftSlot.side, index);
            return;
          }
          if (awaitingSpellTarget) return;
          if (phase !== "choose") return;
          if (leftSlot.side !== localLegacySide) return;
          if (selectedCardId) {
            tapAssignIfSelected();
          } else if (card) {
            setSelectedCardId(card.id);
          }
        }}
        className="relative w-[80px] h-[92px] rounded-md border px-1 py-0 flex items-center justify-center flex-none"
        style={{
          backgroundColor:
            dragOverWheel === index || isLeftSelected ? "rgba(182,138,78,.12)" : theme.slotBg,
          borderColor:
            dragOverWheel === index || isLeftSelected || leftSlotTargetable || leftSlotSkillTargetable
              ? theme.brass
              : theme.slotBorder,
          boxShadow: isLeftSelected
            ? "0 0 0 1px rgba(251,191,36,0.7)"
            : leftSlotTargetable || leftSlotSkillTargetable
            ? "0 0 0 2px rgba(56,189,248,0.55)"
            : "none",
        }}
        title={leftSkillInfo?.description ?? undefined}
        aria-label={`Wheel ${index + 1} left slot`}
      >
        {shouldShowLeftCard ? (
<<<<<<< HEAD
          renderSlotCard(leftSlot, isLeftSelected, {
            spell: leftSlotTargetable,
            skill: leftSlotSkillTargetable,
          })
=======
          renderSlotCard(leftSlot, isLeftSelected, leftSlotTargetable, leftSkillInfo, leftSkillReady)
>>>>>>> 09ce461b
        ) : (
          <div className="text-[11px] opacity-80 text-center">
            {leftSlot.side === localLegacySide ? "Your card" : leftSlot.name}
          </div>
        )}
        {renderSkillStatus(leftSkillInfo, leftSlot.side, leftSkillReady)}
      </div>

      <div
        data-drop="wheel"
        data-idx={index}
        className="relative flex-none flex items-center justify-center rounded-full overflow-hidden"
        style={{ width: ws, height: ws, cursor: wheelTargetable ? "pointer" : undefined }}
        onDragOver={onZoneDragOver}
        onDragEnter={onZoneDragOver}
        onDragLeave={onZoneLeave}
        onDrop={onZoneDrop}
        onClick={(e) => {
          e.stopPropagation();
          if (isAwaitingSpellTarget && pendingSpell?.spell.target.type === "wheel") {
            if (wheelTargetable) {
              onWheelTargetSelect?.(index);
            }
            return;
          }
          if (awaitingSpellTarget || awaitingSkillTarget) return;
          tapAssignIfSelected();
        }}
        aria-label={`Wheel ${index + 1}`}
      >
        <CanvasWheel ref={wheelRef as React.RefObject<WheelHandle>} sections={wheelSection} size={ws} />
        <div
          aria-hidden
          className="pointer-events-none absolute inset-0 rounded-full"
          style={{
            boxShadow:
              dragOverWheel === index
                ? "0 0 0 2px rgba(251,191,36,0.7) inset"
                : wheelTargetable
                ? "0 0 0 2px rgba(56,189,248,0.55) inset"
                : "none",
          }}
        />
      </div>

      <div
        className="relative w-[80px] h-[92px] rounded-md border px-1 py-0 flex items-center justify-center flex-none"
        style={{
          backgroundColor:
            dragOverWheel === index || isRightSelected ? "rgba(182,138,78,.12)" : theme.slotBg,
          borderColor:
            dragOverWheel === index || isRightSelected || rightSlotTargetable || rightSlotSkillTargetable
              ? theme.brass
              : theme.slotBorder,
          boxShadow: isRightSelected
            ? "0 0 0 1px rgba(251,191,36,0.7)"
            : rightSlotTargetable || rightSlotSkillTargetable
            ? "0 0 0 2px rgba(56,189,248,0.55)"
            : "none",
        }}
        aria-label={`Wheel ${index + 1} right slot`}
        data-drop="slot"
        data-idx={index}
        onDragOver={onZoneDragOver}
        onDragEnter={onZoneDragOver}
        onDragLeave={onZoneLeave}
        onDrop={(e) => onZoneDrop(e, "enemy")}
        onClick={(e) => {
          e.stopPropagation();
          const card = rightSlot.card;
          if (awaitingSkillTarget && awaitingSkillCardTarget && card && rightSlotSkillTargetable) {
            onSkillTargetSelect?.({ kind: "board", side: rightSlot.side, lane: index, card });
            return;
          }
          if (awaitingSkillTarget) return;
          if (
            isAwaitingSpellTarget &&
            pendingSpell?.spell.target.type === "card" &&
            card
          ) {
            const ownership = pendingSpell.spell.target.ownership;
            const isAlly = rightSlot.side === localLegacySide;
            if (
              ownership === "any" ||
              (ownership === "ally" && isAlly) ||
              (ownership === "enemy" && !isAlly)
            ) {
              onSpellTargetSelect?.({ side: rightSlot.side, lane: index, card, location: "board" });
              return;
            }
          }
          if (rightSkillReady && card) {
            onSkillActivate?.(rightSlot.side, index);
            return;
          }
          if (awaitingSpellTarget) return;
          if (phase !== "choose") return;
          if (rightSlot.side !== localLegacySide) return;
          if (selectedCardId) {
            tapAssignIfSelected();
          } else if (card) {
            setSelectedCardId(card.id);
          }
        }}
        title={rightSkillInfo?.description ?? undefined}
      >
        {shouldShowRightCard ? (
<<<<<<< HEAD
          renderSlotCard(rightSlot, isRightSelected, {
            spell: rightSlotTargetable,
            skill: rightSlotSkillTargetable,
          })
=======
          renderSlotCard(rightSlot, isRightSelected, rightSlotTargetable, rightSkillInfo, rightSkillReady)
>>>>>>> 09ce461b
        ) : (
          <div className="text-[11px] opacity-60 text-center">
            {rightSlot.side === localLegacySide ? "Your card" : rightSlot.name}
          </div>
        )}
        {renderSkillStatus(rightSkillInfo, rightSlot.side, rightSkillReady)}
      </div>
    </div>
  );

  return (
    <div
      className={panelClassName}
      style={panelStyle}
      data-wheel-locked={lockState ? "true" : "false"}
      data-pointer-shift={pointerShift}
      data-player-damage={damageState.player}
      data-enemy-damage={damageState.enemy}
      data-player-mirror={mirrorState.player ? "true" : "false"}
      data-enemy-mirror={mirrorState.enemy ? "true" : "false"}
      data-player-reserve-penalty={playerPenalty}
      data-enemy-reserve-penalty={enemyPenalty}
      data-initiative-override={initiativeOverride ?? ""}
    >
      {resultIndicators}
      {content}
    </div>
  );
};

export default WheelPanel;<|MERGE_RESOLUTION|>--- conflicted
+++ resolved
@@ -337,35 +337,17 @@
   const renderSlotCard = (
     slot: SlotView,
     isSlotSelected: boolean,
-<<<<<<< HEAD
-    targetable: { spell: boolean; skill: boolean },
-=======
     slotTargetable: boolean,
     skillMeta: SkillLaneMeta | null,
     skillReady: boolean,
->>>>>>> 09ce461b
   ) => {
     if (!slot.card) return null;
     const card = slot.card;
     const isSpellAffected = spellHighlightSet.has(card.id);
-<<<<<<< HEAD
-    const canInteractNormally =
-      !awaitingSpellTarget &&
-      !awaitingSkillTarget &&
-      slot.side === localLegacySide &&
-      phase === "choose" &&
-      isWheelActive;
-
-    const { spell: spellTargetable, skill: skillTargetable } = targetable;
-    const anyTargetable = spellTargetable || skillTargetable;
-
-    const cardInteractable = canInteractNormally || anyTargetable;
-=======
     const canAssignDuringChoose =
       !awaitingSpellTarget && slot.side === localLegacySide && phase === "choose" && isWheelActive;
 
     const cardInteractable = canAssignDuringChoose || slotTargetable || skillReady;
->>>>>>> 09ce461b
 
     const handlePick = () => {
       if (skillTargetable && slot.card) {
@@ -441,15 +423,10 @@
         onDragEnd={handleDragEnd}
         onPointerDown={handlePointerDown}
         onTouchStart={handleTouchStart}
-<<<<<<< HEAD
-        className={anyTargetable ? "ring-2 ring-sky-400" : undefined}
-        spellTargetable={anyTargetable}
-=======
         className={extraClasses.join(" ") || undefined}
         spellTargetable={slotTargetable}
         ariaLabel={ariaLabel}
         title={skillMeta?.description ?? undefined}
->>>>>>> 09ce461b
       />
     );
   };
@@ -647,14 +624,7 @@
         aria-label={`Wheel ${index + 1} left slot`}
       >
         {shouldShowLeftCard ? (
-<<<<<<< HEAD
-          renderSlotCard(leftSlot, isLeftSelected, {
-            spell: leftSlotTargetable,
-            skill: leftSlotSkillTargetable,
-          })
-=======
           renderSlotCard(leftSlot, isLeftSelected, leftSlotTargetable, leftSkillInfo, leftSkillReady)
->>>>>>> 09ce461b
         ) : (
           <div className="text-[11px] opacity-80 text-center">
             {leftSlot.side === localLegacySide ? "Your card" : leftSlot.name}
@@ -762,14 +732,7 @@
         title={rightSkillInfo?.description ?? undefined}
       >
         {shouldShowRightCard ? (
-<<<<<<< HEAD
-          renderSlotCard(rightSlot, isRightSelected, {
-            spell: rightSlotTargetable,
-            skill: rightSlotSkillTargetable,
-          })
-=======
           renderSlotCard(rightSlot, isRightSelected, rightSlotTargetable, rightSkillInfo, rightSkillReady)
->>>>>>> 09ce461b
         ) : (
           <div className="text-[11px] opacity-60 text-center">
             {rightSlot.side === localLegacySide ? "Your card" : rightSlot.name}
