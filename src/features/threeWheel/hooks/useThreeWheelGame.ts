import {
  useCallback,
  useEffect,
  useMemo,
  useRef,
  useState,
  startTransition,
} from "react";
import type { PointerEvent as ReactPointerEvent, TouchEvent as ReactTouchEvent } from "react";
import { Realtime } from "ably";

import {
  SLICES,
  TARGET_WINS,
  type Side as TwoSide,
  type Card,
  type Section,
  type Fighter,
  type SplitChoiceMap,
  type Players,
  type CorePhase,
  LEGACY_FROM_SIDE,
} from "../../../game/types";
import { DEFAULT_GAME_MODE, normalizeGameMode, type GameMode } from "../../../gameModes";
import { easeInOutCubic, inSection, createSeededRng } from "../../../game/math";
import { genWheelSections } from "../../../game/wheel";
import {
  makeFighter,
  refillTo,
  drawOne,
  recordMatchResult,
  type MatchResultSummary,
  type LevelProgress,
} from "../../../player/profileStore";
import { fmtNum, isNormal } from "../../../game/values";
import {
  describeSkillAbility,
  determineSkillAbility,
  getSkillCardValue,
  isReserveBoostTarget,
  type SkillAbility,
} from "../../../game/skills";
import type { WheelHandle } from "../../../components/CanvasWheel";
import {
  applySpellEffects as runSpellEffects,
  type AssignmentState,
  type LaneChillStacks,
  type LegacySide,
  type SpellEffectPayload,
} from "../../../game/spellEngine";
import {
  summarizeRoundOutcome,
  type RoundAnalysis,
  type WheelOutcome,
} from "./roundOutcomeSummary";

export type { LegacySide, SpellEffectPayload } from "../../../game/spellEngine";

export type MPIntent =
  | { type: "assign"; lane: number; side: LegacySide; card: Card }
  | { type: "clear"; lane: number; side: LegacySide }
  | { type: "reveal"; side: LegacySide }
  | { type: "nextRound"; side: LegacySide }
  | { type: "rematch"; side: LegacySide }
  | { type: "reserve"; side: LegacySide; reserve: number; round: number }
  | { type: "ante"; side: LegacySide; bet: number; round: number }
  | { type: "spellEffects"; payload: SpellEffectPayload };

export type ThreeWheelGameProps = {
  localSide: TwoSide;
  localPlayerId: string;
  players: Players;
  seed: number;
  roomCode?: string;
  hostId?: string;
  targetWins?: number;
  gameMode?: GameMode;
  onExit?: () => void;
};

type AnteState = {
  round: number;
  bets: Record<LegacySide, number>;
  odds: Record<LegacySide, number>;
};

export type GameLogEntryType = "general" | "spell";

export type GameLogEntry = {
  id: string;
  message: string;
  type: GameLogEntryType;
};

let logIdCounter = 0;
const createLogEntry = (
  message: string,
  type: GameLogEntryType = "general",
): GameLogEntry => ({
  id: `log-${Date.now().toString(36)}-${(logIdCounter++).toString(36)}`,
  message,
  type,
});

type SideState<T> = Record<LegacySide, T>;

type SpellHighlightState = {
  cards: string[];
  reserve: SideState<boolean>;
};

const createEmptySpellHighlights = (): SpellHighlightState => ({
  cards: [],
  reserve: { player: false, enemy: false },
});

type SkillOption = {
  lane: number;
  card: Card;
  ability: SkillAbility;
  description: string;
  canActivate: boolean;
  reason?: string;
};

type SkillPhaseState = {
  activeSide: LegacySide;
  exhausted: SideState<[boolean, boolean, boolean]>;
  passed: SideState<boolean>;
};

type SkillPhaseView = {
  activeSide: LegacySide;
  exhausted: SideState<[boolean, boolean, boolean]>;
  passed: SideState<boolean>;
  options: SkillOption[];
};

export type SkillTargetingState =
  | {
      kind: "reserve";
      ability: "swapReserve" | "reserveBoost" | "rerollReserve";
      side: LegacySide;
      laneIndex: number;
      targetsRemaining: number;
      targetsTotal: number;
    }
  | {
      kind: "lane";
      ability: "boostCard";
      side: LegacySide;
      laneIndex: number;
      targetsRemaining: number;
      targetsTotal: number;
    };

export type SkillTargetSelection =
  | {
      kind: "reserve";
      cardId: string;
    }
  | {
      kind: "lane";
      laneIndex: number;
    };

export type ThreeWheelGameState = {
  player: Fighter;
  enemy: Fighter;
  initiative: LegacySide;
  wins: { player: number; enemy: number };
  round: number;
  ante: AnteState;
  freezeLayout: boolean;
  lockedWheelSize: number | null;
  phase: CorePhase;
  resolveVotes: { player: boolean; enemy: boolean };
  advanceVotes: { player: boolean; enemy: boolean };
  rematchVotes: { player: boolean; enemy: boolean };
  matchSummary: MatchResultSummary | null;
  xpDisplay: LevelProgress | null;
  levelUpFlash: boolean;
  handClearance: number;
  wheelSize: number;
  wheelSections: Section[][];
  tokens: [number, number, number];
  active: [boolean, boolean, boolean];
  wheelHUD: [string | null, string | null, string | null];
  assign: { player: (Card | null)[]; enemy: (Card | null)[] };
  laneChillStacks: LaneChillStacks;
  dragCardId: string | null;
  dragOverWheel: number | null;
  selectedCardId: string | null;
  reserveSums: null | { player: number; enemy: number };
  isPtrDragging: boolean;
  ptrDragCard: Card | null;
  ptrDragType: "pointer" | "touch" | null;
  log: GameLogEntry[];
  spellHighlights: SpellHighlightState;
  skillPhase: SkillPhaseView | null;
  skillTargeting: SkillTargetingState | null;
};

export type ThreeWheelGameDerived = {
  localLegacySide: LegacySide;
  remoteLegacySide: LegacySide;
  hostLegacySide: LegacySide;
  namesByLegacy: Record<LegacySide, string>;
  HUD_COLORS: { player: string; enemy: string };
  winGoal: number;
  isMultiplayer: boolean;
  isSkillMode: boolean;
  matchWinner: LegacySide | null;
  localWinsCount: number;
  remoteWinsCount: number;
  localWon: boolean;
  winnerName: string | null;
  localName: string;
  remoteName: string;
  canReveal: boolean;
};

export type ThreeWheelGameRefs = {
  wheelRefs: Array<React.MutableRefObject<WheelHandle | null>>;
  ptrPos: React.MutableRefObject<{ x: number; y: number }>;
};

export type ThreeWheelGameActions = {
  setHandClearance: React.Dispatch<React.SetStateAction<number>>;
  setSelectedCardId: React.Dispatch<React.SetStateAction<string | null>>;
  setDragCardId: React.Dispatch<React.SetStateAction<string | null>>;
  setDragOverWheel: (index: number | null) => void;
  startPointerDrag: (card: Card, event: ReactPointerEvent) => void;
  startTouchDrag: (card: Card, event: ReactTouchEvent<HTMLButtonElement>) => void;
  assignToWheelLocal: (index: number, card: Card) => void;
  handleRevealClick: () => void;
  handleNextClick: () => void;
  handleRematchClick: () => void;
  handleExitClick: () => void;
  applySpellEffects: (payload: SpellEffectPayload, options?: { broadcast?: boolean }) => void;
  setAnteBet: (bet: number) => void;
  activateSkillOption: (lane: number) => void;
  passSkillTurn: () => void;
  resolveSkillTargeting: (selection: SkillTargetSelection) => void;
  cancelSkillTargeting: () => void;
};

export type ThreeWheelGameReturn = {
  state: ThreeWheelGameState;
  derived: ThreeWheelGameDerived;
  refs: ThreeWheelGameRefs;
  actions: ThreeWheelGameActions;
};


export function useThreeWheelGame({
  localSide,
  localPlayerId,
  players,
  seed,
  roomCode,
  hostId,
  targetWins,
  gameMode,
  onExit,
}: ThreeWheelGameProps): ThreeWheelGameReturn {
  const mountedRef = useRef(true);
  const timeoutsRef = useRef<Set<ReturnType<typeof setTimeout>>>(new Set());

  const setSafeTimeout = useCallback((fn: () => void, ms: number) => {
    const id = setTimeout(() => {
      if (mountedRef.current) {
        fn();
      }
    }, ms);
    timeoutsRef.current.add(id);
    return id;
  }, []);

  useEffect(() => {
    mountedRef.current = true;
    return () => {
      mountedRef.current = false;
      timeoutsRef.current.forEach(clearTimeout);
      timeoutsRef.current.clear();
    };
  }, []);

  const localLegacySide: LegacySide = LEGACY_FROM_SIDE[localSide];
  const remoteLegacySide: LegacySide = localLegacySide === "player" ? "enemy" : "player";

  const HUD_COLORS = {
    player: players.left.color ?? "#84cc16",
    enemy: players.right.color ?? "#d946ef",
  } as const;

  const playerName = players.left.name || "Wanderer";
  const enemyName = players.right.name || "Shade Bandit";

  const namesByLegacy: Record<LegacySide, string> = {
    player: playerName,
    enemy: enemyName,
  };

  const winGoal =
    typeof targetWins === "number" && Number.isFinite(targetWins)
      ? Math.max(1, Math.min(25, Math.round(targetWins)))
      : TARGET_WINS;

  const currentGameMode = normalizeGameMode(gameMode ?? DEFAULT_GAME_MODE);
  const isAnteMode = currentGameMode.includes("ante");
  const isSkillMode = currentGameMode.includes("skill");

  const hostLegacySide: LegacySide = (() => {
    if (!hostId) return "player";
    if (players.left.id === hostId) return "player";
    if (players.right.id === hostId) return "enemy";
    return "player";
  })();

  const isMultiplayer = !!roomCode;
  type AblyRealtime = InstanceType<typeof Realtime>;
  type AblyChannel = ReturnType<AblyRealtime["channels"]["get"]>;
  const ablyRef = useRef<AblyRealtime | null>(null);
  const chanRef = useRef<AblyChannel | null>(null);

  const [player, setPlayer] = useState<Fighter>(() => makeFighter(playerName));
  const playerRef = useRef(player);
  useEffect(() => {
    playerRef.current = player;
  }, [player]);
  const [enemy, setEnemy] = useState<Fighter>(() => makeFighter(enemyName));
  const enemyRef = useRef(enemy);
  useEffect(() => {
    enemyRef.current = enemy;
  }, [enemy]);

  useEffect(() => {
    setPlayer((prev) => (prev.name === playerName ? prev : { ...prev, name: playerName }));
  }, [playerName]);

  useEffect(() => {
    setEnemy((prev) => (prev.name === enemyName ? prev : { ...prev, name: enemyName }));
  }, [enemyName]);
  const [initiative, setInitiative] = useState<LegacySide>(() =>
    hostId ? hostLegacySide : localLegacySide
  );
  const [wins, setWins] = useState<{ player: number; enemy: number }>({ player: 0, enemy: 0 });
  const pendingWinsRef = useRef<{ player: number; enemy: number } | null>(null);

  const commitPendingWins = useCallback(() => {
    if (!pendingWinsRef.current) return;
    setWins(pendingWinsRef.current);
    pendingWinsRef.current = null;
  }, [setWins]);
  const [round, setRound] = useState(1);
  const [anteState, setAnteState] = useState<AnteState>(() => ({
    round: 0,
    bets: { player: 0, enemy: 0 },
    odds: { player: 1.2, enemy: 1.2 },
  }));
  const [freezeLayout, setFreezeLayout] = useState(false);
  const [lockedWheelSize, setLockedWheelSize] = useState<number | null>(null);
  const [phase, setPhase] = useState<CorePhase>("choose");
  const phaseRef = useRef(phase);
  useEffect(() => {
    phaseRef.current = phase;
  }, [phase]);
  const [resolveVotes, setResolveVotes] = useState<{ player: boolean; enemy: boolean }>({
    player: false,
    enemy: false,
  });
  const resolveVotesRef = useRef(resolveVotes);
  useEffect(() => {
    resolveVotesRef.current = resolveVotes;
  }, [resolveVotes]);
  const [advanceVotes, setAdvanceVotes] = useState<{ player: boolean; enemy: boolean }>({
    player: false,
    enemy: false,
  });
  const [rematchVotes, setRematchVotes] = useState<{ player: boolean; enemy: boolean }>({
    player: false,
    enemy: false,
  });

  const anteStateRef = useRef(anteState);
  useEffect(() => {
    anteStateRef.current = anteState;
  }, [anteState]);

  const roundRef = useRef(round);
  useEffect(() => {
    roundRef.current = round;
  }, [round]);

  const clampAnteValue = useCallback(
    (side: LegacySide, value: number) => {
      if (!Number.isFinite(value)) return 0;
      const floored = Math.floor(value);
      const max = Math.max(0, wins[side]);
      if (floored <= 0) return 0;
      return Math.min(floored, max);
    },
    [wins]
  );

  useEffect(() => {
    if (!isAnteMode) {
      setAnteState((prev) => {
        if (prev.round === round && prev.bets.player === 0 && prev.bets.enemy === 0) {
          return prev;
        }
        return {
          round,
          bets: { player: 0, enemy: 0 },
          odds: { player: 1.1, enemy: 1.1 },
        };
      });
      return;
    }

    if (phase !== "choose") return;

    setAnteState((prev) => {
      if (prev.round === round) return prev;
      return {
        round,
        bets: { player: 0, enemy: 0 },
        odds: calculateAnteOdds({ wins, winGoal, initiative }),
      };
    });
  }, [initiative, isAnteMode, phase, round, winGoal, wins]);

  const markResolveVote = useCallback((side: LegacySide) => {
    setResolveVotes((prev) => {
      if (prev[side]) return prev;
      return { ...prev, [side]: true };
    });
  }, []);

  const clearResolveVotes = useCallback((side?: LegacySide) => {
    setResolveVotes((prev) => {
      if (side) {
        if (!prev[side]) return prev;
        return { ...prev, [side]: false };
      }
      if (!prev.player && !prev.enemy) return prev;
      return { player: false, enemy: false };
    });
  }, []);

  const markAdvanceVote = useCallback((side: LegacySide) => {
    setAdvanceVotes((prev) => {
      if (prev[side]) return prev;
      return { ...prev, [side]: true };
    });
  }, []);

  const clearAdvanceVotes = useCallback(() => {
    setAdvanceVotes((prev) => {
      if (!prev.player && !prev.enemy) return prev;
      return { player: false, enemy: false };
    });
  }, []);

  const markRematchVote = useCallback((side: LegacySide) => {
    setRematchVotes((prev) => {
      if (prev[side]) return prev;
      return { ...prev, [side]: true };
    });
  }, []);

  const clearRematchVotes = useCallback(() => {
    setRematchVotes((prev) => {
      if (!prev.player && !prev.enemy) return prev;
      return { player: false, enemy: false };
    });
  }, []);

  const [matchSummary, setMatchSummary] = useState<MatchResultSummary | null>(null);
  const [xpDisplay, setXpDisplay] = useState<LevelProgress | null>(null);
  const [levelUpFlash, setLevelUpFlash] = useState(false);
  const hasRecordedResultRef = useRef(false);

  const matchWinner: LegacySide | null =
    wins.player >= winGoal ? "player" : wins.enemy >= winGoal ? "enemy" : null;
  const localWinsCount = localLegacySide === "player" ? wins.player : wins.enemy;
  const remoteWinsCount = localLegacySide === "player" ? wins.enemy : wins.player;
  const localWon = matchWinner ? matchWinner === localLegacySide : false;
  const winnerName = matchWinner ? namesByLegacy[matchWinner] : null;
  const localName = namesByLegacy[localLegacySide];
  const remoteName = namesByLegacy[remoteLegacySide];

  useEffect(() => {
    setInitiative(hostId ? hostLegacySide : localLegacySide);
  }, [hostId, hostLegacySide, localLegacySide]);

  useEffect(() => {
    if (phase === "ended") {
      if (!hasRecordedResultRef.current) {
        const summary = recordMatchResult({ didWin: localWon });
        hasRecordedResultRef.current = true;
        setMatchSummary(summary);

        if (summary.didWin) {
          setXpDisplay(summary.before);
          setLevelUpFlash(false);
          if (summary.segments.length === 0) {
            setXpDisplay(summary.after);
          }
          summary.segments.forEach((segment, idx) => {
            setSafeTimeout(() => {
              setXpDisplay({
                level: segment.level,
                exp: segment.exp,
                expToNext: segment.expToNext,
                percent: segment.percent,
              });
              if (segment.leveledUp) {
                setLevelUpFlash(true);
                setSafeTimeout(() => setLevelUpFlash(false), 900);
              }
            }, 600 * (idx + 1));
          });
        } else {
          setXpDisplay(null);
          setLevelUpFlash(false);
        }
      }
    } else {
      hasRecordedResultRef.current = false;
      if (phase === "choose" && wins.player === 0 && wins.enemy === 0) {
        setMatchSummary(null);
        setXpDisplay(null);
        setLevelUpFlash(false);
      }
    }
  }, [phase, localWon, wins.player, wins.enemy, setSafeTimeout]);

  const [handClearance, setHandClearance] = useState<number>(0);

  const calcWheelSize = useCallback((viewH: number, viewW: number, dockAllowance = 0) => {
    const MIN_WHEEL = 160;
    const MAX_WHEEL = 200;
    const isMobile = viewW <= 480;
    const chromeAllowance = viewW >= 1024 ? 200 : 140;
    const raw = Math.floor((viewH - chromeAllowance - dockAllowance) / 3);
    const MOBILE_MAX = 188;
    const DESKTOP_MAX = 220;
    const maxAllowed = isMobile ? MOBILE_MAX : DESKTOP_MAX;
    return Math.max(MIN_WHEEL, Math.min(maxAllowed, raw, MAX_WHEEL));
  }, []);

  const [isPtrDragging, setIsPtrDragging] = useState(false);
  const [ptrDragCard, setPtrDragCard] = useState<Card | null>(null);
  const [ptrDragType, setPtrDragType] = useState<"pointer" | "touch" | null>(null);
  const ptrPos = useRef<{ x: number; y: number }>({ x: 0, y: 0 });

  const supportsPointerEventsRef = useRef<boolean>(
    typeof window === "undefined" ? true : "PointerEvent" in window,
  );

  useEffect(() => {
    supportsPointerEventsRef.current = typeof window === "undefined" ? true : "PointerEvent" in window;
  }, []);

  const addTouchDragCss = useCallback((on: boolean) => {
    const root = document.documentElement;
    if (on) {
      (root as any).__prevTouchAction = root.style.touchAction;
      (root as any).__prevOverscroll = root.style.overscrollBehavior;
      root.style.touchAction = "none";
      root.style.overscrollBehavior = "contain";
    } else {
      root.style.touchAction = (root as any).__prevTouchAction ?? "";
      root.style.overscrollBehavior = (root as any).__prevOverscroll ?? "";
      delete (root as any).__prevTouchAction;
      delete (root as any).__prevOverscroll;
    }
  }, []);

  const getDropTargetAt = useCallback((x: number, y: number): { kind: "wheel" | "slot"; idx: number } | null => {
    let el = document.elementFromPoint(x, y) as HTMLElement | null;
    while (el) {
      const d = (el as HTMLElement).dataset;
      if (d.drop && d.idx) {
        if (d.drop === "wheel") return { kind: "wheel", idx: Number(d.idx) };
        if (d.drop === "slot") return { kind: "slot", idx: Number(d.idx) };
      }
      el = el.parentElement;
    }
    return null;
  }, []);

  const [wheelSize, setWheelSize] = useState<number>(() =>
    typeof window !== "undefined" ? calcWheelSize(window.innerHeight, window.innerWidth, 0) : 200
  );

  useEffect(() => {
    const onResize = () => {
      if (freezeLayout || lockedWheelSize !== null) return;
      setWheelSize(calcWheelSize(window.innerHeight, window.innerWidth, handClearance));
    };
    window.addEventListener("resize", onResize);
    window.addEventListener("orientationchange", onResize);
    const t = setTimeout(() => {
      if (!freezeLayout && lockedWheelSize === null) onResize();
    }, 350);
    return () => {
      window.removeEventListener("resize", onResize);
      window.removeEventListener("orientationchange", onResize);
      clearTimeout(t);
    };
  }, [calcWheelSize, freezeLayout, handClearance, lockedWheelSize]);

  useEffect(() => {
    if (typeof window !== "undefined" && !freezeLayout && lockedWheelSize === null) {
      setWheelSize(calcWheelSize(window.innerHeight, window.innerWidth, handClearance));
    }
  }, [calcWheelSize, handClearance, freezeLayout, lockedWheelSize]);

  const wheelRngRef = useRef<() => number>(() => Math.random());
  const [wheelSections, setWheelSections] = useState<Section[][]>(() => {
    const seeded = createSeededRng(seed);
    wheelRngRef.current = seeded;
    return [
      genWheelSections("bandit", seeded),
      genWheelSections("sorcerer", seeded),
      genWheelSections("beast", seeded),
    ];
  });

  const generateWheelSet = useCallback((): Section[][] => {
    const rng = wheelRngRef.current ?? Math.random;
    return [
      genWheelSections("bandit", rng),
      genWheelSections("sorcerer", rng),
      genWheelSections("beast", rng),
    ];
  }, []);

  useEffect(() => {
    wheelRngRef.current = createSeededRng(seed);
    setWheelSections(generateWheelSet());
  }, [seed, generateWheelSet]);

  const [tokens, setTokens] = useState<[number, number, number]>([0, 0, 0]);
  const tokensRef = useRef(tokens);
  const roundStartTokensRef = useRef<[number, number, number] | null>([0, 0, 0]);
  const [active] = useState<[boolean, boolean, boolean]>([true, true, true]);
  const [wheelHUD, setWheelHUD] = useState<[string | null, string | null, string | null]>([null, null, null]);
  const [assign, setAssign] = useState<{ player: (Card | null)[]; enemy: (Card | null)[] }>({
    player: [null, null, null],
    enemy: [null, null, null],
  });
  const [laneChillStacks, setLaneChillStacks] = useState<LaneChillStacks>({
    player: [0, 0, 0],
    enemy: [0, 0, 0],
  });
  const laneChillRef = useRef(laneChillStacks);
  const assignRef = useRef(assign);
  const roundAnalysisRef = useRef<RoundAnalysis | null>(null);
  useEffect(() => {
    assignRef.current = assign;
  }, [assign]);
  useEffect(() => {
    laneChillRef.current = laneChillStacks;
  }, [laneChillStacks]);
  useEffect(() => {
    tokensRef.current = tokens;
  }, [tokens]);

  const reserveReportsRef = useRef<
    Record<LegacySide, { reserve: number; round: number } | null>
  >({
    player: null,
    enemy: null,
  });

  const reservePenaltiesRef = useRef<Record<LegacySide, number>>({
    player: 0,
    enemy: 0,
  });

  const applyReservePenalty = useCallback((side: LegacySide, amount: number) => {
    if (typeof amount !== "number" || !Number.isFinite(amount) || amount <= 0) return;
    const currentPenalty = reservePenaltiesRef.current[side] ?? 0;
    const updatedPenalty = Math.max(0, currentPenalty + amount);
    reservePenaltiesRef.current[side] = updatedPenalty;

    const report = reserveReportsRef.current[side];
    if (report) {
      const reduced = Math.max(0, report.reserve - amount);
      if (reduced !== report.reserve) {
        reserveReportsRef.current[side] = { reserve: reduced, round: report.round };
      }
    }
  }, []);

  const storeReserveReport = useCallback(
    (side: LegacySide, reserve: number, roundValue: number) => {
      const prev = reserveReportsRef.current[side];
      if (!prev || prev.reserve !== reserve || prev.round !== roundValue) {
        reserveReportsRef.current[side] = { reserve, round: roundValue };
        return true;
      }
      return false;
    },
    []
  );

  const handleMPIntentRef = useRef<(intent: MPIntent, senderId?: string) => void>(() => {});

  const sendIntent = useCallback(
    (intent: MPIntent) => {
      if (!roomCode) return;
      try {
        void chanRef.current?.publish("intent", intent);
      } catch {}
    },
    [roomCode]
  );

  const [dragCardId, setDragCardId] = useState<string | null>(null);
  const [dragOverWheel, _setDragOverWheel] = useState<number | null>(null);
  const dragOverRef = useRef<number | null>(null);
  const setDragOverWheel = useCallback((i: number | null) => {
    dragOverRef.current = i;
    if ((window as any).requestIdleCallback) {
      (window as any).requestIdleCallback(() => _setDragOverWheel(dragOverRef.current));
    } else {
      setTimeout(() => _setDragOverWheel(dragOverRef.current), 0);
    }
  }, []);
  const [selectedCardId, setSelectedCardId] = useState<string | null>(null);
  const [reserveSums, setReserveSums] = useState<null | { player: number; enemy: number }>(null);

  const START_LOG = `A ${enemyName} eyes your purse...`;
  const [log, setLog] = useState<GameLogEntry[]>(() => [createLogEntry(START_LOG)]);

  const appendLog = useCallback((message: string, options?: { type?: GameLogEntryType }) => {
    const entry = createLogEntry(message, options?.type ?? "general");
    setLog((prev) => [entry, ...prev].slice(0, 60));
  }, []);

  const [spellHighlights, setSpellHighlights] = useState<SpellHighlightState>(() => createEmptySpellHighlights());
  const spellHighlightTimeoutRef = useRef<ReturnType<typeof setTimeout> | null>(null);
  const [skillState, setSkillState] = useState<SkillPhaseState | null>(null);
  const skillStateRef = useRef<SkillPhaseState | null>(skillState);
  const postSkillPhaseRef = useRef<CorePhase>("roundEnd");
  const [skillPhaseView, setSkillPhaseView] = useState<SkillPhaseView | null>(null);
  const [skillTargeting, setSkillTargeting] = useState<SkillTargetingState | null>(null);
  const skillTargetingRef = useRef<SkillTargetingState | null>(skillTargeting);
  useEffect(() => {
    skillTargetingRef.current = skillTargeting;
  }, [skillTargeting]);

  useEffect(() => {
    skillStateRef.current = skillState;
  }, [skillState]);

  const clearSpellHighlights = useCallback(() => {
    setSpellHighlights(createEmptySpellHighlights());
  }, []);

  const scheduleSpellHighlightClear = useCallback(() => {
    if (spellHighlightTimeoutRef.current) {
      clearTimeout(spellHighlightTimeoutRef.current);
      spellHighlightTimeoutRef.current = null;
    }

    if (typeof window === "undefined") {
      clearSpellHighlights();
      return;
    }

    const timeoutId = window.setTimeout(() => {
      clearSpellHighlights();
      spellHighlightTimeoutRef.current = null;
    }, 2000);

    spellHighlightTimeoutRef.current = timeoutId;
  }, [clearSpellHighlights]);

  const flashSpellHighlights = useCallback(
    (cardIds: Iterable<string>, reserveSides: Iterable<LegacySide>) => {
      const cardSet = new Set<string>();
      for (const id of cardIds) {
        if (typeof id === "string" && id.length > 0) {
          cardSet.add(id);
        }
      }

      const reserveHighlight: SideState<boolean> = { player: false, enemy: false };
      for (const side of reserveSides) {
        if (side === "player" || side === "enemy") {
          reserveHighlight[side] = true;
        }
      }

      if (cardSet.size === 0 && !reserveHighlight.player && !reserveHighlight.enemy) {
        return;
      }

      setSpellHighlights({ cards: Array.from(cardSet), reserve: reserveHighlight });
      scheduleSpellHighlightClear();
    },
    [scheduleSpellHighlightClear],
  );

  const getFighterSnapshot = useCallback(
    (side: LegacySide): Fighter => (side === "player" ? playerRef.current : enemyRef.current),
    [],
  );

  const updateFighter = useCallback(
    (side: LegacySide, mutator: (prev: Fighter) => Fighter) => {
      if (side === "player") {
        setPlayer((prev) => {
          const next = mutator(prev);
          playerRef.current = next;
          return next;
        });
      } else {
        setEnemy((prev) => {
          const next = mutator(prev);
          enemyRef.current = next;
          return next;
        });
      }
    },
    [setEnemy, setPlayer],
  );

  const boostLaneCard = useCallback(
    (side: LegacySide, laneIndex: number, amount: number): boolean => {
      if (!Number.isFinite(amount) || amount === 0) return false;
      let applied = false;
      setAssign((prev) => {
        const lane = side === "player" ? [...prev.player] : [...prev.enemy];
        const target = lane[laneIndex];
        if (!target) return prev;
        const baseValue = getSkillCardValue(target);
        if (baseValue === null) return prev;
        const currentValue = typeof target.number === "number" ? target.number : baseValue;
        const updatedCard: Card = {
          ...target,
          number: Math.max(0, currentValue + amount),
        };
        lane[laneIndex] = updatedCard;
        const next = side === "player" ? { ...prev, player: lane } : { ...prev, enemy: lane };
        assignRef.current = next;
        applied = true;
        return next;
      });
      return applied;
    },
    [setAssign],
  );

  const swapCardWithReserve = useCallback(
    (
      side: LegacySide,
      laneIndex: number,
      preferredCardId?: string,
    ): { swapped: boolean; incoming?: Card; outgoing?: Card } => {
      const lane = side === "player" ? assignRef.current.player : assignRef.current.enemy;
      const boardCard = lane[laneIndex];
      if (!boardCard) return { swapped: false };
      const fighter = getFighterSnapshot(side);
      if (!fighter.hand.length) return { swapped: false };
      let chosen: Card | null = null;

      if (preferredCardId) {
        chosen = fighter.hand.find((card) => card.id === preferredCardId) ?? null;
        if (!chosen) {
          return { swapped: false };
        }
      }

      if (!chosen) {
        let bestValue = Number.NEGATIVE_INFINITY;
        for (const card of fighter.hand) {
          const value = getSkillCardValue(card) ?? 0;
          if (value > bestValue) {
            bestValue = value;
            chosen = card;
          }
        }
      }

      if (!chosen) {
        chosen = fighter.hand[0] ?? null;
      }

      if (!chosen) return { swapped: false };

      const incoming = chosen;
      const outgoing = boardCard;

      updateFighter(side, (prev) => {
        const hand = prev.hand.filter((c) => c.id !== incoming.id);
        const nextHand = [...hand, outgoing];
        return { ...prev, hand: nextHand };
      });

      setAssign((prev) => {
        const laneArr = side === "player" ? [...prev.player] : [...prev.enemy];
        laneArr[laneIndex] = incoming;
        const next = side === "player" ? { ...prev, player: laneArr } : { ...prev, enemy: laneArr };
        assignRef.current = next;
        return next;
      });

      return { swapped: true, incoming, outgoing };
    },
    [getFighterSnapshot, setAssign, updateFighter],
  );

  const rerollReserve = useCallback(
    (
      side: LegacySide,
      preferredCardId?: string,
    ): { discarded: Card | null; drawn: Card | null } => {
      let discardedCard: Card | null = null;
      let drawnCard: Card | null = null;

      updateFighter(side, (prev) => {
        if (prev.hand.length === 0) return prev;

        const hand = [...prev.hand];
        let targetIndex = -1;

        if (preferredCardId) {
          targetIndex = hand.findIndex((card) => card.id === preferredCardId);
        }

        if (targetIndex === -1) {
          let lowestValue = Number.POSITIVE_INFINITY;
          for (let i = 0; i < hand.length; i++) {
            const card = hand[i];
            const cardValue = getSkillCardValue(card);
            const comparableValue = cardValue ?? Number.POSITIVE_INFINITY;
            if (comparableValue < lowestValue) {
              lowestValue = comparableValue;
              targetIndex = i;
            }
          }
          if (targetIndex === -1) {
            targetIndex = 0;
          }
        }

        const targetCard = hand[targetIndex];
        if (!targetCard) {
          return prev;
        }

        discardedCard = targetCard;
        const nextHand = hand.filter((_, idx) => idx !== targetIndex);
        const beforeDrawCount = nextHand.length;
        let next: Fighter = {
          ...prev,
          hand: nextHand,
          deck: [...prev.deck],
          discard: [...prev.discard, targetCard],
        };

        next = drawOne(next);

        if (next.hand.length > beforeDrawCount) {
          drawnCard = next.hand[next.hand.length - 1] ?? null;
        }

        return next;
      });

      return { discarded: discardedCard, drawn: drawnCard };
    },
    [updateFighter],
  );

  const exhaustReserveForBoost = useCallback(
    (side: LegacySide, preferredCardId?: string): { value: number; card: Card | null } => {
      const fighter = getFighterSnapshot(side);
      const reserveCards = fighter.hand.filter((card) => isReserveBoostTarget(card));
      if (reserveCards.length === 0) {
        return { value: 0, card: null };
      }
      let chosenCard: Card = reserveCards[0];
      let bestValue = getSkillCardValue(chosenCard) ?? Number.NEGATIVE_INFINITY;
      if (preferredCardId) {
        const match = reserveCards.find((card) => card.id === preferredCardId);
        if (!match) {
          return { value: 0, card: null };
        }
        chosenCard = match;
        bestValue = getSkillCardValue(chosenCard) ?? Number.NEGATIVE_INFINITY;
      } else {
        for (const candidate of reserveCards) {
          const value = getSkillCardValue(candidate) ?? Number.NEGATIVE_INFINITY;
          if (value > bestValue) {
            chosenCard = candidate;
            bestValue = value;
          }
        }
      }
      updateFighter(side, (prev) => {
        const hand = prev.hand.filter((card) => card.id !== chosenCard.id);
        const discard = [...prev.discard, chosenCard];
        return { ...prev, hand, discard };
      });
      const boostValue = getSkillCardValue(chosenCard) ?? 0;
      return { value: boostValue, card: chosenCard };
    },
    [getFighterSnapshot, updateFighter],
  );

  const canUseSkillAbility = useCallback(
    (side: LegacySide, laneIndex: number, ability: SkillAbility, state: SkillPhaseState): {
      ok: boolean;
      reason?: string;
    } => {
      const exhausted = state.exhausted[side][laneIndex];
      if (exhausted) {
        return { ok: false, reason: "Exhausted." };
      }
      const fighter = getFighterSnapshot(side);
      const reserveCards = fighter.hand;

      switch (ability) {
        case "swapReserve": {
          if (!reserveCards.length) {
            return { ok: false, reason: "No reserve cards." };
          }
          return { ok: true };
        }
        case "rerollReserve": {
          if (!reserveCards.length) {
            return { ok: false, reason: "Reserve is empty." };
          }
          return { ok: true };
        }
        case "boostCard": {
          const lane = side === "player" ? assignRef.current.player : assignRef.current.enemy;
          const source = lane[laneIndex];
          const boostValue = getSkillCardValue(source) ?? 0;
          if (boostValue <= 0) {
            return { ok: false, reason: "No boost value." };
          }
          const hasTarget = lane.some((card) => !!card);
          if (!hasTarget) {
            return { ok: false, reason: "No cards to boost." };
          }
          return { ok: true };
        }
        case "reserveBoost": {
          const hasReserveTarget = reserveCards.some((card) => isReserveBoostTarget(card));
          if (!hasReserveTarget) {
            return { ok: false, reason: "Need an eligible reserve card." };
          }
          return { ok: true };
        }
        default:
          return { ok: false };
      }
    },
    [getFighterSnapshot],
  );

  const computeSkillPhaseView = useCallback(
    (state: SkillPhaseState | null): SkillPhaseView | null => {
      if (!state) return null;
      const activeSide = state.activeSide;
      const options: SkillOption[] = [];
      if (activeSide === localLegacySide) {
        const lane = activeSide === "player" ? assignRef.current.player : assignRef.current.enemy;
        lane.forEach((card, laneIndex) => {
          if (!card) return;
          const ability = determineSkillAbility(card);
          if (!ability) return;
          const availability = canUseSkillAbility(activeSide, laneIndex, ability, state);
          options.push({
            lane: laneIndex,
            card,
            ability,
            description: describeSkillAbility(ability, card),
            canActivate: availability.ok,
            reason: availability.ok ? undefined : availability.reason,
          });
        });
      }
      return {
        activeSide,
        exhausted: state.exhausted,
        passed: state.passed,
        options,
      };
    },
    [assignRef, canUseSkillAbility, localLegacySide],
  );

  useEffect(() => {
    setSkillPhaseView(computeSkillPhaseView(skillState));
  }, [assign, player, enemy, skillState, computeSkillPhaseView]);

  useEffect(() => {
    if (!skillState || phaseRef.current !== "skill") {
      setSkillTargeting(null);
    }
  }, [skillState]);

  useEffect(() => {
    if (phase !== "skill") {
      setSkillTargeting(null);
    }
  }, [phase]);

  const hasSkillActions = useCallback(
    (side: LegacySide, state: SkillPhaseState): boolean => {
      if (state.passed[side]) return false;
      const lane = side === "player" ? assignRef.current.player : assignRef.current.enemy;
      for (let i = 0; i < lane.length; i++) {
        const card = lane[i];
        if (!card) continue;
        const ability = determineSkillAbility(card);
        if (!ability) continue;
        const availability = canUseSkillAbility(side, i, ability, state);
        if (availability.ok) {
          return true;
        }
      }
      return false;
    },
    [assignRef, canUseSkillAbility],
  );

  const finishSkillPhase = useCallback(() => {
    setSkillState(null);
    const nextPhase = postSkillPhaseRef.current ?? "roundEnd";
    postSkillPhaseRef.current = "roundEnd";
    setPhase(nextPhase);
    if (nextPhase === "ended") {
      clearRematchVotes();
    }
  }, [clearRematchVotes, setPhase]);

  const advanceSkillTurn = useCallback(
    (state: SkillPhaseState): SkillPhaseState | null => {
      const current = state.activeSide;
      const other: LegacySide = current === "player" ? "enemy" : "player";
      const currentHas = hasSkillActions(current, state);
      const otherHas = hasSkillActions(other, state);
      if (!currentHas && !otherHas) {
        finishSkillPhase();
        return null;
      }
      let nextSide: LegacySide;
      if (!currentHas && otherHas) {
        nextSide = other;
      } else if (currentHas && !otherHas) {
        nextSide = current;
      } else if (otherHas) {
        nextSide = other;
      } else {
        nextSide = current;
      }
      if (!hasSkillActions(nextSide, state)) {
        const fallback: LegacySide = nextSide === current ? other : current;
        if (hasSkillActions(fallback, state)) {
          nextSide = fallback;
        } else {
          finishSkillPhase();
          return null;
        }
      }
      if (nextSide !== state.activeSide) {
        return { ...state, activeSide: nextSide };
      }
      return state;
    },
    [finishSkillPhase, hasSkillActions],
  );

  const finalizeSkillActivation = useCallback(
    (
      state: SkillPhaseState,
      side: LegacySide,
      laneIndex: number,
      ability: SkillAbility,
    ): SkillPhaseState | null => {
      const updatedExhaustedSide = [...state.exhausted[side]] as [boolean, boolean, boolean];
      updatedExhaustedSide[laneIndex] = true;
      let updatedState: SkillPhaseState = {
        ...state,
        exhausted: { ...state.exhausted, [side]: updatedExhaustedSide },
      };

<<<<<<< HEAD
      const advanced = advanceSkillTurn(updatedState);
      return advanced ?? null;
    },
    [advanceSkillTurn],
  );

  const computeSkillTargetCount = useCallback((ability: SkillAbility, _card: Card | null): number => {
    if (ability === "rerollReserve") {
      return 2;
=======
      if (ability === "rerollReserve") {
        const currentCounts = reserveCycleCountsRef.current;
        const nextCount = (currentCounts[side] ?? 0) + 1;
        reserveCycleCountsRef.current = { ...currentCounts, [side]: nextCount };
        if (nextCount >= 2 && !state.passed[side]) {
          appendLog(`${namesByLegacy[side]} passes their skill activations.`);
          updatedState = {
            ...updatedState,
            passed: { ...updatedState.passed, [side]: true },
          };
        }
      }

      const advanced = advanceSkillTurn(updatedState);
      return advanced ?? null;
    },
    [advanceSkillTurn, appendLog, namesByLegacy],
  );

  const computeSkillTargetCount = useCallback((ability: SkillAbility, card: Card | null): number => {
    if (ability === "rerollReserve") {
      const value = getSkillCardValue(card);
      if (typeof value === "number" && Number.isFinite(value)) {
        const floored = Math.floor(value);
        if (floored >= 2) return 2;
        if (floored >= 1) return 1;
      }
      return 1;
>>>>>>> 5b1261dd
    }
    return 1;
  }, []);

  const createInitialSkillExhausted = useCallback((): SideState<[boolean, boolean, boolean]> => {
    const playerFlags = assignRef.current.player.map((card) => !card || !determineSkillAbility(card)) as [
      boolean,
      boolean,
      boolean,
    ];
    const enemyFlags = assignRef.current.enemy.map((card) => !card || !determineSkillAbility(card)) as [
      boolean,
      boolean,
      boolean,
    ];
    return { player: playerFlags, enemy: enemyFlags };
  }, [assignRef]);

  const updateReservePreview = useCallback(() => {
    const playerReserve = computeReserveSum("player", assignRef.current.player);
    const enemyReserve = computeReserveSum("enemy", assignRef.current.enemy);
    setReserveSums({ player: playerReserve, enemy: enemyReserve });
  }, [setReserveSums]);

  const startSkillPhase = useCallback(
    (options?: { activeSide?: LegacySide }): boolean => {
      if (isMultiplayer) {
        setSkillState(null);
        return false;
      }

      const exhausted = createInitialSkillExhausted();
      const initialActive = options?.activeSide ?? initiative;
      const initialState: SkillPhaseState = {
        activeSide: initialActive,
        exhausted,
        passed: { player: false, enemy: false },
      };
      const currentHas = hasSkillActions(initialState.activeSide, initialState);
      const otherSide: LegacySide = initialState.activeSide === "player" ? "enemy" : "player";
      const otherHas = hasSkillActions(otherSide, initialState);
      if (!currentHas && !otherHas) {
        setSkillState(null);
        return false;
      }

      let nextState = initialState;
      if (!currentHas && otherHas) {
        nextState = { ...initialState, activeSide: otherSide };
      }

      updateReservePreview();
      setSkillState(nextState);
      setPhase("skill");
      return true;
    },
    [createInitialSkillExhausted, hasSkillActions, initiative, isMultiplayer, setPhase, updateReservePreview],
  );

  const activateSkillOption = useCallback(
    (laneIndex: number) => {
      setSkillState((prev) => {
        if (!prev) return prev;
        if (phaseRef.current !== "skill") return prev;
        if (skillTargetingRef.current) return prev;
        const side = prev.activeSide;
        const lane = side === "player" ? assignRef.current.player : assignRef.current.enemy;
        const card = lane[laneIndex];
        if (!card) return prev;
        const ability = determineSkillAbility(card);
        if (!ability) return prev;
        const availability = canUseSkillAbility(side, laneIndex, ability, prev);
        if (!availability.ok) return prev;

        const targetCount = computeSkillTargetCount(ability, card);
        const requiresReserveTarget =
          ability === "swapReserve" || ability === "reserveBoost" || ability === "rerollReserve";
        const requiresLaneTarget = ability === "boostCard";
        if (requiresReserveTarget && side === localLegacySide) {
          setSkillTargeting({
            kind: "reserve",
            ability,
            side,
            laneIndex,
            targetsRemaining: targetCount,
            targetsTotal: targetCount,
          });
          return prev;
        }
        if (requiresLaneTarget && side === localLegacySide) {
          setSkillTargeting({
            kind: "lane",
            ability: "boostCard",
            side,
            laneIndex,
            targetsRemaining: targetCount,
            targetsTotal: targetCount,
          });
          return prev;
        }

        let success = false;

        switch (ability) {
          case "swapReserve": {
            const result = swapCardWithReserve(side, laneIndex);
            if (result.swapped) {
              const incomingValue = getSkillCardValue(result.incoming) ?? 0;
              const outgoingValue = getSkillCardValue(result.outgoing) ?? 0;
              appendLog(
                `${namesByLegacy[side]} swapped a reserve card (${fmtNum(incomingValue)}) with ${fmtNum(outgoingValue)} in lane ${
                  laneIndex + 1
                }.`,
              );
              success = true;
            }
            break;
          }
          case "rerollReserve": {
            let remaining = targetCount;
            let totalSuccess = 0;
            while (remaining > 0) {
              const { discarded, drawn } = rerollReserve(side);
              if (!discarded) break;
              const discardedName = discarded.name ?? fmtNum(discarded.number ?? 0);
              const drawnName = drawn ? drawn.name ?? fmtNum(drawn.number ?? 0) : null;
              const drawnSuffix = drawnName ? ` and drew ${drawnName}` : "";
              appendLog(`${namesByLegacy[side]} cycled ${discardedName}${drawnSuffix}.`);
              totalSuccess += 1;
              remaining -= 1;
            }
            success = totalSuccess > 0;
            break;
          }
          case "boostCard": {
            const currentCard = side === "player" ? assignRef.current.player[laneIndex] : assignRef.current.enemy[laneIndex];
            const value = currentCard ? getSkillCardValue(currentCard) ?? 0 : 0;
            if (value !== 0) {
              success = boostLaneCard(side, laneIndex, value);
            }
            if (success) {
              appendLog(
                `${namesByLegacy[side]} boosted lane ${laneIndex + 1} by ${fmtNum(value)} power.`,
              );
            }
            break;
          }
          case "reserveBoost": {
            const { value, card: reserveCard } = exhaustReserveForBoost(side);
            success = value > 0 ? boostLaneCard(side, laneIndex, value) : false;
            if (success) {
              appendLog(
                `${namesByLegacy[side]} exhausted ${reserveCard?.name ?? "a reserve"} for +${fmtNum(value)} power.`,
              );
            }
            break;
          }
          default:
            break;
        }

        if (!success) {
          return prev;
        }

        if (ability === "swapReserve" || ability === "rerollReserve" || ability === "reserveBoost") {
          updateReservePreview();
        }

        const advanced = finalizeSkillActivation(prev, side, laneIndex, ability);
        return advanced ?? null;
      });
    },
    [
      appendLog,
      boostLaneCard,
      canUseSkillAbility,
      computeSkillTargetCount,
      exhaustReserveForBoost,
      finalizeSkillActivation,
      namesByLegacy,
      rerollReserve,
      swapCardWithReserve,
      updateReservePreview,
      localLegacySide,
    ],
  );

  const resolveSkillTargeting = useCallback(
    (selection: SkillTargetSelection) => {
      let actionSucceeded = false;
      let abilityUsed: SkillAbility | null = null;
      let shouldClearTargeting = false;
      let nextTargetingState: SkillTargetingState | null = null;

      setSkillState((prev) => {
        if (!prev) return prev;
        if (phaseRef.current !== "skill") return prev;
        const targeting = skillTargetingRef.current;
        if (!targeting) return prev;
        if (targeting.side !== prev.activeSide) return prev;
        if (selection.kind !== targeting.kind) return prev;

        const side = targeting.side;
        const laneIndex = targeting.laneIndex;
        let success = false;

        switch (targeting.ability) {
          case "swapReserve": {
            const result = swapCardWithReserve(side, laneIndex, selection.cardId);
            if (result.swapped) {
              const incomingValue = getSkillCardValue(result.incoming) ?? 0;
              const outgoingValue = getSkillCardValue(result.outgoing) ?? 0;
              appendLog(
                `${namesByLegacy[side]} swapped a reserve card (${fmtNum(incomingValue)}) with ${fmtNum(outgoingValue)} in lane ${
                  laneIndex + 1
                }.`,
              );
              success = true;
            }
            break;
          }
          case "rerollReserve": {
            const { discarded, drawn } = rerollReserve(side, selection.cardId);
            if (discarded) {
              const discardedName = discarded.name ?? fmtNum(discarded.number ?? 0);
              const drawnName = drawn ? drawn.name ?? fmtNum(drawn.number ?? 0) : null;
              const drawnSuffix = drawnName ? ` and drew ${drawnName}` : "";
              appendLog(`${namesByLegacy[side]} cycled ${discardedName}${drawnSuffix}.`);
              success = true;
            }
            break;
          }
          case "reserveBoost": {
            const fighter = getFighterSnapshot(side);
            const candidate = fighter.hand.find((card) => card.id === selection.cardId);
            const candidateValue = candidate ? getSkillCardValue(candidate) ?? 0 : 0;
            if (candidateValue <= 0) {
              success = false;
              break;
            }
            const { value, card: reserveCard } = exhaustReserveForBoost(side, selection.cardId);
            success = value > 0 ? boostLaneCard(side, laneIndex, value) : false;
            if (success) {
              appendLog(
                `${namesByLegacy[side]} exhausted ${reserveCard?.name ?? "a reserve"} for +${fmtNum(value)} power.`,
              );
            }
            break;
          }
          case "boostCard": {
            if (selection.kind !== "lane") {
              success = false;
              break;
            }
            const lane = side === "player" ? assignRef.current.player : assignRef.current.enemy;
            const source = lane[laneIndex];
            const boostValue = source ? getSkillCardValue(source) ?? 0 : 0;
            if (boostValue <= 0) {
              success = false;
              break;
            }
            const targetLaneIndex = selection.laneIndex;
            const targetCard = lane[targetLaneIndex];
            if (!targetCard) {
              success = false;
              break;
            }
            success = boostLaneCard(side, targetLaneIndex, boostValue);
            if (success) {
              appendLog(
                `${namesByLegacy[side]} boosted lane ${targetLaneIndex + 1} by ${fmtNum(boostValue)} power.`,
              );
            }
            break;
          }
          default:
            break;
        }

        if (!success) {
          return prev;
        }

        actionSucceeded = true;
        abilityUsed = targeting.ability;

        const targetsRemaining = Math.max(0, targeting.targetsRemaining - 1);
        const isFinalSelection = targetsRemaining <= 0;

        if (!isFinalSelection) {
          nextTargetingState = { ...targeting, targetsRemaining };
          return prev;
        }

        shouldClearTargeting = true;
        const advanced = finalizeSkillActivation(prev, side, laneIndex, targeting.ability);
        return advanced ?? null;
      });

      if (!actionSucceeded) {
        return;
      }

      if (abilityUsed === "swapReserve" || abilityUsed === "reserveBoost" || abilityUsed === "rerollReserve") {
        updateReservePreview();
      }

      if (nextTargetingState) {
        setSkillTargeting(nextTargetingState);
      } else if (shouldClearTargeting) {
        setSkillTargeting(null);
      }
    },
    [
      appendLog,
      boostLaneCard,
      finalizeSkillActivation,
      exhaustReserveForBoost,
      getFighterSnapshot,
      namesByLegacy,
      rerollReserve,
      swapCardWithReserve,
      updateReservePreview,
    ],
  );

  const cancelSkillTargeting = useCallback(() => {
    const targeting = skillTargetingRef.current;
    if (
      targeting &&
      targeting.targetsRemaining < targeting.targetsTotal &&
      phaseRef.current === "skill"
    ) {
      setSkillState((prev) => {
        if (!prev) return prev;
        if (targeting.side !== prev.activeSide) return prev;
        return finalizeSkillActivation(prev, targeting.side, targeting.laneIndex, targeting.ability);
      });
    }
    setSkillTargeting(null);
  }, [finalizeSkillActivation]);

  const passSkillTurn = useCallback(() => {
    setSkillState((prev) => {
      if (!prev) return prev;
      if (phaseRef.current !== "skill") return prev;
      const side = prev.activeSide;
      if (prev.passed[side]) return prev;
      appendLog(`${namesByLegacy[side]} passes their skill activations.`);
      const updatedState: SkillPhaseState = {
        ...prev,
        passed: { ...prev.passed, [side]: true },
      };
      const advanced = advanceSkillTurn(updatedState);
      return advanced ?? null;
    });
    setSkillTargeting(null);
  }, [advanceSkillTurn, appendLog, namesByLegacy]);

  useEffect(() => {
    if (!isSkillMode) return;
    if (isMultiplayer) return;
    if (phase !== "skill") return;
    if (!skillState) return;
    if (skillState.activeSide === localLegacySide) return;

    const side = skillState.activeSide;
    const opponentSide: LegacySide = side === "player" ? "enemy" : "player";
    const lane = side === "player" ? assignRef.current.player : assignRef.current.enemy;
    const opponentLane = opponentSide === "player" ? assignRef.current.player : assignRef.current.enemy;
    const fighter = getFighterSnapshot(side);
    const reserveCards = fighter.hand;

    const getCardPower = (card: Card | null | undefined): number => {
      if (!card) return 0;
      if (typeof card.number === "number") {
        return card.number;
      }
      return getSkillCardValue(card) ?? 0;
    };

    let highestReserveValue = Number.NEGATIVE_INFINITY;
    let lowestReserveValue = Number.POSITIVE_INFINITY;
    let bestPositiveReserve = Number.NEGATIVE_INFINITY;

    for (const reserve of reserveCards) {
      const value = getSkillCardValue(reserve);
      if (value === null) continue;
      if (value > highestReserveValue) {
        highestReserveValue = value;
      }
      if (value < lowestReserveValue) {
        lowestReserveValue = value;
      }
      if (value > 0 && value > bestPositiveReserve) {
        bestPositiveReserve = value;
      }
    }

    if (!Number.isFinite(highestReserveValue)) {
      highestReserveValue = Number.NEGATIVE_INFINITY;
    }
    if (!Number.isFinite(lowestReserveValue)) {
      lowestReserveValue = Number.POSITIVE_INFINITY;
    }
    if (!Number.isFinite(bestPositiveReserve)) {
      bestPositiveReserve = Number.NEGATIVE_INFINITY;
    }

    let targetLane = -1;
    let bestScore = Number.NEGATIVE_INFINITY;

    for (let i = 0; i < lane.length; i++) {
      const card = lane[i];
      const ability = determineSkillAbility(card);
      if (!ability) continue;
      const availability = canUseSkillAbility(side, i, ability, skillState);
      if (!availability.ok) continue;

      const currentPower = getCardPower(card);
      const opposingPower = getCardPower(opponentLane[i]);

      let score = Number.NEGATIVE_INFINITY;

      switch (ability) {
        case "swapReserve": {
          if (highestReserveValue === Number.NEGATIVE_INFINITY) {
            score = Number.NEGATIVE_INFINITY;
            break;
          }
          const improvement = highestReserveValue - currentPower;
          if (improvement <= 0) {
            score = Number.NEGATIVE_INFINITY;
            break;
          }
          score = improvement;
          if (currentPower <= opposingPower && highestReserveValue > opposingPower) {
            score += highestReserveValue - opposingPower;
          }
          if (currentPower <= 0 && highestReserveValue > 0) {
            score += 1;
          }
          break;
        }
        case "rerollReserve": {
          if (lowestReserveValue === Number.POSITIVE_INFINITY) {
            score = Number.NEGATIVE_INFINITY;
            break;
          }
          const expectedGain = 3 - lowestReserveValue;
          if (expectedGain <= 0) {
            score = Number.NEGATIVE_INFINITY;
            break;
          }
          score = expectedGain;
          break;
        }
        case "boostCard": {
          const boostValue = getSkillCardValue(card) ?? 0;
          if (boostValue <= 0) {
            score = Number.NEGATIVE_INFINITY;
            break;
          }
          const boostedPower = currentPower + boostValue;
          score = boostValue;
          if (currentPower <= opposingPower && boostedPower > opposingPower) {
            score += boostedPower - opposingPower + 1;
          } else if (boostedPower > opposingPower) {
            score += 0.5;
          }
          break;
        }
        case "reserveBoost": {
          if (bestPositiveReserve === Number.NEGATIVE_INFINITY) {
            score = Number.NEGATIVE_INFINITY;
            break;
          }
          const boostedPower = currentPower + bestPositiveReserve;
          score = bestPositiveReserve;
          if (currentPower <= opposingPower && boostedPower > opposingPower) {
            score += boostedPower - opposingPower + 1.5;
          } else if (boostedPower > opposingPower) {
            score += 0.5;
          }
          break;
        }
        default:
          score = Number.NEGATIVE_INFINITY;
          break;
      }

      if (score > bestScore) {
        bestScore = score;
        targetLane = i;
      }
    }

    if (bestScore <= 0) {
      targetLane = -1;
    }

    const timeout = window.setTimeout(() => {
      if (phaseRef.current !== "skill") return;
      if (targetLane >= 0) activateSkillOption(targetLane);
      else passSkillTurn();
    }, 500);

    return () => {
      window.clearTimeout(timeout);
    };
  }, [
    activateSkillOption,
    assignRef,
    canUseSkillAbility,
    getFighterSnapshot,
    isMultiplayer,
    isSkillMode,
    localLegacySide,
    passSkillTurn,
    phase,
    skillState,
  ]);

  useEffect(() => {
    return () => {
      if (spellHighlightTimeoutRef.current) {
        clearTimeout(spellHighlightTimeoutRef.current);
        spellHighlightTimeoutRef.current = null;
      }
    };
  }, []);

  const canReveal = useMemo(() => {
    const lane = localLegacySide === "player" ? assign.player : assign.enemy;
    return lane.every((c, i) => !active[i] || !!c);
  }, [assign, active, localLegacySide]);

  const wheelRefs = [
    useRef<WheelHandle | null>(null),
    useRef<WheelHandle | null>(null),
    useRef<WheelHandle | null>(null),
  ];

  const assignToWheelFor = useCallback(
    (side: LegacySide, laneIndex: number, card: Card) => {
      if (phaseRef.current !== "choose") return false;
      if (!active[laneIndex]) return false;

      const lane = side === "player" ? assignRef.current.player : assignRef.current.enemy;
      const prevAtLane = lane[laneIndex];
      const fromIdx = lane.findIndex((c) => c?.id === card.id);
      const chillStacks = side === "player" ? laneChillRef.current.player : laneChillRef.current.enemy;

      if (chillStacks[laneIndex] > 0 && prevAtLane && prevAtLane.id !== card.id) {
        return false;
      }
      if (fromIdx !== -1 && chillStacks[fromIdx] > 0 && fromIdx !== laneIndex) {
        return false;
      }
      if (chillStacks[laneIndex] > 0 && !prevAtLane) {
        return false;
      }

      if (prevAtLane && prevAtLane.id === card.id && fromIdx === laneIndex) {
        if (side === localLegacySide) {
          setSelectedCardId(null);
        }
        return false;
      }

      const isPlayer = side === "player";

      startTransition(() => {
        setAssign((prev) => {
          const laneArr = isPlayer ? prev.player : prev.enemy;
          const nextLane = [...laneArr];
          const existingIdx = nextLane.findIndex((c) => c?.id === card.id);
          if (existingIdx !== -1) {
            const stacks = chillStacks[existingIdx] ?? 0;
            if (stacks > 0) return prev;
            nextLane[existingIdx] = null;
          }
          nextLane[laneIndex] = card;
          return isPlayer ? { ...prev, player: nextLane } : { ...prev, enemy: nextLane };
        });

        if (isPlayer) {
          setPlayer((p) => {
            let hand = p.hand.filter((c) => c.id !== card.id);
            if (prevAtLane && prevAtLane.id !== card.id && !hand.some((c) => c.id === prevAtLane.id)) {
              hand = [...hand, prevAtLane];
            }
            return { ...p, hand };
          });
        } else {
          setEnemy((e) => {
            let hand = e.hand.filter((c) => c.id !== card.id);
            if (prevAtLane && prevAtLane.id !== card.id && !hand.some((c) => c.id === prevAtLane.id)) {
              hand = [...hand, prevAtLane];
            }
            return { ...e, hand };
          });
        }
      });

      clearResolveVotes(side);

      return true;
    },
    [active, clearResolveVotes, laneChillRef, localLegacySide]
  );

  const clearAssignFor = useCallback(
    (side: LegacySide, laneIndex: number) => {
      if (phaseRef.current !== "choose") return false;
      const lane = side === "player" ? assignRef.current.player : assignRef.current.enemy;
      const prev = lane[laneIndex];
      if (!prev) return false;
      const chillStacks = side === "player" ? laneChillRef.current.player : laneChillRef.current.enemy;
      if (chillStacks[laneIndex] > 0) {
        return false;
      }

      startTransition(() => {
        setAssign((prevAssign) => {
          const laneArr = side === "player" ? prevAssign.player : prevAssign.enemy;
          const nextLane = [...laneArr];
          nextLane[laneIndex] = null;
          return side === "player" ? { ...prevAssign, player: nextLane } : { ...prevAssign, enemy: nextLane };
        });

        if (side === "player") {
          setPlayer((p) => {
            if (p.hand.some((c) => c.id === prev.id)) return p;
            return { ...p, hand: [...p.hand, prev] };
          });
        } else {
          setEnemy((e) => {
            if (e.hand.some((c) => c.id === prev.id)) return e;
            return { ...e, hand: [...e.hand, prev] };
          });
        }

        if (side === localLegacySide) {
          setSelectedCardId((sel) => (sel === prev.id ? null : sel));
        }
      });

      clearResolveVotes(side);

      return true;
    },
    [clearResolveVotes, laneChillRef, localLegacySide]
  );

  const assignToWheelLocal = useCallback(
    (i: number, card: Card) => {
      const changed = assignToWheelFor(localLegacySide, i, card);
      if (changed && isMultiplayer) {
        sendIntent({ type: "assign", lane: i, side: localLegacySide, card });
      }
    },
    [assignToWheelFor, isMultiplayer, localLegacySide, sendIntent]
  );

 function autoPickEnemy(): (Card | null)[] {
    const hand = [...enemy.hand].filter(isNormal);
    const picks: (Card | null)[] = [null, null, null];
    const take = (c: typeof hand[number]) => {
      const k = hand.indexOf(c);
      if (k >= 0) hand.splice(k, 1);
      return c;
    };
    const best = [...hand].sort((a, b) => b.number - a.number)[0];
    if (best) picks[0] = take(best);
    const low = [...hand].sort((a, b) => a.number - b.number)[0];
    if (low) picks[1] = take(low);
    const sorted = [...hand].sort((a, b) => a.number - b.number);
    const mid = sorted[Math.floor(sorted.length / 2)];
    if (mid) picks[2] = take(mid);
    for (let i = 0; i < 3; i++) if (!picks[i] && hand.length) picks[i] = take(hand[0]);
    return picks;
  }

  function computeReserveSum(who: LegacySide, used: (Card | null)[]) {
    const handCards = who === "player" ? player.hand : enemy.hand;
    const usedIds = new Set((used.filter(Boolean) as Card[]).map((c) => c.id));
    const left = handCards.filter((c) => !usedIds.has(c.id));
    const base = left.slice(0, 2).reduce((a, c) => a + (isNormal(c) ? c.number : 0), 0);
    const penalty = reservePenaltiesRef.current[who] ?? 0;
    return Math.max(0, base - penalty);
  }

  const modSlice = (value: number) => ((value % SLICES) + SLICES) % SLICES;

  const cardWheelValue = (card: Card | null) => {
    if (!card) return 0;
    if (typeof card.number === "number" && Number.isFinite(card.number)) return card.number;
    if (typeof card.leftValue === "number" && Number.isFinite(card.leftValue)) return card.leftValue;
    if (typeof card.rightValue === "number" && Number.isFinite(card.rightValue)) return card.rightValue;
    return 0;
  };

  function analyzeRound(played: { p: Card | null; e: Card | null }[]): RoundAnalysis {
    const localPlayed =
      localLegacySide === "player" ? played.map((pe) => pe.p) : played.map((pe) => pe.e);
    const remotePlayed =
      localLegacySide === "player" ? played.map((pe) => pe.e) : played.map((pe) => pe.p);

    const localReport = reserveReportsRef.current[localLegacySide];
    const localReserve =
      localReport && localReport.round === round
        ? localReport.reserve
        : computeReserveSum(localLegacySide, localPlayed);
    let remoteReserve: number;
    let usedRemoteReport = false;

    if (isMultiplayer) {
      const report = reserveReportsRef.current[remoteLegacySide];
      if (report && report.round === round) {
        remoteReserve = report.reserve;
        usedRemoteReport = true;
      } else {
        remoteReserve = computeReserveSum(remoteLegacySide, remotePlayed);
      }
    } else {
      remoteReserve = computeReserveSum(remoteLegacySide, remotePlayed);
    }

    const pReserve = localLegacySide === "player" ? localReserve : remoteReserve;
    const eReserve = localLegacySide === "enemy" ? localReserve : remoteReserve;

    const outcomes: WheelOutcome[] = [];
    const tokensSnapshot =
      roundStartTokensRef.current ?? tokensRef.current ?? tokens;

    for (let w = 0; w < 3; w++) {
      const secList = wheelSections[w];
      const baseP = cardWheelValue(played[w].p ?? null);
      const baseE = cardWheelValue(played[w].e ?? null);
      const steps = modSlice(modSlice(baseP) + modSlice(baseE));
      const startToken = tokensSnapshot[w] ?? 0;
      const targetSlice = (startToken + steps) % SLICES;
      const section =
        secList.find((s) => targetSlice !== 0 && inSection(targetSlice, s)) ||
        ({ id: "Strongest", color: "transparent", start: 0, end: 0 } as Section);

      const pVal = baseP;
      const eVal = baseE;
      let winner: LegacySide | null = null;
      let tie = false;
      let detail = "";
      if (targetSlice === 0) {
        tie = true;
        detail = "Slice 0: no win";
      } else {
        switch (section.id) {
          case "Strongest":
            if (pVal === eVal) tie = true;
            else winner = pVal > eVal ? "player" : "enemy";
            detail = `Strongest ${pVal} vs ${eVal}`;
            break;
          case "Weakest":
            if (pVal === eVal) tie = true;
            else winner = pVal < eVal ? "player" : "enemy";
            detail = `Weakest ${pVal} vs ${eVal}`;
            break;
          case "ReserveSum":
            if (pReserve === eReserve) tie = true;
            else winner = pReserve > eReserve ? "player" : "enemy";
            detail = `Reserve ${pReserve} vs ${eReserve}`;
            break;
          case "ClosestToTarget": {
            const t = targetSlice === 0 ? section.target ?? 0 : targetSlice;
            const pd = Math.abs(pVal - t);
            const ed = Math.abs(eVal - t);
            if (pd === ed) tie = true;
            else winner = pd < ed ? "player" : "enemy";
            detail = `Closest to ${t}: ${pVal} vs ${eVal}`;
            break;
          }
          case "Initiative":
            winner = initiative;
            detail = `Initiative -> ${winner}`;
            break;
          default:
            tie = true;
            detail = `Slice 0: no section`;
            break;
        }
      }
      outcomes.push({ steps, targetSlice, section, winner, tie, wheel: w, detail });
    }

    return { outcomes, localReserve, remoteReserve, pReserve, eReserve, usedRemoteReport };
  }

  const broadcastLocalReserve = useCallback(() => {
    const lane = localLegacySide === "player" ? assignRef.current.player : assignRef.current.enemy;
    const reserve = computeReserveSum(localLegacySide, lane);
    const updated = storeReserveReport(localLegacySide, reserve, round);
    if (isMultiplayer && updated) {
      sendIntent({ type: "reserve", side: localLegacySide, reserve, round });
    }
  }, [isMultiplayer, localLegacySide, round, sendIntent, storeReserveReport]);

  useEffect(() => {
    broadcastLocalReserve();
  }, [broadcastLocalReserve, assign, player, enemy, localLegacySide, round, isMultiplayer]);

  const applySpellEffects = useCallback(
    (payload: SpellEffectPayload, options?: { broadcast?: boolean }) => {
      let latestAssignments: AssignmentState<Card> = assignRef.current;
      let snapshotTokens: [number, number, number] =
        roundStartTokensRef.current ?? (tokensRef.current ?? tokens);
      let assignmentsChanged = false;
      let tokensAdjusted = false;

      const affectedCardIds = new Set<string>();
      const affectedReserveSides = new Set<LegacySide>();

      const noteCardId = (value?: string | null) => {
        if (typeof value === "string" && value.length > 0) {
          affectedCardIds.add(value);
        }
      };

      const noteReserveSide = (side?: LegacySide | null) => {
        if (side === "player" || side === "enemy") {
          affectedReserveSides.add(side);
        }
      };

      payload.cardAdjustments?.forEach((adj) => noteCardId(adj?.cardId));
      payload.chilledCards?.forEach((entry) => noteCardId(entry?.cardId));
      payload.handAdjustments?.forEach((entry) => noteCardId(entry?.cardId));
      payload.handDiscards?.forEach((entry) => noteCardId(entry?.cardId));
      payload.initiativeChallenges?.forEach((entry) => noteCardId(entry?.cardId));
      payload.mirrorCopyEffects?.forEach((entry) => noteCardId(entry?.targetCardId));
      payload.reserveDrains?.forEach((entry) => noteReserveSide(entry?.side));

      runSpellEffects(
        payload,
        {
          assignSnapshot: assignRef.current,
          updateAssignments: (updater) => {
            setAssign((prev) => {
              const next = updater(prev);
              if (next !== prev) assignmentsChanged = true;
              assignRef.current = next;
              latestAssignments = next;
              return next;
            });
          },
          updateReserveSums: setReserveSums,
          updateTokens: (updater) => {
            setTokens((prev) => {
              const next = updater(prev);
              if (next !== prev) tokensAdjusted = true;
              tokensRef.current = next;
              roundStartTokensRef.current = next;
              snapshotTokens = next;
              return next;
            });
          },
          updateLaneChillStacks: setLaneChillStacks,
          setInitiative,
          appendLog,
          initiative,
          isMultiplayer,
          broadcastEffects: (outgoing) => {
            sendIntent({ type: "spellEffects", payload: outgoing });
          },
          updateTokenVisual: (index, value) => {
            wheelRefs[index]?.current?.setVisualToken?.(value);
          },
          applyReservePenalty,
          startingTokens: roundStartTokensRef.current ?? (tokensRef.current ?? tokens),
          updateRoundStartTokens: (nextTokens) => {
            roundStartTokensRef.current = nextTokens;
            snapshotTokens = nextTokens;
            tokensAdjusted = true;
          },
          updateFighter: (side, updater) => {
            if (side === "player") {
              setPlayer((prev) => {
                const next = updater(prev);
                playerRef.current = next;
                return next;
              });
            } else {
              setEnemy((prev) => {
                const next = updater(prev);
                enemyRef.current = next;
                return next;
              });
            }
          },
        },
        options,
      );

      if (assignmentsChanged && !tokensAdjusted) {
        for (let i = 0; i < 3; i++) {
          const laneTotal = modSlice(
            modSlice(cardWheelValue(latestAssignments.player[i] as Card | null)) +
              modSlice(cardWheelValue(latestAssignments.enemy[i] as Card | null)),
          );
          wheelRefs[i]?.current?.setVisualToken?.(laneTotal);
        }
      }

      if (affectedCardIds.size > 0 || affectedReserveSides.size > 0) {
        flashSpellHighlights(affectedCardIds, affectedReserveSides);
      }

      if (phaseRef.current === "anim" || phaseRef.current === "roundEnd") {
        resolveRound(undefined, {
          skipAnimation: true,
          snapshot: { assign: latestAssignments, tokens: snapshotTokens },
        });
      }
    },
    [
      appendLog,
      initiative,
      isMultiplayer,
      sendIntent,
      setAssign,
      setReserveSums,
      setTokens,
      setLaneChillStacks,
      setInitiative,
      applyReservePenalty,
      resolveRound,
      wheelRefs,
      tokens,
      flashSpellHighlights,
    ],
  );

  function settleFighterAfterRound(f: Fighter, played: Card[]): Fighter {
    const playedIds = new Set(played.map((c) => c.id));
    const leftovers = f.hand.filter((c) => !playedIds.has(c.id));
    const next: Fighter = {
      name: f.name,
      deck: [...f.deck],
      hand: [],
      discard: [...f.discard, ...played, ...leftovers],
    };

    const refilled = refillTo(next, 5);

    return ensureFiveHand(refilled, 5);
  }

  function ensureFiveHand<T extends Fighter>(f: T, TARGET = 5): T {
    if (f.hand.length >= TARGET) return f;

    const padded = [...f.hand];
    while (padded.length < TARGET) {
      padded.push({
        id:
          typeof crypto !== "undefined" && "randomUUID" in crypto
            ? crypto.randomUUID()
            : `pad-${Date.now()}-${Math.random().toString(36).slice(2)}`,
        name: "Reserve",
        number: 0,
        baseNumber: 0,
        kind: "normal",
      } as unknown as Card);
    }
    return { ...f, hand: padded } as T;
  }

  const revealRoundCore = useCallback(
    (opts?: { force?: boolean }) => {
      if (!opts?.force && !canReveal) return false;

      if (isMultiplayer) {
        broadcastLocalReserve();
      }

      setLockedWheelSize((s) => s ?? wheelSize);
      setFreezeLayout(true);

      let enemyPicks: (Card | null)[];

      if (isMultiplayer) {
        enemyPicks = [...assignRef.current.enemy];
      } else {
        enemyPicks = autoPickEnemy();
        if (enemyPicks.some(Boolean)) {
          const pickIds = new Set((enemyPicks.filter(Boolean) as Card[]).map((c) => c.id));
          setEnemy((prev) => ({
            ...prev,
            hand: prev.hand.filter((card) => !pickIds.has(card.id)),
          }));
        }
        setAssign((a) => ({ ...a, enemy: enemyPicks }));
      }

      setPhase("showEnemy");
      setSafeTimeout(() => {
        if (!mountedRef.current) return;
        setPhase("anim");
        resolveRound(enemyPicks);
      }, 600);

      return true;
    },
    [broadcastLocalReserve, canReveal, isMultiplayer, wheelSize]
  );

  const onReveal = useCallback(() => {
    revealRoundCore();
  }, [revealRoundCore]);

  const attemptAutoReveal = useCallback(() => {
    if (!isMultiplayer) return;
    if (phase !== "choose") return;
    if (!canReveal) return;
    const votes = resolveVotesRef.current;
    if (!votes.player || !votes.enemy) return;
    revealRoundCore();
  }, [canReveal, isMultiplayer, phase, revealRoundCore]);

  useEffect(() => {
    attemptAutoReveal();
  }, [attemptAutoReveal, resolveVotes]);

  function resolveRound(
    enemyPicks?: (Card | null)[],
    options?: {
      skipAnimation?: boolean;
      snapshot?: { assign: AssignmentState<Card>; tokens: [number, number, number] };
    },
  ) {
    const currentAssign = options?.snapshot?.assign ?? assignRef.current;
    const startingTokens =
      options?.snapshot?.tokens ??
      roundStartTokensRef.current ??
      (tokensRef.current ?? tokens);
    roundStartTokensRef.current = startingTokens;
    const played = [0, 1, 2].map((i) => ({
      p: currentAssign.player[i] as Card | null,
      e: (enemyPicks?.[i] ?? currentAssign.enemy[i]) as Card | null,
    }));

    const analysis = analyzeRound(played);
    roundAnalysisRef.current = analysis;

    storeReserveReport(localLegacySide, analysis.localReserve, round);
    if (!isMultiplayer || !analysis.usedRemoteReport) {
      storeReserveReport(remoteLegacySide, analysis.remoteReserve, round);
    }

    const applyRoundOutcome = (
      finalAnalysis: RoundAnalysis,
      finalTokens: [number, number, number],
    ) => {
      tokensRef.current = finalTokens;
      setTokens(finalTokens);
      finalTokens.forEach((value, index) => {
        wheelRefs[index]?.current?.setVisualToken?.(value);
      });

      const summary = summarizeRoundOutcome({
        analysis: finalAnalysis,
        wins,
        initiative,
        round,
        namesByLegacy,
        HUD_COLORS,
        isAnteMode,
        anteState: anteStateRef.current,
        winGoal,
        localLegacySide,
        remoteLegacySide,
      });

      const skillStartSide = initiative;
      setInitiative(summary.nextInitiative);
      summary.logs.forEach((entry) => {
        appendLog(entry);
      });

      setWheelHUD(summary.hudColors);
      pendingWinsRef.current = summary.wins;
      if (summary.matchEnded) {
        commitPendingWins();
      }
      setReserveSums({ player: finalAnalysis.pReserve, enemy: finalAnalysis.eReserve });

      if (summary.shouldResetAnte) {
        setAnteState((prev) => {
          if (prev.round !== round) return prev;
          if (prev.bets.player === 0 && prev.bets.enemy === 0) return prev;
          return { ...prev, bets: { player: 0, enemy: 0 } };
        });
      }

      clearAdvanceVotes();

      if (summary.matchEnded) {
        clearRematchVotes();
        setPhase("ended");
        return;
      }

      if (isSkillMode) {
        postSkillPhaseRef.current = "roundEnd";
        const started = startSkillPhase({ activeSide: skillStartSide });
        if (started) {
          return;
        }
      }

      setPhase("roundEnd");
    };

    if (options?.skipAnimation) {
      const finalAnalysis = roundAnalysisRef.current ?? analysis;
      const finalTokens = [...startingTokens] as [number, number, number];
      finalAnalysis.outcomes.forEach((outcome) => {
        if (outcome.steps > 0) {
          finalTokens[outcome.wheel] = (finalTokens[outcome.wheel] + outcome.steps) % SLICES;
        }
      });
      applyRoundOutcome(finalAnalysis, finalTokens);
      return;
    }

    const animateSpins = async () => {
      let finalTokens = [...(tokensRef.current ?? tokens)] as [number, number, number];

      for (let w = 0; w < 3; w++) {
        const latestAnalysis = roundAnalysisRef.current ?? analysis;
        const outcome = latestAnalysis.outcomes.find((entry) => entry.wheel === w);
        if (!outcome) continue;
        const start = finalTokens[w];
        const steps = outcome.steps;
        if (steps <= 0) continue;
        const total = Math.max(220, Math.min(1000, 110 + 70 * steps));
        const t0 = performance.now();
        await new Promise<void>((resolve) => {
          const frame = (now: number) => {
            if (!mountedRef.current) return resolve();
            const tt = Math.max(0, Math.min(1, (now - t0) / total));
            const progressed = Math.floor(easeInOutCubic(tt) * steps);
            wheelRefs[w].current?.setVisualToken((start + progressed) % SLICES);
            if (tt < 1) requestAnimationFrame(frame);
            else {
              wheelRefs[w].current?.setVisualToken((start + steps) % SLICES);
              resolve();
            }
          };
          requestAnimationFrame(frame);
        });
        finalTokens[w] = (start + steps) % SLICES;
        await new Promise((r) => setTimeout(r, 90));
      }

      if (!mountedRef.current) return;

      const finalAnalysis = roundAnalysisRef.current ?? analysis;
      applyRoundOutcome(finalAnalysis, finalTokens);
    };

    void animateSpins();
  }


  const nextRoundCore = useCallback(
    (opts?: { force?: boolean }) => {
      const allow = opts?.force || phase === "roundEnd";
      if (!allow) return false;

      commitPendingWins();

      clearResolveVotes();
      clearAdvanceVotes();

      const currentAssign = assignRef.current;
      const playerPlayed = currentAssign.player.filter((c): c is Card => !!c);
      const enemyPlayed = currentAssign.enemy.filter((c): c is Card => !!c);

      wheelRefs.forEach((ref) => ref.current?.setVisualToken(0));

      setFreezeLayout(false);
      setLockedWheelSize(null);

      setPlayer((p) => settleFighterAfterRound(p, playerPlayed));
      setEnemy((e) => settleFighterAfterRound(e, enemyPlayed));

      setWheelSections(generateWheelSet());
      setAssign({ player: [null, null, null], enemy: [null, null, null] });
      setLaneChillStacks({ player: [0, 0, 0], enemy: [0, 0, 0] });

      setSelectedCardId(null);
      setDragCardId(null);
      setDragOverWheel(null);
      setTokens([0, 0, 0]);
      roundStartTokensRef.current = [0, 0, 0];
      setReserveSums(null);
      setWheelHUD([null, null, null]);
      reservePenaltiesRef.current = { player: 0, enemy: 0 };
      reserveReportsRef.current = { player: null, enemy: null };
      setSkillState(null);

      setPhase("choose");
      setRound((r) => r + 1);

      return true;
    },
    [
      clearResolveVotes,
      clearAdvanceVotes,
      commitPendingWins,
      generateWheelSet,
      phase,
      setDragOverWheel,
    ]
  );

  const nextRound = useCallback(() => nextRoundCore({ force: true }), [nextRoundCore]);

  const handleMPIntent = useCallback(
    (msg: MPIntent, senderId?: string) => {
      switch (msg.type) {
        case "assign": {
          if (senderId && senderId === localPlayerId) break;
          assignToWheelFor(msg.side, msg.lane, msg.card);
          break;
        }
        case "clear": {
          if (senderId && senderId === localPlayerId) break;
          clearAssignFor(msg.side, msg.lane);
          break;
        }
        case "reveal": {
          if (senderId && senderId === localPlayerId) break;
          markResolveVote(msg.side);
          setTimeout(() => {
            attemptAutoReveal();
          }, 0);
          break;
        }
        case "nextRound": {
          if (senderId && senderId === localPlayerId) break;
          markAdvanceVote(msg.side);
          break;
        }
        case "ante": {
          if (!isAnteMode) break;
          if (typeof msg.round !== "number") break;
          if (roundRef.current !== msg.round) break;
          const clamped = clampAnteValue(msg.side, msg.bet);
          setAnteState((prev) => {
            if (prev.round !== msg.round) {
              return {
                round: msg.round,
                bets: { ...prev.bets, [msg.side]: clamped },
                odds: calculateAnteOdds({ wins, winGoal, initiative }),
              };
            }
            if (prev.bets[msg.side] === clamped) return prev;
            return { ...prev, bets: { ...prev.bets, [msg.side]: clamped } };
          });
          break;
        }
        case "rematch": {
          if (senderId && senderId === localPlayerId) break;
          markRematchVote(msg.side);
          break;
        }
        case "reserve": {
          if (senderId && senderId === localPlayerId) break;
          if (typeof msg.reserve === "number" && typeof msg.round === "number") {
            storeReserveReport(msg.side, msg.reserve, msg.round);
          }
          break;
        }
        case "spellEffects": {
          if (senderId && senderId === localPlayerId) break;
          applySpellEffects(msg.payload, { broadcast: false });
          break;
        }
        default:
          break;
      }
    },
    [
      assignToWheelFor,
      clearAssignFor,
      localPlayerId,
      markAdvanceVote,
      markRematchVote,
      markResolveVote,
      attemptAutoReveal,
      applySpellEffects,
      storeReserveReport,
    ]
  );

  useEffect(() => {
    handleMPIntentRef.current = handleMPIntent;
  }, [handleMPIntent]);

  useEffect(() => {
    if (!roomCode) {
      try {
        chanRef.current?.unsubscribe();
      } catch {}
      try {
        chanRef.current?.detach();
      } catch {}
      chanRef.current = null;
      if (ablyRef.current) {
        try {
          ablyRef.current.close();
        } catch {}
        ablyRef.current = null;
      }
      return;
    }

    const key = import.meta.env.VITE_ABLY_API_KEY;
    if (!key) return;

    const ably = new Realtime({ key, clientId: localPlayerId });
    ablyRef.current = ably;
    const channel = ably.channels.get(`rw:v1:rooms:${roomCode}`);
    chanRef.current = channel;

    let activeSub = true;

    (async () => {
      try {
        await channel.attach();
        channel.subscribe("intent", (msg) => {
          if (!activeSub) return;
          const intent = msg?.data as MPIntent;
          const sender = typeof msg?.clientId === "string" ? msg.clientId : undefined;
          handleMPIntentRef.current(intent, sender);
        });
      } catch {}
    })();

    return () => {
      activeSub = false;
      try {
        channel.unsubscribe();
      } catch {}
      try {
        channel.detach();
      } catch {}
      try {
        ably.close();
      } catch {}
      if (chanRef.current === channel) {
        chanRef.current = null;
      }
      if (ablyRef.current === ably) {
        ablyRef.current = null;
      }
    };
    // handleMPIntent is intentionally omitted: handleMPIntentRef keeps the latest callback.
  }, [roomCode, localPlayerId]);

  const handleRevealClick = useCallback(() => {
    if (phase !== "choose" || !canReveal) return;

    if (!isMultiplayer) {
      onReveal();
      return;
    }

    markResolveVote(localLegacySide);
    sendIntent({ type: "reveal", side: localLegacySide });
    setTimeout(() => {
      attemptAutoReveal();
    }, 0);
  }, [
    attemptAutoReveal,
    canReveal,
    isMultiplayer,
    localLegacySide,
    markResolveVote,
    onReveal,
    phase,
    resolveVotes,
    sendIntent,
  ]);

  const handleNextClick = useCallback(() => {
    if (phase === "skill") {
      if (skillStateRef.current?.activeSide === localLegacySide) {
        passSkillTurn();
      }
      return;
    }

    if (phase !== "roundEnd") return;

    if (!isMultiplayer) {
      nextRound();
      return;
    }

    if (advanceVotes[localLegacySide]) return;

    markAdvanceVote(localLegacySide);
    sendIntent({ type: "nextRound", side: localLegacySide });
  }, [
    advanceVotes,
    isMultiplayer,
    localLegacySide,
    markAdvanceVote,
    nextRound,
    passSkillTurn,
    phase,
    sendIntent,
    skillStateRef,
  ]);

  useEffect(() => {
    if (!isMultiplayer) return;
    if (phase !== "roundEnd") return;
    if (!advanceVotes.player || !advanceVotes.enemy) return;
    nextRound();
  }, [advanceVotes, isMultiplayer, nextRound, phase]);

  const resetMatch = useCallback(() => {
    clearResolveVotes();
    clearAdvanceVotes();
    clearRematchVotes();

    reserveReportsRef.current = { player: null, enemy: null };
    reservePenaltiesRef.current = { player: 0, enemy: 0 };

    wheelRefs.forEach((ref) => ref.current?.setVisualToken(0));

    setFreezeLayout(false);
    setLockedWheelSize(null);

    setPlayer(() => makeFighter(playerName));
    setEnemy(() => makeFighter(enemyName));

    setInitiative(hostId ? hostLegacySide : localLegacySide);

    setWins({ player: 0, enemy: 0 });
    pendingWinsRef.current = null;
    setRound(1);
    setAnteState({ round: 0, bets: { player: 0, enemy: 0 }, odds: { player: 1.2, enemy: 1.2 } });
    setPhase("choose");

    const emptyAssign: { player: (Card | null)[]; enemy: (Card | null)[] } = {
      player: [null, null, null],
      enemy: [null, null, null],
    };
    assignRef.current = emptyAssign;
    setAssign(emptyAssign);
    setLaneChillStacks({ player: [0, 0, 0], enemy: [0, 0, 0] });

    setSelectedCardId(null);
    setDragCardId(null);
    dragOverRef.current = null;
    _setDragOverWheel(null);

    setTokens([0, 0, 0]);
    setReserveSums(null);
    setWheelHUD([null, null, null]);
    setSkillState(null);

    setLog([createLogEntry(START_LOG)]);

    wheelRngRef.current = createSeededRng(seed);
    setWheelSections(generateWheelSet());
  }, [
    clearAdvanceVotes,
    clearRematchVotes,
    clearResolveVotes,
    generateWheelSet,
    hostId,
    enemyName,
    hostLegacySide,
    localLegacySide,
    playerName,
    seed,
    setAssign,
    setDragCardId,
    setEnemy,
    setFreezeLayout,
    setInitiative,
    setLockedWheelSize,
    setLog,
    setPhase,
    setPlayer,
    setReserveSums,
    setRound,
    setSelectedCardId,
    setTokens,
    setWheelHUD,
    setWheelSections,
    setWins,
    _setDragOverWheel,
    wheelRefs,
  ]);

  useEffect(() => {
    if (!isMultiplayer) return;
    if (phase !== "ended") return;
    if (!rematchVotes.player || !rematchVotes.enemy) return;
    resetMatch();
  }, [isMultiplayer, phase, rematchVotes, resetMatch]);

  const handleRematchClick = useCallback(() => {
    if (phase !== "ended") return;

    if (!isMultiplayer) {
      resetMatch();
      return;
    }

    if (rematchVotes[localLegacySide]) return;

    markRematchVote(localLegacySide);
    sendIntent({ type: "rematch", side: localLegacySide });
  }, [isMultiplayer, localLegacySide, markRematchVote, phase, rematchVotes, resetMatch, sendIntent]);

  const setAnteBet = useCallback(
    (bet: number) => {
      if (!isAnteMode) return;
      if (phase !== "choose") return;

      const clamped = clampAnteValue(localLegacySide, bet);
      const prevBet = anteStateRef.current.bets[localLegacySide];
      if (prevBet === clamped) return;

      setAnteState((prev) => {
        if (prev.round !== round) return prev;
        return { ...prev, bets: { ...prev.bets, [localLegacySide]: clamped } };
      });

      if (isMultiplayer) {
        sendIntent({ type: "ante", side: localLegacySide, bet: clamped, round });
      }
    },
    [clampAnteValue, isAnteMode, isMultiplayer, localLegacySide, phase, round, sendIntent]
  );

  const handleExitClick = useCallback(() => {
    onExit?.();
  }, [onExit]);

  const startPointerDrag = useCallback(
    (card: Card, e: ReactPointerEvent) => {
      if (phaseRef.current !== "choose") return;
      if (e.pointerType === "mouse") return;
      if (e.pointerType === "touch") return;
      e.preventDefault();
      e.currentTarget.setPointerCapture?.(e.pointerId);
      setSelectedCardId(card.id);
      setDragCardId(card.id);
      setPtrDragCard(card);
      setIsPtrDragging(true);
      setPtrDragType("pointer");
      addTouchDragCss(true);
      ptrPos.current = { x: e.clientX, y: e.clientY };

      const onMove = (ev: PointerEvent) => {
        ptrPos.current = { x: ev.clientX, y: ev.clientY };
        const t = getDropTargetAt(ev.clientX, ev.clientY);
        setDragOverWheel(t && (t.kind === "wheel" || t.kind === "slot") ? t.idx : null);
        ev.preventDefault?.();
      };

      const onUp = (ev: PointerEvent) => {
        const t = getDropTargetAt(ev.clientX, ev.clientY);
        if (t && active[t.idx]) {
          assignToWheelLocal(t.idx, card);
        }
        cleanup();
      };

      const onCancel = () => cleanup();

      function cleanup() {
        window.removeEventListener("pointermove", onMove, { capture: true } as any);
        window.removeEventListener("pointerup", onUp, { capture: true } as any);
        window.removeEventListener("pointercancel", onCancel, { capture: true } as any);
        setIsPtrDragging(false);
        setPtrDragCard(null);
        setDragOverWheel(null);
        setDragCardId(null);
        setPtrDragType(null);
        addTouchDragCss(false);
      }

      window.addEventListener("pointermove", onMove, { passive: false, capture: true });
      window.addEventListener("pointerup", onUp, { passive: false, capture: true });
      window.addEventListener("pointercancel", onCancel, { passive: false, capture: true });
    },
    [active, addTouchDragCss, assignToWheelLocal, getDropTargetAt, setDragOverWheel]
  );

  const startTouchDrag = useCallback(
    (card: Card, e: ReactTouchEvent<HTMLButtonElement>) => {
      if (phaseRef.current !== "choose") return;
      if (e.touches.length === 0) return;

      const touch = e.touches[0];
      const identifier = touch.identifier;

      const updatePosition = (clientX: number, clientY: number) => {
        ptrPos.current = { x: clientX, y: clientY };
        const t = getDropTargetAt(clientX, clientY);
        setDragOverWheel(t && (t.kind === "wheel" || t.kind === "slot") ? t.idx : null);
      };

      const getTouchById = (list: TouchList) => {
        for (let i = 0; i < list.length; i++) {
          const item = list.item(i);
          if (item && item.identifier === identifier) return item;
        }
        return null;
      };

      e.stopPropagation();
      e.preventDefault();

      setSelectedCardId(card.id);
      setDragCardId(card.id);
      setPtrDragCard(card);
      setIsPtrDragging(true);
      setPtrDragType("touch");
      addTouchDragCss(true);
      updatePosition(touch.clientX, touch.clientY);

      const onMove = (ev: TouchEvent) => {
        const next = getTouchById(ev.touches);
        if (!next) return;
        updatePosition(next.clientX, next.clientY);
        ev.preventDefault();
      };

      const onEnd = (ev: TouchEvent) => {
        const ended = getTouchById(ev.changedTouches);
        if (!ended) return;
        const t = getDropTargetAt(ended.clientX, ended.clientY);
        if (t && active[t.idx]) {
          assignToWheelLocal(t.idx, card);
        }
        cleanup();
      };

      const onCancel = () => cleanup();

      function cleanup() {
        window.removeEventListener("touchmove", onMove, { capture: true } as any);
        window.removeEventListener("touchend", onEnd, { capture: true } as any);
        window.removeEventListener("touchcancel", onCancel, { capture: true } as any);
        setIsPtrDragging(false);
        setPtrDragCard(null);
        setDragOverWheel(null);
        setDragCardId(null);
        setPtrDragType(null);
        addTouchDragCss(false);
      }

      window.addEventListener("touchmove", onMove, { passive: false, capture: true });
      window.addEventListener("touchend", onEnd, { passive: false, capture: true });
      window.addEventListener("touchcancel", onCancel, { passive: false, capture: true });
    },
    [active, addTouchDragCss, assignToWheelLocal, getDropTargetAt, setDragOverWheel]
  );

  const state: ThreeWheelGameState = {
    player,
    enemy,
    initiative,
    wins,
    round,
    ante: anteState,
    freezeLayout,
    lockedWheelSize,
    phase,
    resolveVotes,
    advanceVotes,
    rematchVotes,
    matchSummary,
    xpDisplay,
    levelUpFlash,
    handClearance,
    wheelSize,
    wheelSections,
    tokens,
    active,
    wheelHUD,
    assign,
    laneChillStacks,
    dragCardId,
    dragOverWheel,
    selectedCardId,
    reserveSums,
    isPtrDragging,
    ptrDragCard,
    ptrDragType,
    log,
    spellHighlights,
    skillPhase: skillPhaseView,
    skillTargeting,
  };

  const derived: ThreeWheelGameDerived = {
    localLegacySide,
    remoteLegacySide,
    hostLegacySide,
    namesByLegacy,
    HUD_COLORS: { player: HUD_COLORS.player, enemy: HUD_COLORS.enemy },
    winGoal,
    isMultiplayer,
    isSkillMode,
    matchWinner,
    localWinsCount,
    remoteWinsCount,
    localWon,
    winnerName,
    localName,
    remoteName,
    canReveal,
  };

  const refs: ThreeWheelGameRefs = {
    wheelRefs,
    ptrPos,
  };

  const actions: ThreeWheelGameActions = {
    setHandClearance,
    setSelectedCardId,
    setDragCardId,
    setDragOverWheel,
    startPointerDrag,
    startTouchDrag,
    assignToWheelLocal,
    handleRevealClick,
    handleNextClick,
    handleRematchClick,
    handleExitClick,
    applySpellEffects,
    setAnteBet,
    activateSkillOption,
    passSkillTurn,
    resolveSkillTargeting,
    cancelSkillTargeting,
  };

  return { state, derived, refs, actions };
}

function calculateAnteOdds({
  wins,
  winGoal,
  initiative,
}: {
  wins: { player: number; enemy: number };
  winGoal: number;
  initiative: LegacySide;
}): Record<LegacySide, number> {
  const result: Record<LegacySide, number> = { player: 1.2, enemy: 1.2 };
  (Object.keys(result) as LegacySide[]).forEach((side) => {
    const other: LegacySide = side === "player" ? "enemy" : "player";
    const winsLeftSelf = Math.max(0, winGoal - wins[side]);
    const winsLeftOpp = Math.max(0, winGoal - wins[other]);
    const totalLeft = winsLeftSelf + winsLeftOpp;
    let probability = totalLeft === 0 ? 0.5 : winsLeftOpp / totalLeft;

    if (initiative === side) probability += 0.05;
    else probability -= 0.05;

    probability = Math.max(0.15, Math.min(0.85, probability));
    const payout = Math.max(1.1, Math.round((1 / probability) * 100) / 100);
    result[side] = payout;
  });
  return result;
}<|MERGE_RESOLUTION|>--- conflicted
+++ resolved
@@ -1196,17 +1196,6 @@
         exhausted: { ...state.exhausted, [side]: updatedExhaustedSide },
       };
 
-<<<<<<< HEAD
-      const advanced = advanceSkillTurn(updatedState);
-      return advanced ?? null;
-    },
-    [advanceSkillTurn],
-  );
-
-  const computeSkillTargetCount = useCallback((ability: SkillAbility, _card: Card | null): number => {
-    if (ability === "rerollReserve") {
-      return 2;
-=======
       if (ability === "rerollReserve") {
         const currentCounts = reserveCycleCountsRef.current;
         const nextCount = (currentCounts[side] ?? 0) + 1;
@@ -1235,7 +1224,6 @@
         if (floored >= 1) return 1;
       }
       return 1;
->>>>>>> 5b1261dd
     }
     return 1;
   }, []);
