import {
  useCallback,
  useEffect,
  useMemo,
  useRef,
  useState,
  startTransition,
} from "react";
import type { PointerEvent as ReactPointerEvent, TouchEvent as ReactTouchEvent } from "react";
import { Realtime } from "ably";

import {
  SLICES,
  TARGET_WINS,
  type Side as TwoSide,
  type Card,
  type Section,
  type Fighter,
  type SplitChoiceMap,
  type Players,
  type CorePhase,
  LEGACY_FROM_SIDE,
} from "../../../game/types";
import { DEFAULT_GAME_MODE, normalizeGameMode, type GameMode } from "../../../gameModes";
import { easeInOutCubic, inSection, createSeededRng } from "../../../game/math";
import { genWheelSections } from "../../../game/wheel";
import {
  makeFighter,
  refillTo,
  drawOne,
  recordMatchResult,
  type MatchResultSummary,
  type LevelProgress,
} from "../../../player/profileStore";
import { fmtNum, isNormal } from "../../../game/values";
import {
  describeSkillAbility,
  determineSkillAbility,
  getSkillCardValue,
  isReserveBoostTarget,
  type SkillAbility,
} from "../../../game/skills";
import type { WheelHandle } from "../../../components/CanvasWheel";
import {
  applySpellEffects as runSpellEffects,
  type AssignmentState,
  type LaneChillStacks,
  type LegacySide,
  type SpellEffectPayload,
} from "../../../game/spellEngine";
import {
  summarizeRoundOutcome,
  type RoundAnalysis,
  type WheelOutcome,
} from "./roundOutcomeSummary";

export type { LegacySide, SpellEffectPayload } from "../../../game/spellEngine";

export type MPIntent =
  | { type: "assign"; lane: number; side: LegacySide; card: Card }
  | { type: "clear"; lane: number; side: LegacySide }
  | { type: "reveal"; side: LegacySide }
  | { type: "nextRound"; side: LegacySide }
  | { type: "rematch"; side: LegacySide }
  | { type: "reserve"; side: LegacySide; reserve: number; round: number }
  | { type: "ante"; side: LegacySide; bet: number; round: number }
  | { type: "spellEffects"; payload: SpellEffectPayload };

export type ThreeWheelGameProps = {
  localSide: TwoSide;
  localPlayerId: string;
  players: Players;
  seed: number;
  roomCode?: string;
  hostId?: string;
  targetWins?: number;
  gameMode?: GameMode;
  onExit?: () => void;
};

type AnteState = {
  round: number;
  bets: Record<LegacySide, number>;
  odds: Record<LegacySide, number>;
};

export type GameLogEntryType = "general" | "spell";

export type GameLogEntry = {
  id: string;
  message: string;
  type: GameLogEntryType;
};

let logIdCounter = 0;
const createLogEntry = (
  message: string,
  type: GameLogEntryType = "general",
): GameLogEntry => ({
  id: `log-${Date.now().toString(36)}-${(logIdCounter++).toString(36)}`,
  message,
  type,
});

type SideState<T> = Record<LegacySide, T>;

type SpellHighlightState = {
  cards: string[];
  reserve: SideState<boolean>;
};

const createEmptySpellHighlights = (): SpellHighlightState => ({
  cards: [],
  reserve: { player: false, enemy: false },
});

type SkillOption = {
  lane: number;
  card: Card;
  ability: SkillAbility;
  description: string;
  canActivate: boolean;
  reason?: string;
};

type SkillPhaseState = {
  activeSide: LegacySide;
  exhausted: SideState<[boolean, boolean, boolean]>;
  usesRemaining: SideState<[number, number, number]>;
  passed: SideState<boolean>;
};

type SkillPhaseView = {
  activeSide: LegacySide;
  exhausted: SideState<[boolean, boolean, boolean]>;
  usesRemaining: SideState<[number, number, number]>;
  passed: SideState<boolean>;
  options: SkillOption[];
};

export type SkillTargetingState =
  | {
      kind: "reserve";
      ability: "swapReserve" | "reserveBoost" | "rerollReserve";
      side: LegacySide;
      laneIndex: number;
<<<<<<< HEAD
      targetsRemaining: number;
=======
>>>>>>> f7d88ffd
    }
  | {
      kind: "lane";
      ability: "boostCard";
      side: LegacySide;
      laneIndex: number;
    };

export type SkillTargetSelection =
  | {
      kind: "reserve";
      cardId: string;
    }
  | {
      kind: "lane";
      laneIndex: number;
    };

const getSkillAbilityActivationCount = (ability: SkillAbility): number => {
  switch (ability) {
    case "rerollReserve":
      return 2;
    case "swapReserve":
    case "boostCard":
    case "reserveBoost":
    default:
      return 1;
  }
};

export type ThreeWheelGameState = {
  player: Fighter;
  enemy: Fighter;
  initiative: LegacySide;
  wins: { player: number; enemy: number };
  round: number;
  ante: AnteState;
  freezeLayout: boolean;
  lockedWheelSize: number | null;
  phase: CorePhase;
  resolveVotes: { player: boolean; enemy: boolean };
  advanceVotes: { player: boolean; enemy: boolean };
  rematchVotes: { player: boolean; enemy: boolean };
  matchSummary: MatchResultSummary | null;
  xpDisplay: LevelProgress | null;
  levelUpFlash: boolean;
  handClearance: number;
  wheelSize: number;
  wheelSections: Section[][];
  tokens: [number, number, number];
  active: [boolean, boolean, boolean];
  wheelHUD: [string | null, string | null, string | null];
  assign: { player: (Card | null)[]; enemy: (Card | null)[] };
  laneChillStacks: LaneChillStacks;
  dragCardId: string | null;
  dragOverWheel: number | null;
  selectedCardId: string | null;
  reserveSums: null | { player: number; enemy: number };
  isPtrDragging: boolean;
  ptrDragCard: Card | null;
  ptrDragType: "pointer" | "touch" | null;
  log: GameLogEntry[];
  spellHighlights: SpellHighlightState;
  skillPhase: SkillPhaseView | null;
  skillTargeting: SkillTargetingState | null;
};

export type ThreeWheelGameDerived = {
  localLegacySide: LegacySide;
  remoteLegacySide: LegacySide;
  hostLegacySide: LegacySide;
  namesByLegacy: Record<LegacySide, string>;
  HUD_COLORS: { player: string; enemy: string };
  winGoal: number;
  isMultiplayer: boolean;
  isSkillMode: boolean;
  matchWinner: LegacySide | null;
  localWinsCount: number;
  remoteWinsCount: number;
  localWon: boolean;
  winnerName: string | null;
  localName: string;
  remoteName: string;
  canReveal: boolean;
};

export type ThreeWheelGameRefs = {
  wheelRefs: Array<React.MutableRefObject<WheelHandle | null>>;
  ptrPos: React.MutableRefObject<{ x: number; y: number }>;
};

export type ThreeWheelGameActions = {
  setHandClearance: React.Dispatch<React.SetStateAction<number>>;
  setSelectedCardId: React.Dispatch<React.SetStateAction<string | null>>;
  setDragCardId: React.Dispatch<React.SetStateAction<string | null>>;
  setDragOverWheel: (index: number | null) => void;
  startPointerDrag: (card: Card, event: ReactPointerEvent) => void;
  startTouchDrag: (card: Card, event: ReactTouchEvent<HTMLButtonElement>) => void;
  assignToWheelLocal: (index: number, card: Card) => void;
  handleRevealClick: () => void;
  handleNextClick: () => void;
  handleRematchClick: () => void;
  handleExitClick: () => void;
  applySpellEffects: (payload: SpellEffectPayload, options?: { broadcast?: boolean }) => void;
  setAnteBet: (bet: number) => void;
  activateSkillOption: (lane: number) => void;
  passSkillTurn: () => void;
  resolveSkillTargeting: (selection: SkillTargetSelection) => void;
  cancelSkillTargeting: () => void;
};

export type ThreeWheelGameReturn = {
  state: ThreeWheelGameState;
  derived: ThreeWheelGameDerived;
  refs: ThreeWheelGameRefs;
  actions: ThreeWheelGameActions;
};


export function useThreeWheelGame({
  localSide,
  localPlayerId,
  players,
  seed,
  roomCode,
  hostId,
  targetWins,
  gameMode,
  onExit,
}: ThreeWheelGameProps): ThreeWheelGameReturn {
  const mountedRef = useRef(true);
  const timeoutsRef = useRef<Set<ReturnType<typeof setTimeout>>>(new Set());

  const setSafeTimeout = useCallback((fn: () => void, ms: number) => {
    const id = setTimeout(() => {
      if (mountedRef.current) {
        fn();
      }
    }, ms);
    timeoutsRef.current.add(id);
    return id;
  }, []);

  useEffect(() => {
    mountedRef.current = true;
    return () => {
      mountedRef.current = false;
      timeoutsRef.current.forEach(clearTimeout);
      timeoutsRef.current.clear();
    };
  }, []);

  const localLegacySide: LegacySide = LEGACY_FROM_SIDE[localSide];
  const remoteLegacySide: LegacySide = localLegacySide === "player" ? "enemy" : "player";

  const HUD_COLORS = {
    player: players.left.color ?? "#84cc16",
    enemy: players.right.color ?? "#d946ef",
  } as const;

  const playerName = players.left.name || "Wanderer";
  const enemyName = players.right.name || "Shade Bandit";

  const namesByLegacy: Record<LegacySide, string> = {
    player: playerName,
    enemy: enemyName,
  };

  const winGoal =
    typeof targetWins === "number" && Number.isFinite(targetWins)
      ? Math.max(1, Math.min(25, Math.round(targetWins)))
      : TARGET_WINS;

  const currentGameMode = normalizeGameMode(gameMode ?? DEFAULT_GAME_MODE);
  const isAnteMode = currentGameMode.includes("ante");
  const isSkillMode = currentGameMode.includes("skill");

  const hostLegacySide: LegacySide = (() => {
    if (!hostId) return "player";
    if (players.left.id === hostId) return "player";
    if (players.right.id === hostId) return "enemy";
    return "player";
  })();

  const isMultiplayer = !!roomCode;
  type AblyRealtime = InstanceType<typeof Realtime>;
  type AblyChannel = ReturnType<AblyRealtime["channels"]["get"]>;
  const ablyRef = useRef<AblyRealtime | null>(null);
  const chanRef = useRef<AblyChannel | null>(null);

  const [player, setPlayer] = useState<Fighter>(() => makeFighter(playerName));
  const playerRef = useRef(player);
  useEffect(() => {
    playerRef.current = player;
  }, [player]);
  const [enemy, setEnemy] = useState<Fighter>(() => makeFighter(enemyName));
  const enemyRef = useRef(enemy);
  useEffect(() => {
    enemyRef.current = enemy;
  }, [enemy]);

  useEffect(() => {
    setPlayer((prev) => (prev.name === playerName ? prev : { ...prev, name: playerName }));
  }, [playerName]);

  useEffect(() => {
    setEnemy((prev) => (prev.name === enemyName ? prev : { ...prev, name: enemyName }));
  }, [enemyName]);
  const [initiative, setInitiative] = useState<LegacySide>(() =>
    hostId ? hostLegacySide : localLegacySide
  );
  const [wins, setWins] = useState<{ player: number; enemy: number }>({ player: 0, enemy: 0 });
  const pendingWinsRef = useRef<{ player: number; enemy: number } | null>(null);

  const commitPendingWins = useCallback(() => {
    if (!pendingWinsRef.current) return;
    setWins(pendingWinsRef.current);
    pendingWinsRef.current = null;
  }, [setWins]);
  const [round, setRound] = useState(1);
  const [anteState, setAnteState] = useState<AnteState>(() => ({
    round: 0,
    bets: { player: 0, enemy: 0 },
    odds: { player: 1.2, enemy: 1.2 },
  }));
  const [freezeLayout, setFreezeLayout] = useState(false);
  const [lockedWheelSize, setLockedWheelSize] = useState<number | null>(null);
  const [phase, setPhase] = useState<CorePhase>("choose");
  const phaseRef = useRef(phase);
  useEffect(() => {
    phaseRef.current = phase;
  }, [phase]);
  const [resolveVotes, setResolveVotes] = useState<{ player: boolean; enemy: boolean }>({
    player: false,
    enemy: false,
  });
  const resolveVotesRef = useRef(resolveVotes);
  useEffect(() => {
    resolveVotesRef.current = resolveVotes;
  }, [resolveVotes]);
  const [advanceVotes, setAdvanceVotes] = useState<{ player: boolean; enemy: boolean }>({
    player: false,
    enemy: false,
  });
  const [rematchVotes, setRematchVotes] = useState<{ player: boolean; enemy: boolean }>({
    player: false,
    enemy: false,
  });

  const anteStateRef = useRef(anteState);
  useEffect(() => {
    anteStateRef.current = anteState;
  }, [anteState]);

  const roundRef = useRef(round);
  useEffect(() => {
    roundRef.current = round;
  }, [round]);

  const clampAnteValue = useCallback(
    (side: LegacySide, value: number) => {
      if (!Number.isFinite(value)) return 0;
      const floored = Math.floor(value);
      const max = Math.max(0, wins[side]);
      if (floored <= 0) return 0;
      return Math.min(floored, max);
    },
    [wins]
  );

  useEffect(() => {
    if (!isAnteMode) {
      setAnteState((prev) => {
        if (prev.round === round && prev.bets.player === 0 && prev.bets.enemy === 0) {
          return prev;
        }
        return {
          round,
          bets: { player: 0, enemy: 0 },
          odds: { player: 1.1, enemy: 1.1 },
        };
      });
      return;
    }

    if (phase !== "choose") return;

    setAnteState((prev) => {
      if (prev.round === round) return prev;
      return {
        round,
        bets: { player: 0, enemy: 0 },
        odds: calculateAnteOdds({ wins, winGoal, initiative }),
      };
    });
  }, [initiative, isAnteMode, phase, round, winGoal, wins]);

  const markResolveVote = useCallback((side: LegacySide) => {
    setResolveVotes((prev) => {
      if (prev[side]) return prev;
      return { ...prev, [side]: true };
    });
  }, []);

  const clearResolveVotes = useCallback((side?: LegacySide) => {
    setResolveVotes((prev) => {
      if (side) {
        if (!prev[side]) return prev;
        return { ...prev, [side]: false };
      }
      if (!prev.player && !prev.enemy) return prev;
      return { player: false, enemy: false };
    });
  }, []);

  const markAdvanceVote = useCallback((side: LegacySide) => {
    setAdvanceVotes((prev) => {
      if (prev[side]) return prev;
      return { ...prev, [side]: true };
    });
  }, []);

  const clearAdvanceVotes = useCallback(() => {
    setAdvanceVotes((prev) => {
      if (!prev.player && !prev.enemy) return prev;
      return { player: false, enemy: false };
    });
  }, []);

  const markRematchVote = useCallback((side: LegacySide) => {
    setRematchVotes((prev) => {
      if (prev[side]) return prev;
      return { ...prev, [side]: true };
    });
  }, []);

  const clearRematchVotes = useCallback(() => {
    setRematchVotes((prev) => {
      if (!prev.player && !prev.enemy) return prev;
      return { player: false, enemy: false };
    });
  }, []);

  const [matchSummary, setMatchSummary] = useState<MatchResultSummary | null>(null);
  const [xpDisplay, setXpDisplay] = useState<LevelProgress | null>(null);
  const [levelUpFlash, setLevelUpFlash] = useState(false);
  const hasRecordedResultRef = useRef(false);

  const matchWinner: LegacySide | null =
    wins.player >= winGoal ? "player" : wins.enemy >= winGoal ? "enemy" : null;
  const localWinsCount = localLegacySide === "player" ? wins.player : wins.enemy;
  const remoteWinsCount = localLegacySide === "player" ? wins.enemy : wins.player;
  const localWon = matchWinner ? matchWinner === localLegacySide : false;
  const winnerName = matchWinner ? namesByLegacy[matchWinner] : null;
  const localName = namesByLegacy[localLegacySide];
  const remoteName = namesByLegacy[remoteLegacySide];

  useEffect(() => {
    setInitiative(hostId ? hostLegacySide : localLegacySide);
  }, [hostId, hostLegacySide, localLegacySide]);

  useEffect(() => {
    if (phase === "ended") {
      if (!hasRecordedResultRef.current) {
        const summary = recordMatchResult({ didWin: localWon });
        hasRecordedResultRef.current = true;
        setMatchSummary(summary);

        if (summary.didWin) {
          setXpDisplay(summary.before);
          setLevelUpFlash(false);
          if (summary.segments.length === 0) {
            setXpDisplay(summary.after);
          }
          summary.segments.forEach((segment, idx) => {
            setSafeTimeout(() => {
              setXpDisplay({
                level: segment.level,
                exp: segment.exp,
                expToNext: segment.expToNext,
                percent: segment.percent,
              });
              if (segment.leveledUp) {
                setLevelUpFlash(true);
                setSafeTimeout(() => setLevelUpFlash(false), 900);
              }
            }, 600 * (idx + 1));
          });
        } else {
          setXpDisplay(null);
          setLevelUpFlash(false);
        }
      }
    } else {
      hasRecordedResultRef.current = false;
      if (phase === "choose" && wins.player === 0 && wins.enemy === 0) {
        setMatchSummary(null);
        setXpDisplay(null);
        setLevelUpFlash(false);
      }
    }
  }, [phase, localWon, wins.player, wins.enemy, setSafeTimeout]);

  const [handClearance, setHandClearance] = useState<number>(0);

  const calcWheelSize = useCallback((viewH: number, viewW: number, dockAllowance = 0) => {
    const MIN_WHEEL = 160;
    const MAX_WHEEL = 200;
    const isMobile = viewW <= 480;
    const chromeAllowance = viewW >= 1024 ? 200 : 140;
    const raw = Math.floor((viewH - chromeAllowance - dockAllowance) / 3);
    const MOBILE_MAX = 188;
    const DESKTOP_MAX = 220;
    const maxAllowed = isMobile ? MOBILE_MAX : DESKTOP_MAX;
    return Math.max(MIN_WHEEL, Math.min(maxAllowed, raw, MAX_WHEEL));
  }, []);

  const [isPtrDragging, setIsPtrDragging] = useState(false);
  const [ptrDragCard, setPtrDragCard] = useState<Card | null>(null);
  const [ptrDragType, setPtrDragType] = useState<"pointer" | "touch" | null>(null);
  const ptrPos = useRef<{ x: number; y: number }>({ x: 0, y: 0 });

  const supportsPointerEventsRef = useRef<boolean>(
    typeof window === "undefined" ? true : "PointerEvent" in window,
  );

  useEffect(() => {
    supportsPointerEventsRef.current = typeof window === "undefined" ? true : "PointerEvent" in window;
  }, []);

  const addTouchDragCss = useCallback((on: boolean) => {
    const root = document.documentElement;
    if (on) {
      (root as any).__prevTouchAction = root.style.touchAction;
      (root as any).__prevOverscroll = root.style.overscrollBehavior;
      root.style.touchAction = "none";
      root.style.overscrollBehavior = "contain";
    } else {
      root.style.touchAction = (root as any).__prevTouchAction ?? "";
      root.style.overscrollBehavior = (root as any).__prevOverscroll ?? "";
      delete (root as any).__prevTouchAction;
      delete (root as any).__prevOverscroll;
    }
  }, []);

  const getDropTargetAt = useCallback((x: number, y: number): { kind: "wheel" | "slot"; idx: number } | null => {
    let el = document.elementFromPoint(x, y) as HTMLElement | null;
    while (el) {
      const d = (el as HTMLElement).dataset;
      if (d.drop && d.idx) {
        if (d.drop === "wheel") return { kind: "wheel", idx: Number(d.idx) };
        if (d.drop === "slot") return { kind: "slot", idx: Number(d.idx) };
      }
      el = el.parentElement;
    }
    return null;
  }, []);

  const [wheelSize, setWheelSize] = useState<number>(() =>
    typeof window !== "undefined" ? calcWheelSize(window.innerHeight, window.innerWidth, 0) : 200
  );

  useEffect(() => {
    const onResize = () => {
      if (freezeLayout || lockedWheelSize !== null) return;
      setWheelSize(calcWheelSize(window.innerHeight, window.innerWidth, handClearance));
    };
    window.addEventListener("resize", onResize);
    window.addEventListener("orientationchange", onResize);
    const t = setTimeout(() => {
      if (!freezeLayout && lockedWheelSize === null) onResize();
    }, 350);
    return () => {
      window.removeEventListener("resize", onResize);
      window.removeEventListener("orientationchange", onResize);
      clearTimeout(t);
    };
  }, [calcWheelSize, freezeLayout, handClearance, lockedWheelSize]);

  useEffect(() => {
    if (typeof window !== "undefined" && !freezeLayout && lockedWheelSize === null) {
      setWheelSize(calcWheelSize(window.innerHeight, window.innerWidth, handClearance));
    }
  }, [calcWheelSize, handClearance, freezeLayout, lockedWheelSize]);

  const wheelRngRef = useRef<() => number>(() => Math.random());
  const [wheelSections, setWheelSections] = useState<Section[][]>(() => {
    const seeded = createSeededRng(seed);
    wheelRngRef.current = seeded;
    return [
      genWheelSections("bandit", seeded),
      genWheelSections("sorcerer", seeded),
      genWheelSections("beast", seeded),
    ];
  });

  const generateWheelSet = useCallback((): Section[][] => {
    const rng = wheelRngRef.current ?? Math.random;
    return [
      genWheelSections("bandit", rng),
      genWheelSections("sorcerer", rng),
      genWheelSections("beast", rng),
    ];
  }, []);

  useEffect(() => {
    wheelRngRef.current = createSeededRng(seed);
    setWheelSections(generateWheelSet());
  }, [seed, generateWheelSet]);

  const [tokens, setTokens] = useState<[number, number, number]>([0, 0, 0]);
  const tokensRef = useRef(tokens);
  const roundStartTokensRef = useRef<[number, number, number] | null>([0, 0, 0]);
  const [active] = useState<[boolean, boolean, boolean]>([true, true, true]);
  const [wheelHUD, setWheelHUD] = useState<[string | null, string | null, string | null]>([null, null, null]);
  const [assign, setAssign] = useState<{ player: (Card | null)[]; enemy: (Card | null)[] }>({
    player: [null, null, null],
    enemy: [null, null, null],
  });
  const [laneChillStacks, setLaneChillStacks] = useState<LaneChillStacks>({
    player: [0, 0, 0],
    enemy: [0, 0, 0],
  });
  const laneChillRef = useRef(laneChillStacks);
  const assignRef = useRef(assign);
  const roundAnalysisRef = useRef<RoundAnalysis | null>(null);
  useEffect(() => {
    assignRef.current = assign;
  }, [assign]);
  useEffect(() => {
    laneChillRef.current = laneChillStacks;
  }, [laneChillStacks]);
  useEffect(() => {
    tokensRef.current = tokens;
  }, [tokens]);

  const reserveReportsRef = useRef<
    Record<LegacySide, { reserve: number; round: number } | null>
  >({
    player: null,
    enemy: null,
  });

  const reservePenaltiesRef = useRef<Record<LegacySide, number>>({
    player: 0,
    enemy: 0,
  });

  const applyReservePenalty = useCallback((side: LegacySide, amount: number) => {
    if (typeof amount !== "number" || !Number.isFinite(amount) || amount <= 0) return;
    const currentPenalty = reservePenaltiesRef.current[side] ?? 0;
    const updatedPenalty = Math.max(0, currentPenalty + amount);
    reservePenaltiesRef.current[side] = updatedPenalty;

    const report = reserveReportsRef.current[side];
    if (report) {
      const reduced = Math.max(0, report.reserve - amount);
      if (reduced !== report.reserve) {
        reserveReportsRef.current[side] = { reserve: reduced, round: report.round };
      }
    }
  }, []);

  const storeReserveReport = useCallback(
    (side: LegacySide, reserve: number, roundValue: number) => {
      const prev = reserveReportsRef.current[side];
      if (!prev || prev.reserve !== reserve || prev.round !== roundValue) {
        reserveReportsRef.current[side] = { reserve, round: roundValue };
        return true;
      }
      return false;
    },
    []
  );

  const handleMPIntentRef = useRef<(intent: MPIntent, senderId?: string) => void>(() => {});

  const sendIntent = useCallback(
    (intent: MPIntent) => {
      if (!roomCode) return;
      try {
        void chanRef.current?.publish("intent", intent);
      } catch {}
    },
    [roomCode]
  );

  const [dragCardId, setDragCardId] = useState<string | null>(null);
  const [dragOverWheel, _setDragOverWheel] = useState<number | null>(null);
  const dragOverRef = useRef<number | null>(null);
  const setDragOverWheel = useCallback((i: number | null) => {
    dragOverRef.current = i;
    if ((window as any).requestIdleCallback) {
      (window as any).requestIdleCallback(() => _setDragOverWheel(dragOverRef.current));
    } else {
      setTimeout(() => _setDragOverWheel(dragOverRef.current), 0);
    }
  }, []);
  const [selectedCardId, setSelectedCardId] = useState<string | null>(null);
  const [reserveSums, setReserveSums] = useState<null | { player: number; enemy: number }>(null);

  const START_LOG = `A ${enemyName} eyes your purse...`;
  const [log, setLog] = useState<GameLogEntry[]>(() => [createLogEntry(START_LOG)]);

  const appendLog = useCallback((message: string, options?: { type?: GameLogEntryType }) => {
    const entry = createLogEntry(message, options?.type ?? "general");
    setLog((prev) => [entry, ...prev].slice(0, 60));
  }, []);

  const [spellHighlights, setSpellHighlights] = useState<SpellHighlightState>(() => createEmptySpellHighlights());
  const spellHighlightTimeoutRef = useRef<ReturnType<typeof setTimeout> | null>(null);
  const [skillState, setSkillState] = useState<SkillPhaseState | null>(null);
  const skillStateRef = useRef<SkillPhaseState | null>(skillState);
  const postSkillPhaseRef = useRef<CorePhase>("roundEnd");
  const [skillPhaseView, setSkillPhaseView] = useState<SkillPhaseView | null>(null);
  const [skillTargeting, setSkillTargeting] = useState<SkillTargetingState | null>(null);
  const skillTargetingRef = useRef<SkillTargetingState | null>(skillTargeting);
  useEffect(() => {
    skillTargetingRef.current = skillTargeting;
  }, [skillTargeting]);

  useEffect(() => {
    skillStateRef.current = skillState;
  }, [skillState]);

  const clearSpellHighlights = useCallback(() => {
    setSpellHighlights(createEmptySpellHighlights());
  }, []);

  const scheduleSpellHighlightClear = useCallback(() => {
    if (spellHighlightTimeoutRef.current) {
      clearTimeout(spellHighlightTimeoutRef.current);
      spellHighlightTimeoutRef.current = null;
    }

    if (typeof window === "undefined") {
      clearSpellHighlights();
      return;
    }

    const timeoutId = window.setTimeout(() => {
      clearSpellHighlights();
      spellHighlightTimeoutRef.current = null;
    }, 2000);

    spellHighlightTimeoutRef.current = timeoutId;
  }, [clearSpellHighlights]);

  const flashSpellHighlights = useCallback(
    (cardIds: Iterable<string>, reserveSides: Iterable<LegacySide>) => {
      const cardSet = new Set<string>();
      for (const id of cardIds) {
        if (typeof id === "string" && id.length > 0) {
          cardSet.add(id);
        }
      }

      const reserveHighlight: SideState<boolean> = { player: false, enemy: false };
      for (const side of reserveSides) {
        if (side === "player" || side === "enemy") {
          reserveHighlight[side] = true;
        }
      }

      if (cardSet.size === 0 && !reserveHighlight.player && !reserveHighlight.enemy) {
        return;
      }

      setSpellHighlights({ cards: Array.from(cardSet), reserve: reserveHighlight });
      scheduleSpellHighlightClear();
    },
    [scheduleSpellHighlightClear],
  );

  const getFighterSnapshot = useCallback(
    (side: LegacySide): Fighter => (side === "player" ? playerRef.current : enemyRef.current),
    [],
  );

  const updateFighter = useCallback(
    (side: LegacySide, mutator: (prev: Fighter) => Fighter) => {
      if (side === "player") {
        setPlayer((prev) => {
          const next = mutator(prev);
          playerRef.current = next;
          return next;
        });
      } else {
        setEnemy((prev) => {
          const next = mutator(prev);
          enemyRef.current = next;
          return next;
        });
      }
    },
    [setEnemy, setPlayer],
  );

  const boostLaneCard = useCallback(
    (side: LegacySide, laneIndex: number, amount: number): boolean => {
      if (!Number.isFinite(amount) || amount === 0) return false;
      let applied = false;
      setAssign((prev) => {
        const lane = side === "player" ? [...prev.player] : [...prev.enemy];
        const target = lane[laneIndex];
        if (!target) return prev;
        const baseValue = getSkillCardValue(target);
        if (baseValue === null) return prev;
        const currentValue = typeof target.number === "number" ? target.number : baseValue;
        const updatedCard: Card = {
          ...target,
          number: Math.max(0, currentValue + amount),
        };
        lane[laneIndex] = updatedCard;
        const next = side === "player" ? { ...prev, player: lane } : { ...prev, enemy: lane };
        assignRef.current = next;
        applied = true;
        return next;
      });
      return applied;
    },
    [setAssign],
  );

  const swapCardWithReserve = useCallback(
    (
      side: LegacySide,
      laneIndex: number,
      preferredCardId?: string,
    ): { swapped: boolean; incoming?: Card; outgoing?: Card } => {
      const lane = side === "player" ? assignRef.current.player : assignRef.current.enemy;
      const boardCard = lane[laneIndex];
      if (!boardCard) return { swapped: false };
      const fighter = getFighterSnapshot(side);
      if (!fighter.hand.length) return { swapped: false };
      let chosen: Card | null = null;

      if (preferredCardId) {
        chosen = fighter.hand.find((card) => card.id === preferredCardId) ?? null;
        if (!chosen) {
          return { swapped: false };
        }
      }

      if (!chosen) {
        let bestValue = Number.NEGATIVE_INFINITY;
        for (const card of fighter.hand) {
          const value = getSkillCardValue(card) ?? 0;
          if (value > bestValue) {
            bestValue = value;
            chosen = card;
          }
        }
      }

      if (!chosen) {
        chosen = fighter.hand[0] ?? null;
      }

      if (!chosen) return { swapped: false };

      const incoming = chosen;
      const outgoing = boardCard;

      updateFighter(side, (prev) => {
        const hand = prev.hand.filter((c) => c.id !== incoming.id);
        const nextHand = [...hand, outgoing];
        return { ...prev, hand: nextHand };
      });

      setAssign((prev) => {
        const laneArr = side === "player" ? [...prev.player] : [...prev.enemy];
        laneArr[laneIndex] = incoming;
        const next = side === "player" ? { ...prev, player: laneArr } : { ...prev, enemy: laneArr };
        assignRef.current = next;
        return next;
      });

      return { swapped: true, incoming, outgoing };
    },
    [getFighterSnapshot, setAssign, updateFighter],
  );

  const rerollReserve = useCallback(
    (
      side: LegacySide,
      preferredCardId?: string,
    ): { discarded: Card | null; drawn: Card | null } => {
      let discardedCard: Card | null = null;
      let drawnCard: Card | null = null;

      updateFighter(side, (prev) => {
        if (prev.hand.length === 0) return prev;

        const hand = [...prev.hand];
        let targetIndex = -1;

        if (preferredCardId) {
          targetIndex = hand.findIndex((card) => card.id === preferredCardId);
        }

        if (targetIndex === -1) {
          let lowestValue = Number.POSITIVE_INFINITY;
          for (let i = 0; i < hand.length; i++) {
            const card = hand[i];
            const cardValue = getSkillCardValue(card);
            const comparableValue = cardValue ?? Number.POSITIVE_INFINITY;
            if (comparableValue < lowestValue) {
              lowestValue = comparableValue;
              targetIndex = i;
            }
          }
          if (targetIndex === -1) {
            targetIndex = 0;
          }
        }

        const targetCard = hand[targetIndex];
        if (!targetCard) {
          return prev;
        }

        discardedCard = targetCard;
        const nextHand = hand.filter((_, idx) => idx !== targetIndex);
        const beforeDrawCount = nextHand.length;
        let next: Fighter = {
          ...prev,
          hand: nextHand,
          deck: [...prev.deck],
          discard: [...prev.discard, targetCard],
        };

        next = drawOne(next);

        if (next.hand.length > beforeDrawCount) {
          drawnCard = next.hand[next.hand.length - 1] ?? null;
        }

        return next;
      });

      return { discarded: discardedCard, drawn: drawnCard };
    },
    [updateFighter],
  );

  const exhaustReserveForBoost = useCallback(
    (side: LegacySide, preferredCardId?: string): { value: number; card: Card | null } => {
      const fighter = getFighterSnapshot(side);
      const reserveCards = fighter.hand.filter((card) => isReserveBoostTarget(card));
      if (reserveCards.length === 0) {
        return { value: 0, card: null };
      }
      let chosenCard: Card = reserveCards[0];
      let bestValue = getSkillCardValue(chosenCard) ?? Number.NEGATIVE_INFINITY;
      if (preferredCardId) {
        const match = reserveCards.find((card) => card.id === preferredCardId);
        if (!match) {
          return { value: 0, card: null };
        }
        chosenCard = match;
        bestValue = getSkillCardValue(chosenCard) ?? Number.NEGATIVE_INFINITY;
      } else {
        for (const candidate of reserveCards) {
          const value = getSkillCardValue(candidate) ?? Number.NEGATIVE_INFINITY;
          if (value > bestValue) {
            chosenCard = candidate;
            bestValue = value;
          }
        }
      }
      updateFighter(side, (prev) => {
        const hand = prev.hand.filter((card) => card.id !== chosenCard.id);
        const discard = [...prev.discard, chosenCard];
        return { ...prev, hand, discard };
      });
      const boostValue = getSkillCardValue(chosenCard) ?? 0;
      return { value: boostValue, card: chosenCard };
    },
    [getFighterSnapshot, updateFighter],
  );

  const canUseSkillAbility = useCallback(
    (side: LegacySide, laneIndex: number, ability: SkillAbility, state: SkillPhaseState): {
      ok: boolean;
      reason?: string;
    } => {
      const exhausted = state.exhausted[side][laneIndex];
      if (exhausted) {
        return { ok: false, reason: "Exhausted." };
      }
      const remaining = state.usesRemaining[side][laneIndex] ?? 0;
      if (remaining <= 0) {
        return { ok: false, reason: "Exhausted." };
      }
      const fighter = getFighterSnapshot(side);
      const reserveCards = fighter.hand;

      switch (ability) {
        case "swapReserve": {
          if (!reserveCards.length) {
            return { ok: false, reason: "No reserve cards." };
          }
          return { ok: true };
        }
        case "rerollReserve": {
          if (!reserveCards.length) {
            return { ok: false, reason: "Reserve is empty." };
          }
          return { ok: true };
        }
        case "boostCard": {
          const lane = side === "player" ? assignRef.current.player : assignRef.current.enemy;
          const source = lane[laneIndex];
          const boostValue = getSkillCardValue(source) ?? 0;
          if (boostValue <= 0) {
            return { ok: false, reason: "No boost value." };
          }
          const hasTarget = lane.some((card) => !!card);
          if (!hasTarget) {
            return { ok: false, reason: "No cards to boost." };
          }
          return { ok: true };
        }
        case "reserveBoost": {
          const hasReserveTarget = reserveCards.some((card) => isReserveBoostTarget(card));
          if (!hasReserveTarget) {
            return { ok: false, reason: "Need an eligible reserve card." };
          }
          return { ok: true };
        }
        default:
          return { ok: false };
      }
    },
    [getFighterSnapshot],
  );

  const computeSkillPhaseView = useCallback(
    (state: SkillPhaseState | null): SkillPhaseView | null => {
      if (!state) return null;
      const activeSide = state.activeSide;
      const options: SkillOption[] = [];
      if (activeSide === localLegacySide) {
        const lane = activeSide === "player" ? assignRef.current.player : assignRef.current.enemy;
        lane.forEach((card, laneIndex) => {
          if (!card) return;
          const ability = determineSkillAbility(card);
          if (!ability) return;
          const availability = canUseSkillAbility(activeSide, laneIndex, ability, state);
          options.push({
            lane: laneIndex,
            card,
            ability,
            description: describeSkillAbility(ability, card),
            canActivate: availability.ok,
            reason: availability.ok ? undefined : availability.reason,
          });
        });
      }
      return {
        activeSide,
        exhausted: state.exhausted,
        usesRemaining: state.usesRemaining,
        passed: state.passed,
        options,
      };
    },
    [assignRef, canUseSkillAbility, localLegacySide],
  );

  useEffect(() => {
    setSkillPhaseView(computeSkillPhaseView(skillState));
  }, [assign, player, enemy, skillState, computeSkillPhaseView]);

  useEffect(() => {
    if (!skillState || phaseRef.current !== "skill") {
      setSkillTargeting(null);
    }
  }, [skillState]);

  useEffect(() => {
    if (phase !== "skill") {
      setSkillTargeting(null);
    }
  }, [phase]);

  const hasSkillActions = useCallback(
    (side: LegacySide, state: SkillPhaseState): boolean => {
      if (state.passed[side]) return false;
      const lane = side === "player" ? assignRef.current.player : assignRef.current.enemy;
      for (let i = 0; i < lane.length; i++) {
        const card = lane[i];
        if (!card) continue;
        const ability = determineSkillAbility(card);
        if (!ability) continue;
        const availability = canUseSkillAbility(side, i, ability, state);
        if (availability.ok) {
          return true;
        }
      }
      return false;
    },
    [assignRef, canUseSkillAbility],
  );

  const finishSkillPhase = useCallback(() => {
    setSkillState(null);
    const nextPhase = postSkillPhaseRef.current ?? "roundEnd";
    postSkillPhaseRef.current = "roundEnd";
    setPhase(nextPhase);
    if (nextPhase === "ended") {
      clearRematchVotes();
    }
  }, [clearRematchVotes, setPhase]);

  const advanceSkillTurn = useCallback(
    (state: SkillPhaseState): SkillPhaseState | null => {
      const current = state.activeSide;
      const other: LegacySide = current === "player" ? "enemy" : "player";
      const currentHas = hasSkillActions(current, state);
      const otherHas = hasSkillActions(other, state);
      if (!currentHas && !otherHas) {
        finishSkillPhase();
        return null;
      }
      let nextSide: LegacySide;
      if (!currentHas && otherHas) {
        nextSide = other;
      } else if (currentHas && !otherHas) {
        nextSide = current;
      } else if (otherHas) {
        nextSide = other;
      } else {
        nextSide = current;
      }
      if (!hasSkillActions(nextSide, state)) {
        const fallback: LegacySide = nextSide === current ? other : current;
        if (hasSkillActions(fallback, state)) {
          nextSide = fallback;
        } else {
          finishSkillPhase();
          return null;
        }
      }
      if (nextSide !== state.activeSide) {
        return { ...state, activeSide: nextSide };
      }
      return state;
    },
    [finishSkillPhase, hasSkillActions],
  );

  const createInitialSkillUsage = useCallback(
    (): {
      exhausted: SideState<[boolean, boolean, boolean]>;
      usesRemaining: SideState<[number, number, number]>;
    } => {
      const mapLane = (lane: (Card | null)[]) => {
        const exhausted: [boolean, boolean, boolean] = [true, true, true];
        const uses: [number, number, number] = [0, 0, 0];
        lane.forEach((card, idx) => {
          if (!card) {
            exhausted[idx] = true;
            uses[idx] = 0;
            return;
          }
          const ability = determineSkillAbility(card);
          if (!ability) {
            exhausted[idx] = true;
            uses[idx] = 0;
            return;
          }
          const initialUses = getSkillAbilityActivationCount(ability);
          uses[idx] = initialUses;
          exhausted[idx] = initialUses <= 0;
        });
        return { exhausted, uses };
      };

      const playerUsage = mapLane(assignRef.current.player);
      const enemyUsage = mapLane(assignRef.current.enemy);

      return {
        exhausted: { player: playerUsage.exhausted, enemy: enemyUsage.exhausted },
        usesRemaining: { player: playerUsage.uses, enemy: enemyUsage.uses },
      };
    },
    [assignRef],
  );

  const decrementSkillUses = useCallback(
    (state: SkillPhaseState, side: LegacySide, laneIndex: number, amount = 1): SkillPhaseState => {
      const usesSide = [...state.usesRemaining[side]] as [number, number, number];
      const exhaustedSide = [...state.exhausted[side]] as [boolean, boolean, boolean];
      const currentUses = usesSide[laneIndex] ?? 0;
      const nextUses = Math.max(0, currentUses - amount);
      usesSide[laneIndex] = nextUses;
      if (nextUses <= 0) {
        exhaustedSide[laneIndex] = true;
      }
      return {
        ...state,
        usesRemaining: { ...state.usesRemaining, [side]: usesSide },
        exhausted: { ...state.exhausted, [side]: exhaustedSide },
      };
    },
    [],
  );

  const updateReservePreview = useCallback(() => {
    const playerReserve = computeReserveSum("player", assignRef.current.player);
    const enemyReserve = computeReserveSum("enemy", assignRef.current.enemy);
    setReserveSums({ player: playerReserve, enemy: enemyReserve });
  }, [setReserveSums]);

  const startSkillPhase = useCallback(
    (options?: { activeSide?: LegacySide }): boolean => {
      if (isMultiplayer) {
        setSkillState(null);
        return false;
      }

      const { exhausted, usesRemaining } = createInitialSkillUsage();
      const initialActive = options?.activeSide ?? initiative;
      const initialState: SkillPhaseState = {
        activeSide: initialActive,
        exhausted,
        usesRemaining,
        passed: { player: false, enemy: false },
      };
      const currentHas = hasSkillActions(initialState.activeSide, initialState);
      const otherSide: LegacySide = initialState.activeSide === "player" ? "enemy" : "player";
      const otherHas = hasSkillActions(otherSide, initialState);
      if (!currentHas && !otherHas) {
        setSkillState(null);
        return false;
      }

      let nextState = initialState;
      if (!currentHas && otherHas) {
        nextState = { ...initialState, activeSide: otherSide };
      }

      updateReservePreview();
      setSkillState(nextState);
      setPhase("skill");
      return true;
    },
    [createInitialSkillUsage, hasSkillActions, initiative, isMultiplayer, setPhase, updateReservePreview],
  );

  const activateSkillOption = useCallback(
    (laneIndex: number) => {
      setSkillState((prev) => {
        if (!prev) return prev;
        if (phaseRef.current !== "skill") return prev;
        if (skillTargetingRef.current) return prev;
        const side = prev.activeSide;
        const lane = side === "player" ? assignRef.current.player : assignRef.current.enemy;
        const card = lane[laneIndex];
        if (!card) return prev;
        const ability = determineSkillAbility(card);
        if (!ability) return prev;
        const availability = canUseSkillAbility(side, laneIndex, ability, prev);
        if (!availability.ok) return prev;

        const requiresReserveTarget =
          ability === "swapReserve" || ability === "reserveBoost" || ability === "rerollReserve";
        const requiresLaneTarget = ability === "boostCard";
        if (requiresReserveTarget && side === localLegacySide) {
          const targetsRemaining = Math.max(1, prev.usesRemaining[side][laneIndex] ?? 0);
          setSkillTargeting({ kind: "reserve", ability, side, laneIndex, targetsRemaining });
          return prev;
        }
        if (requiresLaneTarget && side === localLegacySide) {
          setSkillTargeting({ kind: "lane", ability: "boostCard", side, laneIndex });
          return prev;
        }
        if (requiresLaneTarget && side === localLegacySide) {
          setSkillTargeting({ kind: "lane", ability: "boostCard", side, laneIndex });
          return prev;
        }

        let success = false;
        let updatedState: SkillPhaseState = prev;
        const initialTargets = prev.usesRemaining[side][laneIndex] ?? 0;

        switch (ability) {
          case "swapReserve": {
            const result = swapCardWithReserve(side, laneIndex);
            if (result.swapped) {
              const incomingValue = getSkillCardValue(result.incoming) ?? 0;
              const outgoingValue = getSkillCardValue(result.outgoing) ?? 0;
              appendLog(
                `${namesByLegacy[side]} swapped a reserve card (${fmtNum(incomingValue)}) with ${fmtNum(outgoingValue)} in lane ${
                  laneIndex + 1
                }.`,
              );
              updatedState = decrementSkillUses(updatedState, side, laneIndex);
              success = true;
            }
            break;
          }
          case "rerollReserve": {
            let remainingTargets = Math.max(1, initialTargets);
            let localState = updatedState;
            let completedTargets = 0;
            while (remainingTargets > 0) {
              const { discarded, drawn } = rerollReserve(side);
              if (!discarded) {
                break;
              }
              completedTargets += 1;
              const discardedName = discarded.name ?? fmtNum(discarded.number ?? 0);
              const drawnName = drawn ? drawn.name ?? fmtNum(drawn.number ?? 0) : null;
              const drawnSuffix = drawnName ? ` and drew ${drawnName}` : "";
              appendLog(`${namesByLegacy[side]} cycled ${discardedName}${drawnSuffix}.`);
              localState = decrementSkillUses(localState, side, laneIndex, 1);
              remainingTargets -= 1;
            }
            if (completedTargets > 0) {
              if (remainingTargets > 0) {
                localState = decrementSkillUses(localState, side, laneIndex, remainingTargets);
              }
              updatedState = localState;
              success = true;
            }
            break;
          }
          case "boostCard": {
            const currentCard = side === "player" ? assignRef.current.player[laneIndex] : assignRef.current.enemy[laneIndex];
            const value = currentCard ? getSkillCardValue(currentCard) ?? 0 : 0;
            if (value !== 0) {
              success = boostLaneCard(side, laneIndex, value);
            }
            if (success) {
<<<<<<< HEAD
              updatedState = decrementSkillUses(updatedState, side, laneIndex);
=======
>>>>>>> f7d88ffd
              appendLog(
                `${namesByLegacy[side]} boosted lane ${laneIndex + 1} by ${fmtNum(value)} power.`,
              );
            }
            break;
          }
          case "reserveBoost": {
            const { value, card: reserveCard } = exhaustReserveForBoost(side);
            success = value > 0 ? boostLaneCard(side, laneIndex, value) : false;
            if (success) {
              updatedState = decrementSkillUses(updatedState, side, laneIndex);
              appendLog(
                `${namesByLegacy[side]} exhausted ${reserveCard?.name ?? "a reserve"} for +${fmtNum(value)} power.`,
              );
            }
            break;
          }
          default:
            break;
        }

        if (!success) {
          return prev;
        }

        if (ability === "swapReserve" || ability === "rerollReserve" || ability === "reserveBoost") {
          updateReservePreview();
        }

<<<<<<< HEAD
=======
        const updatedExhaustedSide = [...prev.exhausted[side]] as [boolean, boolean, boolean];
        updatedExhaustedSide[laneIndex] = true;
        let updatedState: SkillPhaseState = {
          ...prev,
          exhausted: { ...prev.exhausted, [side]: updatedExhaustedSide },
        };

        if (ability === "rerollReserve") {
          const currentCounts = reserveCycleCountsRef.current;
          const nextCount = (currentCounts[side] ?? 0) + 1;
          reserveCycleCountsRef.current = { ...currentCounts, [side]: nextCount };
          if (nextCount >= 2 && !prev.passed[side]) {
            appendLog(`${namesByLegacy[side]} passes their skill activations.`);
            updatedState = {
              ...updatedState,
              passed: { ...updatedState.passed, [side]: true },
            };
          }
        }

>>>>>>> f7d88ffd
        const advanced = advanceSkillTurn(updatedState);
        return advanced ?? null;
      });
    },
    [
      advanceSkillTurn,
      appendLog,
      boostLaneCard,
      decrementSkillUses,
      canUseSkillAbility,
      exhaustReserveForBoost,
      namesByLegacy,
      rerollReserve,
      swapCardWithReserve,
      updateReservePreview,
      localLegacySide,
    ],
  );

  const resolveSkillTargeting = useCallback(
    (selection: SkillTargetSelection) => {
      let nextTargeting: SkillTargetingState | null = null;
      setSkillState((prev) => {
        if (!prev) return prev;
        if (phaseRef.current !== "skill") return prev;
        const targeting = skillTargetingRef.current;
        if (!targeting) return prev;
        if (targeting.side !== prev.activeSide) return prev;
        if (selection.kind !== targeting.kind) return prev;

        const side = targeting.side;
        const laneIndex = targeting.laneIndex;
        let success = false;
        let updatedState: SkillPhaseState = prev;
        const remainingTargets = targeting.targetsRemaining ?? 1;

        switch (targeting.ability) {
          case "swapReserve": {
            const result = swapCardWithReserve(side, laneIndex, selection.cardId);
            if (result.swapped) {
              const incomingValue = getSkillCardValue(result.incoming) ?? 0;
              const outgoingValue = getSkillCardValue(result.outgoing) ?? 0;
              appendLog(
                `${namesByLegacy[side]} swapped a reserve card (${fmtNum(incomingValue)}) with ${fmtNum(outgoingValue)} in lane ${
                  laneIndex + 1
                }.`,
              );
              updatedState = decrementSkillUses(updatedState, side, laneIndex);
              success = true;
            }
            break;
          }
          case "rerollReserve": {
            const { discarded, drawn } = rerollReserve(side, selection.cardId);
            if (discarded) {
              const discardedName = discarded.name ?? fmtNum(discarded.number ?? 0);
              const drawnName = drawn ? drawn.name ?? fmtNum(drawn.number ?? 0) : null;
              const drawnSuffix = drawnName ? ` and drew ${drawnName}` : "";
              appendLog(`${namesByLegacy[side]} cycled ${discardedName}${drawnSuffix}.`);
              updatedState = decrementSkillUses(updatedState, side, laneIndex, 1);
              success = true;
            }
            break;
          }
          case "reserveBoost": {
            const fighter = getFighterSnapshot(side);
            const candidate = fighter.hand.find((card) => card.id === selection.cardId);
            const candidateValue = candidate ? getSkillCardValue(candidate) ?? 0 : 0;
            if (candidateValue <= 0) {
              success = false;
              break;
            }
            const { value, card: reserveCard } = exhaustReserveForBoost(side, selection.cardId);
            success = value > 0 ? boostLaneCard(side, laneIndex, value) : false;
            if (success) {
              updatedState = decrementSkillUses(updatedState, side, laneIndex);
              appendLog(
                `${namesByLegacy[side]} exhausted ${reserveCard?.name ?? "a reserve"} for +${fmtNum(value)} power.`,
              );
            }
            break;
          }
          case "boostCard": {
            if (selection.kind !== "lane") {
              success = false;
              break;
            }
            const lane = side === "player" ? assignRef.current.player : assignRef.current.enemy;
            const source = lane[laneIndex];
            const boostValue = source ? getSkillCardValue(source) ?? 0 : 0;
            if (boostValue <= 0) {
              success = false;
              break;
            }
            const targetLaneIndex = selection.laneIndex;
            const targetCard = lane[targetLaneIndex];
            if (!targetCard) {
              success = false;
              break;
            }
            success = boostLaneCard(side, targetLaneIndex, boostValue);
            if (success) {
<<<<<<< HEAD
              updatedState = decrementSkillUses(updatedState, side, laneIndex);
=======
>>>>>>> f7d88ffd
              appendLog(
                `${namesByLegacy[side]} boosted lane ${targetLaneIndex + 1} by ${fmtNum(boostValue)} power.`,
              );
            }
            break;
          }
          default:
            break;
        }

        if (!success) {
          return prev;
        }

        let remaining = Math.max(0, remainingTargets - 1);

        if (targeting.ability === "rerollReserve") {
          if (remaining > 0) {
            const fighter = getFighterSnapshot(side);
            const hasMoreTargets = fighter.hand.length > 0;
            if (hasMoreTargets) {
              nextTargeting = { ...targeting, targetsRemaining: remaining };
              updateReservePreview();
              return updatedState;
            }
            if (remaining > 0) {
              updatedState = decrementSkillUses(updatedState, side, laneIndex, remaining);
              remaining = 0;
            }
          }
        }

        if (
          targeting.ability === "swapReserve" ||
          targeting.ability === "reserveBoost" ||
          targeting.ability === "rerollReserve"
        ) {
          updateReservePreview();
        }

<<<<<<< HEAD
=======
        const updatedExhaustedSide = [...prev.exhausted[side]] as [boolean, boolean, boolean];
        updatedExhaustedSide[laneIndex] = true;
        let updatedState: SkillPhaseState = {
          ...prev,
          exhausted: { ...prev.exhausted, [side]: updatedExhaustedSide },
        };

        if (targeting.ability === "rerollReserve") {
          const currentCounts = reserveCycleCountsRef.current;
          const nextCount = (currentCounts[side] ?? 0) + 1;
          reserveCycleCountsRef.current = { ...currentCounts, [side]: nextCount };
          if (nextCount >= 2 && !prev.passed[side]) {
            appendLog(`${namesByLegacy[side]} passes their skill activations.`);
            updatedState = {
              ...updatedState,
              passed: { ...updatedState.passed, [side]: true },
            };
          }
        }

>>>>>>> f7d88ffd
        const advanced = advanceSkillTurn(updatedState);
        nextTargeting = null;
        return advanced ?? null;
      });

      if (nextTargeting) {
        setSkillTargeting(nextTargeting);
      } else {
        setSkillTargeting(null);
      }
    },
    [
      advanceSkillTurn,
      appendLog,
      boostLaneCard,
      decrementSkillUses,
      exhaustReserveForBoost,
      getFighterSnapshot,
      namesByLegacy,
      rerollReserve,
      swapCardWithReserve,
      updateReservePreview,
    ],
  );

  const cancelSkillTargeting = useCallback(() => {
    setSkillTargeting(null);
  }, []);

  const passSkillTurn = useCallback(() => {
    setSkillState((prev) => {
      if (!prev) return prev;
      if (phaseRef.current !== "skill") return prev;
      const side = prev.activeSide;
      if (prev.passed[side]) return prev;
      appendLog(`${namesByLegacy[side]} passes their skill activations.`);
      const updatedState: SkillPhaseState = {
        ...prev,
        passed: { ...prev.passed, [side]: true },
      };
      const advanced = advanceSkillTurn(updatedState);
      return advanced ?? null;
    });
    setSkillTargeting(null);
  }, [advanceSkillTurn, appendLog, namesByLegacy]);

  useEffect(() => {
    if (!isSkillMode) return;
    if (isMultiplayer) return;
    if (phase !== "skill") return;
    if (!skillState) return;
    if (skillState.activeSide === localLegacySide) return;

    const side = skillState.activeSide;
    const opponentSide: LegacySide = side === "player" ? "enemy" : "player";
    const lane = side === "player" ? assignRef.current.player : assignRef.current.enemy;
    const opponentLane = opponentSide === "player" ? assignRef.current.player : assignRef.current.enemy;
    const fighter = getFighterSnapshot(side);
    const reserveCards = fighter.hand;

    const getCardPower = (card: Card | null | undefined): number => {
      if (!card) return 0;
      if (typeof card.number === "number") {
        return card.number;
      }
      return getSkillCardValue(card) ?? 0;
    };

    let highestReserveValue = Number.NEGATIVE_INFINITY;
    let lowestReserveValue = Number.POSITIVE_INFINITY;
    let bestPositiveReserve = Number.NEGATIVE_INFINITY;

    for (const reserve of reserveCards) {
      const value = getSkillCardValue(reserve);
      if (value === null) continue;
      if (value > highestReserveValue) {
        highestReserveValue = value;
      }
      if (value < lowestReserveValue) {
        lowestReserveValue = value;
      }
      if (value > 0 && value > bestPositiveReserve) {
        bestPositiveReserve = value;
      }
    }

    if (!Number.isFinite(highestReserveValue)) {
      highestReserveValue = Number.NEGATIVE_INFINITY;
    }
    if (!Number.isFinite(lowestReserveValue)) {
      lowestReserveValue = Number.POSITIVE_INFINITY;
    }
    if (!Number.isFinite(bestPositiveReserve)) {
      bestPositiveReserve = Number.NEGATIVE_INFINITY;
    }

    let targetLane = -1;
    let bestScore = Number.NEGATIVE_INFINITY;

    for (let i = 0; i < lane.length; i++) {
      const card = lane[i];
      const ability = determineSkillAbility(card);
      if (!ability) continue;
      const availability = canUseSkillAbility(side, i, ability, skillState);
      if (!availability.ok) continue;

      const currentPower = getCardPower(card);
      const opposingPower = getCardPower(opponentLane[i]);

      let score = Number.NEGATIVE_INFINITY;

      switch (ability) {
        case "swapReserve": {
          if (highestReserveValue === Number.NEGATIVE_INFINITY) {
            score = Number.NEGATIVE_INFINITY;
            break;
          }
          const improvement = highestReserveValue - currentPower;
          if (improvement <= 0) {
            score = Number.NEGATIVE_INFINITY;
            break;
          }
          score = improvement;
          if (currentPower <= opposingPower && highestReserveValue > opposingPower) {
            score += highestReserveValue - opposingPower;
          }
          if (currentPower <= 0 && highestReserveValue > 0) {
            score += 1;
          }
          break;
        }
        case "rerollReserve": {
          if (lowestReserveValue === Number.POSITIVE_INFINITY) {
            score = Number.NEGATIVE_INFINITY;
            break;
          }
          const expectedGain = 3 - lowestReserveValue;
          if (expectedGain <= 0) {
            score = Number.NEGATIVE_INFINITY;
            break;
          }
          score = expectedGain;
          break;
        }
        case "boostCard": {
          const boostValue = getSkillCardValue(card) ?? 0;
          if (boostValue <= 0) {
            score = Number.NEGATIVE_INFINITY;
            break;
          }
          const boostedPower = currentPower + boostValue;
          score = boostValue;
          if (currentPower <= opposingPower && boostedPower > opposingPower) {
            score += boostedPower - opposingPower + 1;
          } else if (boostedPower > opposingPower) {
            score += 0.5;
          }
          break;
        }
        case "reserveBoost": {
          if (bestPositiveReserve === Number.NEGATIVE_INFINITY) {
            score = Number.NEGATIVE_INFINITY;
            break;
          }
          const boostedPower = currentPower + bestPositiveReserve;
          score = bestPositiveReserve;
          if (currentPower <= opposingPower && boostedPower > opposingPower) {
            score += boostedPower - opposingPower + 1.5;
          } else if (boostedPower > opposingPower) {
            score += 0.5;
          }
          break;
        }
        default:
          score = Number.NEGATIVE_INFINITY;
          break;
      }

      if (score > bestScore) {
        bestScore = score;
        targetLane = i;
      }
    }

    if (bestScore <= 0) {
      targetLane = -1;
    }

    const timeout = window.setTimeout(() => {
      if (phaseRef.current !== "skill") return;
      if (targetLane >= 0) activateSkillOption(targetLane);
      else passSkillTurn();
    }, 500);

    return () => {
      window.clearTimeout(timeout);
    };
  }, [
    activateSkillOption,
    assignRef,
    canUseSkillAbility,
    getFighterSnapshot,
    isMultiplayer,
    isSkillMode,
    localLegacySide,
    passSkillTurn,
    phase,
    skillState,
  ]);

  useEffect(() => {
    return () => {
      if (spellHighlightTimeoutRef.current) {
        clearTimeout(spellHighlightTimeoutRef.current);
        spellHighlightTimeoutRef.current = null;
      }
    };
  }, []);

  const canReveal = useMemo(() => {
    const lane = localLegacySide === "player" ? assign.player : assign.enemy;
    return lane.every((c, i) => !active[i] || !!c);
  }, [assign, active, localLegacySide]);

  const wheelRefs = [
    useRef<WheelHandle | null>(null),
    useRef<WheelHandle | null>(null),
    useRef<WheelHandle | null>(null),
  ];

  const assignToWheelFor = useCallback(
    (side: LegacySide, laneIndex: number, card: Card) => {
      if (phaseRef.current !== "choose") return false;
      if (!active[laneIndex]) return false;

      const lane = side === "player" ? assignRef.current.player : assignRef.current.enemy;
      const prevAtLane = lane[laneIndex];
      const fromIdx = lane.findIndex((c) => c?.id === card.id);
      const chillStacks = side === "player" ? laneChillRef.current.player : laneChillRef.current.enemy;

      if (chillStacks[laneIndex] > 0 && prevAtLane && prevAtLane.id !== card.id) {
        return false;
      }
      if (fromIdx !== -1 && chillStacks[fromIdx] > 0 && fromIdx !== laneIndex) {
        return false;
      }
      if (chillStacks[laneIndex] > 0 && !prevAtLane) {
        return false;
      }

      if (prevAtLane && prevAtLane.id === card.id && fromIdx === laneIndex) {
        if (side === localLegacySide) {
          setSelectedCardId(null);
        }
        return false;
      }

      const isPlayer = side === "player";

      startTransition(() => {
        setAssign((prev) => {
          const laneArr = isPlayer ? prev.player : prev.enemy;
          const nextLane = [...laneArr];
          const existingIdx = nextLane.findIndex((c) => c?.id === card.id);
          if (existingIdx !== -1) {
            const stacks = chillStacks[existingIdx] ?? 0;
            if (stacks > 0) return prev;
            nextLane[existingIdx] = null;
          }
          nextLane[laneIndex] = card;
          return isPlayer ? { ...prev, player: nextLane } : { ...prev, enemy: nextLane };
        });

        if (isPlayer) {
          setPlayer((p) => {
            let hand = p.hand.filter((c) => c.id !== card.id);
            if (prevAtLane && prevAtLane.id !== card.id && !hand.some((c) => c.id === prevAtLane.id)) {
              hand = [...hand, prevAtLane];
            }
            return { ...p, hand };
          });
        } else {
          setEnemy((e) => {
            let hand = e.hand.filter((c) => c.id !== card.id);
            if (prevAtLane && prevAtLane.id !== card.id && !hand.some((c) => c.id === prevAtLane.id)) {
              hand = [...hand, prevAtLane];
            }
            return { ...e, hand };
          });
        }
      });

      clearResolveVotes(side);

      return true;
    },
    [active, clearResolveVotes, laneChillRef, localLegacySide]
  );

  const clearAssignFor = useCallback(
    (side: LegacySide, laneIndex: number) => {
      if (phaseRef.current !== "choose") return false;
      const lane = side === "player" ? assignRef.current.player : assignRef.current.enemy;
      const prev = lane[laneIndex];
      if (!prev) return false;
      const chillStacks = side === "player" ? laneChillRef.current.player : laneChillRef.current.enemy;
      if (chillStacks[laneIndex] > 0) {
        return false;
      }

      startTransition(() => {
        setAssign((prevAssign) => {
          const laneArr = side === "player" ? prevAssign.player : prevAssign.enemy;
          const nextLane = [...laneArr];
          nextLane[laneIndex] = null;
          return side === "player" ? { ...prevAssign, player: nextLane } : { ...prevAssign, enemy: nextLane };
        });

        if (side === "player") {
          setPlayer((p) => {
            if (p.hand.some((c) => c.id === prev.id)) return p;
            return { ...p, hand: [...p.hand, prev] };
          });
        } else {
          setEnemy((e) => {
            if (e.hand.some((c) => c.id === prev.id)) return e;
            return { ...e, hand: [...e.hand, prev] };
          });
        }

        if (side === localLegacySide) {
          setSelectedCardId((sel) => (sel === prev.id ? null : sel));
        }
      });

      clearResolveVotes(side);

      return true;
    },
    [clearResolveVotes, laneChillRef, localLegacySide]
  );

  const assignToWheelLocal = useCallback(
    (i: number, card: Card) => {
      const changed = assignToWheelFor(localLegacySide, i, card);
      if (changed && isMultiplayer) {
        sendIntent({ type: "assign", lane: i, side: localLegacySide, card });
      }
    },
    [assignToWheelFor, isMultiplayer, localLegacySide, sendIntent]
  );

 function autoPickEnemy(): (Card | null)[] {
    const hand = [...enemy.hand].filter(isNormal);
    const picks: (Card | null)[] = [null, null, null];
    const take = (c: typeof hand[number]) => {
      const k = hand.indexOf(c);
      if (k >= 0) hand.splice(k, 1);
      return c;
    };
    const best = [...hand].sort((a, b) => b.number - a.number)[0];
    if (best) picks[0] = take(best);
    const low = [...hand].sort((a, b) => a.number - b.number)[0];
    if (low) picks[1] = take(low);
    const sorted = [...hand].sort((a, b) => a.number - b.number);
    const mid = sorted[Math.floor(sorted.length / 2)];
    if (mid) picks[2] = take(mid);
    for (let i = 0; i < 3; i++) if (!picks[i] && hand.length) picks[i] = take(hand[0]);
    return picks;
  }

  function computeReserveSum(who: LegacySide, used: (Card | null)[]) {
    const handCards = who === "player" ? player.hand : enemy.hand;
    const usedIds = new Set((used.filter(Boolean) as Card[]).map((c) => c.id));
    const left = handCards.filter((c) => !usedIds.has(c.id));
    const base = left.slice(0, 2).reduce((a, c) => a + (isNormal(c) ? c.number : 0), 0);
    const penalty = reservePenaltiesRef.current[who] ?? 0;
    return Math.max(0, base - penalty);
  }

  const modSlice = (value: number) => ((value % SLICES) + SLICES) % SLICES;

  const cardWheelValue = (card: Card | null) => {
    if (!card) return 0;
    if (typeof card.number === "number" && Number.isFinite(card.number)) return card.number;
    if (typeof card.leftValue === "number" && Number.isFinite(card.leftValue)) return card.leftValue;
    if (typeof card.rightValue === "number" && Number.isFinite(card.rightValue)) return card.rightValue;
    return 0;
  };

  function analyzeRound(played: { p: Card | null; e: Card | null }[]): RoundAnalysis {
    const localPlayed =
      localLegacySide === "player" ? played.map((pe) => pe.p) : played.map((pe) => pe.e);
    const remotePlayed =
      localLegacySide === "player" ? played.map((pe) => pe.e) : played.map((pe) => pe.p);

    const localReport = reserveReportsRef.current[localLegacySide];
    const localReserve =
      localReport && localReport.round === round
        ? localReport.reserve
        : computeReserveSum(localLegacySide, localPlayed);
    let remoteReserve: number;
    let usedRemoteReport = false;

    if (isMultiplayer) {
      const report = reserveReportsRef.current[remoteLegacySide];
      if (report && report.round === round) {
        remoteReserve = report.reserve;
        usedRemoteReport = true;
      } else {
        remoteReserve = computeReserveSum(remoteLegacySide, remotePlayed);
      }
    } else {
      remoteReserve = computeReserveSum(remoteLegacySide, remotePlayed);
    }

    const pReserve = localLegacySide === "player" ? localReserve : remoteReserve;
    const eReserve = localLegacySide === "enemy" ? localReserve : remoteReserve;

    const outcomes: WheelOutcome[] = [];
    const tokensSnapshot =
      roundStartTokensRef.current ?? tokensRef.current ?? tokens;

    for (let w = 0; w < 3; w++) {
      const secList = wheelSections[w];
      const baseP = cardWheelValue(played[w].p ?? null);
      const baseE = cardWheelValue(played[w].e ?? null);
      const steps = modSlice(modSlice(baseP) + modSlice(baseE));
      const startToken = tokensSnapshot[w] ?? 0;
      const targetSlice = (startToken + steps) % SLICES;
      const section =
        secList.find((s) => targetSlice !== 0 && inSection(targetSlice, s)) ||
        ({ id: "Strongest", color: "transparent", start: 0, end: 0 } as Section);

      const pVal = baseP;
      const eVal = baseE;
      let winner: LegacySide | null = null;
      let tie = false;
      let detail = "";
      if (targetSlice === 0) {
        tie = true;
        detail = "Slice 0: no win";
      } else {
        switch (section.id) {
          case "Strongest":
            if (pVal === eVal) tie = true;
            else winner = pVal > eVal ? "player" : "enemy";
            detail = `Strongest ${pVal} vs ${eVal}`;
            break;
          case "Weakest":
            if (pVal === eVal) tie = true;
            else winner = pVal < eVal ? "player" : "enemy";
            detail = `Weakest ${pVal} vs ${eVal}`;
            break;
          case "ReserveSum":
            if (pReserve === eReserve) tie = true;
            else winner = pReserve > eReserve ? "player" : "enemy";
            detail = `Reserve ${pReserve} vs ${eReserve}`;
            break;
          case "ClosestToTarget": {
            const t = targetSlice === 0 ? section.target ?? 0 : targetSlice;
            const pd = Math.abs(pVal - t);
            const ed = Math.abs(eVal - t);
            if (pd === ed) tie = true;
            else winner = pd < ed ? "player" : "enemy";
            detail = `Closest to ${t}: ${pVal} vs ${eVal}`;
            break;
          }
          case "Initiative":
            winner = initiative;
            detail = `Initiative -> ${winner}`;
            break;
          default:
            tie = true;
            detail = `Slice 0: no section`;
            break;
        }
      }
      outcomes.push({ steps, targetSlice, section, winner, tie, wheel: w, detail });
    }

    return { outcomes, localReserve, remoteReserve, pReserve, eReserve, usedRemoteReport };
  }

  const broadcastLocalReserve = useCallback(() => {
    const lane = localLegacySide === "player" ? assignRef.current.player : assignRef.current.enemy;
    const reserve = computeReserveSum(localLegacySide, lane);
    const updated = storeReserveReport(localLegacySide, reserve, round);
    if (isMultiplayer && updated) {
      sendIntent({ type: "reserve", side: localLegacySide, reserve, round });
    }
  }, [isMultiplayer, localLegacySide, round, sendIntent, storeReserveReport]);

  useEffect(() => {
    broadcastLocalReserve();
  }, [broadcastLocalReserve, assign, player, enemy, localLegacySide, round, isMultiplayer]);

  const applySpellEffects = useCallback(
    (payload: SpellEffectPayload, options?: { broadcast?: boolean }) => {
      let latestAssignments: AssignmentState<Card> = assignRef.current;
      let snapshotTokens: [number, number, number] =
        roundStartTokensRef.current ?? (tokensRef.current ?? tokens);
      let assignmentsChanged = false;
      let tokensAdjusted = false;

      const affectedCardIds = new Set<string>();
      const affectedReserveSides = new Set<LegacySide>();

      const noteCardId = (value?: string | null) => {
        if (typeof value === "string" && value.length > 0) {
          affectedCardIds.add(value);
        }
      };

      const noteReserveSide = (side?: LegacySide | null) => {
        if (side === "player" || side === "enemy") {
          affectedReserveSides.add(side);
        }
      };

      payload.cardAdjustments?.forEach((adj) => noteCardId(adj?.cardId));
      payload.chilledCards?.forEach((entry) => noteCardId(entry?.cardId));
      payload.handAdjustments?.forEach((entry) => noteCardId(entry?.cardId));
      payload.handDiscards?.forEach((entry) => noteCardId(entry?.cardId));
      payload.initiativeChallenges?.forEach((entry) => noteCardId(entry?.cardId));
      payload.mirrorCopyEffects?.forEach((entry) => noteCardId(entry?.targetCardId));
      payload.reserveDrains?.forEach((entry) => noteReserveSide(entry?.side));

      runSpellEffects(
        payload,
        {
          assignSnapshot: assignRef.current,
          updateAssignments: (updater) => {
            setAssign((prev) => {
              const next = updater(prev);
              if (next !== prev) assignmentsChanged = true;
              assignRef.current = next;
              latestAssignments = next;
              return next;
            });
          },
          updateReserveSums: setReserveSums,
          updateTokens: (updater) => {
            setTokens((prev) => {
              const next = updater(prev);
              if (next !== prev) tokensAdjusted = true;
              tokensRef.current = next;
              roundStartTokensRef.current = next;
              snapshotTokens = next;
              return next;
            });
          },
          updateLaneChillStacks: setLaneChillStacks,
          setInitiative,
          appendLog,
          initiative,
          isMultiplayer,
          broadcastEffects: (outgoing) => {
            sendIntent({ type: "spellEffects", payload: outgoing });
          },
          updateTokenVisual: (index, value) => {
            wheelRefs[index]?.current?.setVisualToken?.(value);
          },
          applyReservePenalty,
          startingTokens: roundStartTokensRef.current ?? (tokensRef.current ?? tokens),
          updateRoundStartTokens: (nextTokens) => {
            roundStartTokensRef.current = nextTokens;
            snapshotTokens = nextTokens;
            tokensAdjusted = true;
          },
          updateFighter: (side, updater) => {
            if (side === "player") {
              setPlayer((prev) => {
                const next = updater(prev);
                playerRef.current = next;
                return next;
              });
            } else {
              setEnemy((prev) => {
                const next = updater(prev);
                enemyRef.current = next;
                return next;
              });
            }
          },
        },
        options,
      );

      if (assignmentsChanged && !tokensAdjusted) {
        for (let i = 0; i < 3; i++) {
          const laneTotal = modSlice(
            modSlice(cardWheelValue(latestAssignments.player[i] as Card | null)) +
              modSlice(cardWheelValue(latestAssignments.enemy[i] as Card | null)),
          );
          wheelRefs[i]?.current?.setVisualToken?.(laneTotal);
        }
      }

      if (affectedCardIds.size > 0 || affectedReserveSides.size > 0) {
        flashSpellHighlights(affectedCardIds, affectedReserveSides);
      }

      if (phaseRef.current === "anim" || phaseRef.current === "roundEnd") {
        resolveRound(undefined, {
          skipAnimation: true,
          snapshot: { assign: latestAssignments, tokens: snapshotTokens },
        });
      }
    },
    [
      appendLog,
      initiative,
      isMultiplayer,
      sendIntent,
      setAssign,
      setReserveSums,
      setTokens,
      setLaneChillStacks,
      setInitiative,
      applyReservePenalty,
      resolveRound,
      wheelRefs,
      tokens,
      flashSpellHighlights,
    ],
  );

  function settleFighterAfterRound(f: Fighter, played: Card[]): Fighter {
    const playedIds = new Set(played.map((c) => c.id));
    const leftovers = f.hand.filter((c) => !playedIds.has(c.id));
    const next: Fighter = {
      name: f.name,
      deck: [...f.deck],
      hand: [],
      discard: [...f.discard, ...played, ...leftovers],
    };

    const refilled = refillTo(next, 5);

    return ensureFiveHand(refilled, 5);
  }

  function ensureFiveHand<T extends Fighter>(f: T, TARGET = 5): T {
    if (f.hand.length >= TARGET) return f;

    const padded = [...f.hand];
    while (padded.length < TARGET) {
      padded.push({
        id:
          typeof crypto !== "undefined" && "randomUUID" in crypto
            ? crypto.randomUUID()
            : `pad-${Date.now()}-${Math.random().toString(36).slice(2)}`,
        name: "Reserve",
        number: 0,
        baseNumber: 0,
        kind: "normal",
      } as unknown as Card);
    }
    return { ...f, hand: padded } as T;
  }

  const revealRoundCore = useCallback(
    (opts?: { force?: boolean }) => {
      if (!opts?.force && !canReveal) return false;

      if (isMultiplayer) {
        broadcastLocalReserve();
      }

      setLockedWheelSize((s) => s ?? wheelSize);
      setFreezeLayout(true);

      let enemyPicks: (Card | null)[];

      if (isMultiplayer) {
        enemyPicks = [...assignRef.current.enemy];
      } else {
        enemyPicks = autoPickEnemy();
        if (enemyPicks.some(Boolean)) {
          const pickIds = new Set((enemyPicks.filter(Boolean) as Card[]).map((c) => c.id));
          setEnemy((prev) => ({
            ...prev,
            hand: prev.hand.filter((card) => !pickIds.has(card.id)),
          }));
        }
        setAssign((a) => ({ ...a, enemy: enemyPicks }));
      }

      setPhase("showEnemy");
      setSafeTimeout(() => {
        if (!mountedRef.current) return;
        setPhase("anim");
        resolveRound(enemyPicks);
      }, 600);

      return true;
    },
    [broadcastLocalReserve, canReveal, isMultiplayer, wheelSize]
  );

  const onReveal = useCallback(() => {
    revealRoundCore();
  }, [revealRoundCore]);

  const attemptAutoReveal = useCallback(() => {
    if (!isMultiplayer) return;
    if (phase !== "choose") return;
    if (!canReveal) return;
    const votes = resolveVotesRef.current;
    if (!votes.player || !votes.enemy) return;
    revealRoundCore();
  }, [canReveal, isMultiplayer, phase, revealRoundCore]);

  useEffect(() => {
    attemptAutoReveal();
  }, [attemptAutoReveal, resolveVotes]);

  function resolveRound(
    enemyPicks?: (Card | null)[],
    options?: {
      skipAnimation?: boolean;
      snapshot?: { assign: AssignmentState<Card>; tokens: [number, number, number] };
    },
  ) {
    const currentAssign = options?.snapshot?.assign ?? assignRef.current;
    const startingTokens =
      options?.snapshot?.tokens ??
      roundStartTokensRef.current ??
      (tokensRef.current ?? tokens);
    roundStartTokensRef.current = startingTokens;
    const played = [0, 1, 2].map((i) => ({
      p: currentAssign.player[i] as Card | null,
      e: (enemyPicks?.[i] ?? currentAssign.enemy[i]) as Card | null,
    }));

    const analysis = analyzeRound(played);
    roundAnalysisRef.current = analysis;

    storeReserveReport(localLegacySide, analysis.localReserve, round);
    if (!isMultiplayer || !analysis.usedRemoteReport) {
      storeReserveReport(remoteLegacySide, analysis.remoteReserve, round);
    }

    const applyRoundOutcome = (
      finalAnalysis: RoundAnalysis,
      finalTokens: [number, number, number],
    ) => {
      tokensRef.current = finalTokens;
      setTokens(finalTokens);
      finalTokens.forEach((value, index) => {
        wheelRefs[index]?.current?.setVisualToken?.(value);
      });

      const summary = summarizeRoundOutcome({
        analysis: finalAnalysis,
        wins,
        initiative,
        round,
        namesByLegacy,
        HUD_COLORS,
        isAnteMode,
        anteState: anteStateRef.current,
        winGoal,
        localLegacySide,
        remoteLegacySide,
      });

      const skillStartSide = initiative;
      setInitiative(summary.nextInitiative);
      summary.logs.forEach((entry) => {
        appendLog(entry);
      });

      setWheelHUD(summary.hudColors);
      pendingWinsRef.current = summary.wins;
      if (summary.matchEnded) {
        commitPendingWins();
      }
      setReserveSums({ player: finalAnalysis.pReserve, enemy: finalAnalysis.eReserve });

      if (summary.shouldResetAnte) {
        setAnteState((prev) => {
          if (prev.round !== round) return prev;
          if (prev.bets.player === 0 && prev.bets.enemy === 0) return prev;
          return { ...prev, bets: { player: 0, enemy: 0 } };
        });
      }

      clearAdvanceVotes();

      if (summary.matchEnded) {
        clearRematchVotes();
        setPhase("ended");
        return;
      }

      if (isSkillMode) {
        postSkillPhaseRef.current = "roundEnd";
        const started = startSkillPhase({ activeSide: skillStartSide });
        if (started) {
          return;
        }
      }

      setPhase("roundEnd");
    };

    if (options?.skipAnimation) {
      const finalAnalysis = roundAnalysisRef.current ?? analysis;
      const finalTokens = [...startingTokens] as [number, number, number];
      finalAnalysis.outcomes.forEach((outcome) => {
        if (outcome.steps > 0) {
          finalTokens[outcome.wheel] = (finalTokens[outcome.wheel] + outcome.steps) % SLICES;
        }
      });
      applyRoundOutcome(finalAnalysis, finalTokens);
      return;
    }

    const animateSpins = async () => {
      let finalTokens = [...(tokensRef.current ?? tokens)] as [number, number, number];

      for (let w = 0; w < 3; w++) {
        const latestAnalysis = roundAnalysisRef.current ?? analysis;
        const outcome = latestAnalysis.outcomes.find((entry) => entry.wheel === w);
        if (!outcome) continue;
        const start = finalTokens[w];
        const steps = outcome.steps;
        if (steps <= 0) continue;
        const total = Math.max(220, Math.min(1000, 110 + 70 * steps));
        const t0 = performance.now();
        await new Promise<void>((resolve) => {
          const frame = (now: number) => {
            if (!mountedRef.current) return resolve();
            const tt = Math.max(0, Math.min(1, (now - t0) / total));
            const progressed = Math.floor(easeInOutCubic(tt) * steps);
            wheelRefs[w].current?.setVisualToken((start + progressed) % SLICES);
            if (tt < 1) requestAnimationFrame(frame);
            else {
              wheelRefs[w].current?.setVisualToken((start + steps) % SLICES);
              resolve();
            }
          };
          requestAnimationFrame(frame);
        });
        finalTokens[w] = (start + steps) % SLICES;
        await new Promise((r) => setTimeout(r, 90));
      }

      if (!mountedRef.current) return;

      const finalAnalysis = roundAnalysisRef.current ?? analysis;
      applyRoundOutcome(finalAnalysis, finalTokens);
    };

    void animateSpins();
  }


  const nextRoundCore = useCallback(
    (opts?: { force?: boolean }) => {
      const allow = opts?.force || phase === "roundEnd";
      if (!allow) return false;

      commitPendingWins();

      clearResolveVotes();
      clearAdvanceVotes();

      const currentAssign = assignRef.current;
      const playerPlayed = currentAssign.player.filter((c): c is Card => !!c);
      const enemyPlayed = currentAssign.enemy.filter((c): c is Card => !!c);

      wheelRefs.forEach((ref) => ref.current?.setVisualToken(0));

      setFreezeLayout(false);
      setLockedWheelSize(null);

      setPlayer((p) => settleFighterAfterRound(p, playerPlayed));
      setEnemy((e) => settleFighterAfterRound(e, enemyPlayed));

      setWheelSections(generateWheelSet());
      setAssign({ player: [null, null, null], enemy: [null, null, null] });
      setLaneChillStacks({ player: [0, 0, 0], enemy: [0, 0, 0] });

      setSelectedCardId(null);
      setDragCardId(null);
      setDragOverWheel(null);
      setTokens([0, 0, 0]);
      roundStartTokensRef.current = [0, 0, 0];
      setReserveSums(null);
      setWheelHUD([null, null, null]);
      reservePenaltiesRef.current = { player: 0, enemy: 0 };
      reserveReportsRef.current = { player: null, enemy: null };
      setSkillState(null);

      setPhase("choose");
      setRound((r) => r + 1);

      return true;
    },
    [
      clearResolveVotes,
      clearAdvanceVotes,
      commitPendingWins,
      generateWheelSet,
      phase,
      setDragOverWheel,
    ]
  );

  const nextRound = useCallback(() => nextRoundCore({ force: true }), [nextRoundCore]);

  const handleMPIntent = useCallback(
    (msg: MPIntent, senderId?: string) => {
      switch (msg.type) {
        case "assign": {
          if (senderId && senderId === localPlayerId) break;
          assignToWheelFor(msg.side, msg.lane, msg.card);
          break;
        }
        case "clear": {
          if (senderId && senderId === localPlayerId) break;
          clearAssignFor(msg.side, msg.lane);
          break;
        }
        case "reveal": {
          if (senderId && senderId === localPlayerId) break;
          markResolveVote(msg.side);
          setTimeout(() => {
            attemptAutoReveal();
          }, 0);
          break;
        }
        case "nextRound": {
          if (senderId && senderId === localPlayerId) break;
          markAdvanceVote(msg.side);
          break;
        }
        case "ante": {
          if (!isAnteMode) break;
          if (typeof msg.round !== "number") break;
          if (roundRef.current !== msg.round) break;
          const clamped = clampAnteValue(msg.side, msg.bet);
          setAnteState((prev) => {
            if (prev.round !== msg.round) {
              return {
                round: msg.round,
                bets: { ...prev.bets, [msg.side]: clamped },
                odds: calculateAnteOdds({ wins, winGoal, initiative }),
              };
            }
            if (prev.bets[msg.side] === clamped) return prev;
            return { ...prev, bets: { ...prev.bets, [msg.side]: clamped } };
          });
          break;
        }
        case "rematch": {
          if (senderId && senderId === localPlayerId) break;
          markRematchVote(msg.side);
          break;
        }
        case "reserve": {
          if (senderId && senderId === localPlayerId) break;
          if (typeof msg.reserve === "number" && typeof msg.round === "number") {
            storeReserveReport(msg.side, msg.reserve, msg.round);
          }
          break;
        }
        case "spellEffects": {
          if (senderId && senderId === localPlayerId) break;
          applySpellEffects(msg.payload, { broadcast: false });
          break;
        }
        default:
          break;
      }
    },
    [
      assignToWheelFor,
      clearAssignFor,
      localPlayerId,
      markAdvanceVote,
      markRematchVote,
      markResolveVote,
      attemptAutoReveal,
      applySpellEffects,
      storeReserveReport,
    ]
  );

  useEffect(() => {
    handleMPIntentRef.current = handleMPIntent;
  }, [handleMPIntent]);

  useEffect(() => {
    if (!roomCode) {
      try {
        chanRef.current?.unsubscribe();
      } catch {}
      try {
        chanRef.current?.detach();
      } catch {}
      chanRef.current = null;
      if (ablyRef.current) {
        try {
          ablyRef.current.close();
        } catch {}
        ablyRef.current = null;
      }
      return;
    }

    const key = import.meta.env.VITE_ABLY_API_KEY;
    if (!key) return;

    const ably = new Realtime({ key, clientId: localPlayerId });
    ablyRef.current = ably;
    const channel = ably.channels.get(`rw:v1:rooms:${roomCode}`);
    chanRef.current = channel;

    let activeSub = true;

    (async () => {
      try {
        await channel.attach();
        channel.subscribe("intent", (msg) => {
          if (!activeSub) return;
          const intent = msg?.data as MPIntent;
          const sender = typeof msg?.clientId === "string" ? msg.clientId : undefined;
          handleMPIntentRef.current(intent, sender);
        });
      } catch {}
    })();

    return () => {
      activeSub = false;
      try {
        channel.unsubscribe();
      } catch {}
      try {
        channel.detach();
      } catch {}
      try {
        ably.close();
      } catch {}
      if (chanRef.current === channel) {
        chanRef.current = null;
      }
      if (ablyRef.current === ably) {
        ablyRef.current = null;
      }
    };
    // handleMPIntent is intentionally omitted: handleMPIntentRef keeps the latest callback.
  }, [roomCode, localPlayerId]);

  const handleRevealClick = useCallback(() => {
    if (phase !== "choose" || !canReveal) return;

    if (!isMultiplayer) {
      onReveal();
      return;
    }

    markResolveVote(localLegacySide);
    sendIntent({ type: "reveal", side: localLegacySide });
    setTimeout(() => {
      attemptAutoReveal();
    }, 0);
  }, [
    attemptAutoReveal,
    canReveal,
    isMultiplayer,
    localLegacySide,
    markResolveVote,
    onReveal,
    phase,
    resolveVotes,
    sendIntent,
  ]);

  const handleNextClick = useCallback(() => {
    if (phase === "skill") {
      if (skillStateRef.current?.activeSide === localLegacySide) {
        passSkillTurn();
      }
      return;
    }

    if (phase !== "roundEnd") return;

    if (!isMultiplayer) {
      nextRound();
      return;
    }

    if (advanceVotes[localLegacySide]) return;

    markAdvanceVote(localLegacySide);
    sendIntent({ type: "nextRound", side: localLegacySide });
  }, [
    advanceVotes,
    isMultiplayer,
    localLegacySide,
    markAdvanceVote,
    nextRound,
    passSkillTurn,
    phase,
    sendIntent,
    skillStateRef,
  ]);

  useEffect(() => {
    if (!isMultiplayer) return;
    if (phase !== "roundEnd") return;
    if (!advanceVotes.player || !advanceVotes.enemy) return;
    nextRound();
  }, [advanceVotes, isMultiplayer, nextRound, phase]);

  const resetMatch = useCallback(() => {
    clearResolveVotes();
    clearAdvanceVotes();
    clearRematchVotes();

    reserveReportsRef.current = { player: null, enemy: null };
    reservePenaltiesRef.current = { player: 0, enemy: 0 };

    wheelRefs.forEach((ref) => ref.current?.setVisualToken(0));

    setFreezeLayout(false);
    setLockedWheelSize(null);

    setPlayer(() => makeFighter(playerName));
    setEnemy(() => makeFighter(enemyName));

    setInitiative(hostId ? hostLegacySide : localLegacySide);

    setWins({ player: 0, enemy: 0 });
    pendingWinsRef.current = null;
    setRound(1);
    setAnteState({ round: 0, bets: { player: 0, enemy: 0 }, odds: { player: 1.2, enemy: 1.2 } });
    setPhase("choose");

    const emptyAssign: { player: (Card | null)[]; enemy: (Card | null)[] } = {
      player: [null, null, null],
      enemy: [null, null, null],
    };
    assignRef.current = emptyAssign;
    setAssign(emptyAssign);
    setLaneChillStacks({ player: [0, 0, 0], enemy: [0, 0, 0] });

    setSelectedCardId(null);
    setDragCardId(null);
    dragOverRef.current = null;
    _setDragOverWheel(null);

    setTokens([0, 0, 0]);
    setReserveSums(null);
    setWheelHUD([null, null, null]);
    setSkillState(null);

    setLog([createLogEntry(START_LOG)]);

    wheelRngRef.current = createSeededRng(seed);
    setWheelSections(generateWheelSet());
  }, [
    clearAdvanceVotes,
    clearRematchVotes,
    clearResolveVotes,
    generateWheelSet,
    hostId,
    enemyName,
    hostLegacySide,
    localLegacySide,
    playerName,
    seed,
    setAssign,
    setDragCardId,
    setEnemy,
    setFreezeLayout,
    setInitiative,
    setLockedWheelSize,
    setLog,
    setPhase,
    setPlayer,
    setReserveSums,
    setRound,
    setSelectedCardId,
    setTokens,
    setWheelHUD,
    setWheelSections,
    setWins,
    _setDragOverWheel,
    wheelRefs,
  ]);

  useEffect(() => {
    if (!isMultiplayer) return;
    if (phase !== "ended") return;
    if (!rematchVotes.player || !rematchVotes.enemy) return;
    resetMatch();
  }, [isMultiplayer, phase, rematchVotes, resetMatch]);

  const handleRematchClick = useCallback(() => {
    if (phase !== "ended") return;

    if (!isMultiplayer) {
      resetMatch();
      return;
    }

    if (rematchVotes[localLegacySide]) return;

    markRematchVote(localLegacySide);
    sendIntent({ type: "rematch", side: localLegacySide });
  }, [isMultiplayer, localLegacySide, markRematchVote, phase, rematchVotes, resetMatch, sendIntent]);

  const setAnteBet = useCallback(
    (bet: number) => {
      if (!isAnteMode) return;
      if (phase !== "choose") return;

      const clamped = clampAnteValue(localLegacySide, bet);
      const prevBet = anteStateRef.current.bets[localLegacySide];
      if (prevBet === clamped) return;

      setAnteState((prev) => {
        if (prev.round !== round) return prev;
        return { ...prev, bets: { ...prev.bets, [localLegacySide]: clamped } };
      });

      if (isMultiplayer) {
        sendIntent({ type: "ante", side: localLegacySide, bet: clamped, round });
      }
    },
    [clampAnteValue, isAnteMode, isMultiplayer, localLegacySide, phase, round, sendIntent]
  );

  const handleExitClick = useCallback(() => {
    onExit?.();
  }, [onExit]);

  const startPointerDrag = useCallback(
    (card: Card, e: ReactPointerEvent) => {
      if (phaseRef.current !== "choose") return;
      if (e.pointerType === "mouse") return;
      if (e.pointerType === "touch") return;
      e.preventDefault();
      e.currentTarget.setPointerCapture?.(e.pointerId);
      setSelectedCardId(card.id);
      setDragCardId(card.id);
      setPtrDragCard(card);
      setIsPtrDragging(true);
      setPtrDragType("pointer");
      addTouchDragCss(true);
      ptrPos.current = { x: e.clientX, y: e.clientY };

      const onMove = (ev: PointerEvent) => {
        ptrPos.current = { x: ev.clientX, y: ev.clientY };
        const t = getDropTargetAt(ev.clientX, ev.clientY);
        setDragOverWheel(t && (t.kind === "wheel" || t.kind === "slot") ? t.idx : null);
        ev.preventDefault?.();
      };

      const onUp = (ev: PointerEvent) => {
        const t = getDropTargetAt(ev.clientX, ev.clientY);
        if (t && active[t.idx]) {
          assignToWheelLocal(t.idx, card);
        }
        cleanup();
      };

      const onCancel = () => cleanup();

      function cleanup() {
        window.removeEventListener("pointermove", onMove, { capture: true } as any);
        window.removeEventListener("pointerup", onUp, { capture: true } as any);
        window.removeEventListener("pointercancel", onCancel, { capture: true } as any);
        setIsPtrDragging(false);
        setPtrDragCard(null);
        setDragOverWheel(null);
        setDragCardId(null);
        setPtrDragType(null);
        addTouchDragCss(false);
      }

      window.addEventListener("pointermove", onMove, { passive: false, capture: true });
      window.addEventListener("pointerup", onUp, { passive: false, capture: true });
      window.addEventListener("pointercancel", onCancel, { passive: false, capture: true });
    },
    [active, addTouchDragCss, assignToWheelLocal, getDropTargetAt, setDragOverWheel]
  );

  const startTouchDrag = useCallback(
    (card: Card, e: ReactTouchEvent<HTMLButtonElement>) => {
      if (phaseRef.current !== "choose") return;
      if (e.touches.length === 0) return;

      const touch = e.touches[0];
      const identifier = touch.identifier;

      const updatePosition = (clientX: number, clientY: number) => {
        ptrPos.current = { x: clientX, y: clientY };
        const t = getDropTargetAt(clientX, clientY);
        setDragOverWheel(t && (t.kind === "wheel" || t.kind === "slot") ? t.idx : null);
      };

      const getTouchById = (list: TouchList) => {
        for (let i = 0; i < list.length; i++) {
          const item = list.item(i);
          if (item && item.identifier === identifier) return item;
        }
        return null;
      };

      e.stopPropagation();
      e.preventDefault();

      setSelectedCardId(card.id);
      setDragCardId(card.id);
      setPtrDragCard(card);
      setIsPtrDragging(true);
      setPtrDragType("touch");
      addTouchDragCss(true);
      updatePosition(touch.clientX, touch.clientY);

      const onMove = (ev: TouchEvent) => {
        const next = getTouchById(ev.touches);
        if (!next) return;
        updatePosition(next.clientX, next.clientY);
        ev.preventDefault();
      };

      const onEnd = (ev: TouchEvent) => {
        const ended = getTouchById(ev.changedTouches);
        if (!ended) return;
        const t = getDropTargetAt(ended.clientX, ended.clientY);
        if (t && active[t.idx]) {
          assignToWheelLocal(t.idx, card);
        }
        cleanup();
      };

      const onCancel = () => cleanup();

      function cleanup() {
        window.removeEventListener("touchmove", onMove, { capture: true } as any);
        window.removeEventListener("touchend", onEnd, { capture: true } as any);
        window.removeEventListener("touchcancel", onCancel, { capture: true } as any);
        setIsPtrDragging(false);
        setPtrDragCard(null);
        setDragOverWheel(null);
        setDragCardId(null);
        setPtrDragType(null);
        addTouchDragCss(false);
      }

      window.addEventListener("touchmove", onMove, { passive: false, capture: true });
      window.addEventListener("touchend", onEnd, { passive: false, capture: true });
      window.addEventListener("touchcancel", onCancel, { passive: false, capture: true });
    },
    [active, addTouchDragCss, assignToWheelLocal, getDropTargetAt, setDragOverWheel]
  );

  const state: ThreeWheelGameState = {
    player,
    enemy,
    initiative,
    wins,
    round,
    ante: anteState,
    freezeLayout,
    lockedWheelSize,
    phase,
    resolveVotes,
    advanceVotes,
    rematchVotes,
    matchSummary,
    xpDisplay,
    levelUpFlash,
    handClearance,
    wheelSize,
    wheelSections,
    tokens,
    active,
    wheelHUD,
    assign,
    laneChillStacks,
    dragCardId,
    dragOverWheel,
    selectedCardId,
    reserveSums,
    isPtrDragging,
    ptrDragCard,
    ptrDragType,
    log,
    spellHighlights,
    skillPhase: skillPhaseView,
    skillTargeting,
  };

  const derived: ThreeWheelGameDerived = {
    localLegacySide,
    remoteLegacySide,
    hostLegacySide,
    namesByLegacy,
    HUD_COLORS: { player: HUD_COLORS.player, enemy: HUD_COLORS.enemy },
    winGoal,
    isMultiplayer,
    isSkillMode,
    matchWinner,
    localWinsCount,
    remoteWinsCount,
    localWon,
    winnerName,
    localName,
    remoteName,
    canReveal,
  };

  const refs: ThreeWheelGameRefs = {
    wheelRefs,
    ptrPos,
  };

  const actions: ThreeWheelGameActions = {
    setHandClearance,
    setSelectedCardId,
    setDragCardId,
    setDragOverWheel,
    startPointerDrag,
    startTouchDrag,
    assignToWheelLocal,
    handleRevealClick,
    handleNextClick,
    handleRematchClick,
    handleExitClick,
    applySpellEffects,
    setAnteBet,
    activateSkillOption,
    passSkillTurn,
    resolveSkillTargeting,
    cancelSkillTargeting,
  };

  return { state, derived, refs, actions };
}

function calculateAnteOdds({
  wins,
  winGoal,
  initiative,
}: {
  wins: { player: number; enemy: number };
  winGoal: number;
  initiative: LegacySide;
}): Record<LegacySide, number> {
  const result: Record<LegacySide, number> = { player: 1.2, enemy: 1.2 };
  (Object.keys(result) as LegacySide[]).forEach((side) => {
    const other: LegacySide = side === "player" ? "enemy" : "player";
    const winsLeftSelf = Math.max(0, winGoal - wins[side]);
    const winsLeftOpp = Math.max(0, winGoal - wins[other]);
    const totalLeft = winsLeftSelf + winsLeftOpp;
    let probability = totalLeft === 0 ? 0.5 : winsLeftOpp / totalLeft;

    if (initiative === side) probability += 0.05;
    else probability -= 0.05;

    probability = Math.max(0.15, Math.min(0.85, probability));
    const payout = Math.max(1.1, Math.round((1 / probability) * 100) / 100);
    result[side] = payout;
  });
  return result;
}<|MERGE_RESOLUTION|>--- conflicted
+++ resolved
@@ -144,10 +144,7 @@
       ability: "swapReserve" | "reserveBoost" | "rerollReserve";
       side: LegacySide;
       laneIndex: number;
-<<<<<<< HEAD
       targetsRemaining: number;
-=======
->>>>>>> f7d88ffd
     }
   | {
       kind: "lane";
@@ -1385,10 +1382,7 @@
               success = boostLaneCard(side, laneIndex, value);
             }
             if (success) {
-<<<<<<< HEAD
               updatedState = decrementSkillUses(updatedState, side, laneIndex);
-=======
->>>>>>> f7d88ffd
               appendLog(
                 `${namesByLegacy[side]} boosted lane ${laneIndex + 1} by ${fmtNum(value)} power.`,
               );
@@ -1418,8 +1412,6 @@
           updateReservePreview();
         }
 
-<<<<<<< HEAD
-=======
         const updatedExhaustedSide = [...prev.exhausted[side]] as [boolean, boolean, boolean];
         updatedExhaustedSide[laneIndex] = true;
         let updatedState: SkillPhaseState = {
@@ -1440,7 +1432,6 @@
           }
         }
 
->>>>>>> f7d88ffd
         const advanced = advanceSkillTurn(updatedState);
         return advanced ?? null;
       });
@@ -1543,10 +1534,7 @@
             }
             success = boostLaneCard(side, targetLaneIndex, boostValue);
             if (success) {
-<<<<<<< HEAD
               updatedState = decrementSkillUses(updatedState, side, laneIndex);
-=======
->>>>>>> f7d88ffd
               appendLog(
                 `${namesByLegacy[side]} boosted lane ${targetLaneIndex + 1} by ${fmtNum(boostValue)} power.`,
               );
@@ -1587,8 +1575,6 @@
           updateReservePreview();
         }
 
-<<<<<<< HEAD
-=======
         const updatedExhaustedSide = [...prev.exhausted[side]] as [boolean, boolean, boolean];
         updatedExhaustedSide[laneIndex] = true;
         let updatedState: SkillPhaseState = {
@@ -1609,7 +1595,6 @@
           }
         }
 
->>>>>>> f7d88ffd
         const advanced = advanceSkillTurn(updatedState);
         nextTargeting = null;
         return advanced ?? null;
