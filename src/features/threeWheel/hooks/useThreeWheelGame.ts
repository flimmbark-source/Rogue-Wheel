--- conflicted
+++ resolved
@@ -1259,12 +1259,9 @@
         return false;
       }
 
-<<<<<<< HEAD
-      const exhausted = createInitialSkillUsageState();
+      
       reserveCycleCountsRef.current = { player: 0, enemy: 0 };
-=======
       const { exhausted, usesRemaining } = createInitialSkillUsageState();
->>>>>>> d575a72e
       const initialActive = options?.activeSide ?? initiative;
       const initialState: SkillPhaseState = {
         activeSide: initialActive,
@@ -1290,7 +1287,6 @@
       setPhase("skill");
       return true;
     },
-<<<<<<< HEAD
     [
       createInitialSkillUsageState,
       hasSkillActions,
@@ -1300,9 +1296,6 @@
       setPhase,
       updateReservePreview,
     ],
-=======
-    [createInitialSkillUsageState, hasSkillActions, initiative, isMultiplayer, setPhase, updateReservePreview],
->>>>>>> d575a72e
   );
 
   const activateSkillOption = useCallback(
