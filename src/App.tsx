import { AnimatePresence, motion } from "framer-motion";
import { useThreeWheelGame, type GameLogEntry } from "./features/threeWheel/hooks/useThreeWheelGame";
import React, {
  useMemo,
  useRef,
  useState,
  useEffect,
  forwardRef,
  useImperativeHandle,
  memo,
  startTransition,
  useCallback,
  useLayoutEffect,
} from "react";
import { Realtime } from "ably";


/**
 * Three-Wheel Roguelike — Wins-Only, Low Mental Load (v2.4.17-fix1)
 * Single-file App.tsx (Vite React)
 *
 * CHANGELOG (v2.4.17-fix1):
 * - Fix build error: wrapped adjacent JSX in WheelPanel and removed stray placeholder token.
 * - Moved enemy slot back inside the flex row; ensured a single parent element.
 * - Fixed typo in popover class (top-[110%]).
 * - Kept flicker mitigations: static IMG base, imperative token, integer snapping, isolated layers.
 */

// game modules
import {
  SLICES,
  type Side as TwoSide,
  type Card,
  type Section,
  type Fighter,
  type Players,
  type Phase,
  type CorePhase,
  type GameMode,
  LEGACY_FROM_SIDE,
} from "./game/types";
import { easeInOutCubic, inSection, createSeededRng } from "./game/math";
import { VC_META, genWheelSections } from "./game/wheel";
import { DEFAULT_GAME_MODE, normalizeGameMode } from "./gameModes";
import type { ArchetypeId } from "./game/archetypes";
import {
  makeFighter,
  drawOne,
  freshFive,
  recordMatchResult,
  getOnboardingState,
  setOnboardingStage as persistOnboardingStage,
  dismissOnboardingHint,
  getProfileBundle,
  type MatchResultSummary,
  type LevelProgress,
  type OnboardingState,
} from "./player/profileStore";
import { isSplit, isNormal, effectiveValue, fmtNum } from "./game/values";
import {
  autoPickEnemy,
  calcWheelSize,
  computeReserveSum,
  settleFighterAfterRound,
} from "./features/threeWheel/utils/combat";
import {
  computeSpellCost,
  resolvePendingSpell,
  type PendingSpellDescriptor,
  type SpellEffectPayload,
  type SpellTargetInstance,
} from "./game/spellEngine";
import { useSpellCasting } from "./game/hooks/useSpellCasting";

// components
import CanvasWheel, { type WheelHandle } from "./components/CanvasWheel";
import { SpellDescription } from "./components/SpellDescription";

import WheelPanel, { getWheelPanelLayout } from "./features/threeWheel/components/WheelPanel";

import HandDock from "./features/threeWheel/components/HandDock";
import FirstRunCoach from "./features/threeWheel/components/FirstRunCoach";
import HUDPanels from "./features/threeWheel/components/HUDPanels";
import VictoryOverlay from "./features/threeWheel/components/VictoryOverlay";
import {
  getLearnedSpellsForFighter,
  getSpellDefinitions,
  getSpellTargetStage,
  type SpellDefinition,
  type SpellId,
  type SpellRuntimeState,
} from "./game/spells";
import { countSymbolsFromCards, getVisibleSpellsForHand } from "./game/grimoire";
import StSCard from "./components/StSCard";
import { chooseCpuSpellResponse, type CpuSpellDecision } from "./game/ai/grimoireCpu";

// ---- Local aliases/types/state helpers
type AblyRealtime = InstanceType<typeof Realtime>;
type AblyChannel = ReturnType<AblyRealtime["channels"]["get"]>;
type LegacySide = "player" | "enemy";

type SideState<T> = Record<LegacySide, T>;
type WheelSideState<T> = [SideState<T>, SideState<T>, SideState<T>];

function createWheelSideState<T>(value: T): WheelSideState<T> {
  return [
    { player: value, enemy: value },
    { player: value, enemy: value },
    { player: value, enemy: value },
  ];
}

function createWheelLockState(): [boolean, boolean, boolean] {
  return [false, false, false];
}

function createPointerShiftState(): [number, number, number] {
  return [0, 0, 0];
}

function createReservePenaltyState(): SideState<number> {
  return { player: 0, enemy: 0 };
}

type LaneSpellState = {
  locked: boolean;
  damageModifier: number;
  mirrorTargetCardId: string | null;
  occupantCardId: string | null;
};


const createEmptyLaneSpellState = (): LaneSpellState => ({
  locked: false,
  damageModifier: 0,
  mirrorTargetCardId: null,
  occupantCardId: null,
});

const laneSpellStatesEqual = (a: LaneSpellState, b: LaneSpellState) =>
  a.locked === b.locked &&
  a.damageModifier === b.damageModifier &&
  a.mirrorTargetCardId === b.mirrorTargetCardId &&
  a.occupantCardId === b.occupantCardId;

// Multiplayer intents
type SpellTargetIntentPayload = {
  kind?: string;
  side?: LegacySide | null;
  lane?: number | null;
  cardId?: string | null;
  [key: string]: unknown;
};

type SpellResolutionIntentPayload = {
  manaSpent?: number;
  result?: Record<string, unknown> | null;
  [key: string]: unknown;
};

type MPIntent =
  | { type: "assign"; lane: number; side: LegacySide; card: Card }
  | { type: "clear"; lane: number; side: LegacySide }
  | { type: "reveal"; side: LegacySide }
  | { type: "nextRound"; side: LegacySide }
  | { type: "rematch"; side: LegacySide }
  | { type: "reserve"; side: LegacySide; reserve: number; round: number }
  | { type: "archetypeSelect"; side: LegacySide; archetype: ArchetypeId }
  | { type: "archetypeReady"; side: LegacySide; ready: boolean }
  | { type: "archetypeReadyAck"; side: LegacySide; ready: boolean }
  | { type: "spellSelect"; side: LegacySide; spellId: string | null }
  | { type: "spellTarget"; side: LegacySide; spellId: string; target: SpellTargetIntentPayload | null }
  | { type: "spellFireballCost"; side: LegacySide; spellId: string; cost: number }
  | {
      type: "spellResolve";
      side: LegacySide;
      spellId: string;
      manaAfter: number;
      payload?: SpellResolutionIntentPayload | null;
    }
  | { type: "spellState"; side: LegacySide; lane: number; state: LaneSpellState }
  | { type: "spellEffects"; payload: SpellEffectPayload };

// ---------------- Constants ----------------
const MAX_WHEEL = 200;

const THEME = {
  panelBg:   '#2c1c0e',
  panelBorder:'#5c4326',
  slotBg:    '#1b1209',
  slotBorder:'#7a5a33',
  brass:     '#b68a4e',
  textWarm:  '#ead9b9',
};

// ---------------- Main Component ----------------
export default function ThreeWheel_WinsOnly({
  localSide,
  localPlayerId,
  players,
  seed,
  gameMode = DEFAULT_GAME_MODE,
  roomCode,
  hostId,
  targetWins,
  onExit,
}: {
  localSide: TwoSide;
  localPlayerId: string;
  players: Players;
  seed: number;
  gameMode?: GameMode;
  roomCode?: string;
  hostId?: string;
  targetWins?: number;
  onExit?: () => void;
}) {
  
  const { state, derived, refs, actions } = useThreeWheelGame({
    localSide,
    localPlayerId,
    players,
    seed,
    roomCode,
    hostId,
    targetWins,
    gameMode,
    onExit,
  });
  // --- from hook
  const {
    player,
    enemy,
    initiative,
    wins,
    round,
    ante,
    phase: basePhase,
    resolveVotes,
    advanceVotes,
    rematchVotes,
    matchSummary,
    xpDisplay,
    levelUpFlash,
    handClearance,
    wheelSize,
    wheelSections,
    tokens,
    active,
    wheelHUD,
    assign,
    dragCardId,
    dragOverWheel,
    selectedCardId,
    reserveSums,
    isPtrDragging,
    ptrDragCard,
    ptrDragType,
    lockedWheelSize,
    log,
  } = state;

  const {
    localLegacySide,
    remoteLegacySide,
    namesByLegacy,
    HUD_COLORS,
    winGoal,
    isMultiplayer,
    localWinsCount,
    remoteWinsCount,
    localWon,
    winnerName,
    localName,
    remoteName,
    canReveal,
  } = derived;

  const { wheelRefs, ptrPos } = refs;

  const {
    setHandClearance,
    setSelectedCardId,
    setDragCardId,
    setDragOverWheel,
    startPointerDrag,
    startTouchDrag,
    assignToWheelLocal,
    handleRevealClick,
    handleNextClick: handleNextClickBase,
    handleRematchClick,
    handleExitClick,
    applySpellEffects,
    setAnteBet,
  } = actions;

  // --- local UI/Grimoire state (from Spells branch) ---
  const activeGameModes = useMemo(
    () => normalizeGameMode(gameMode ?? DEFAULT_GAME_MODE),
    [gameMode],
  );
  const isGrimoireMode = activeGameModes.includes("grimoire");
  const isAnteMode = activeGameModes.includes("ante");
  const effectiveGameMode = activeGameModes.length > 0 ? activeGameModes.join("+") : "classic";
  const spellRuntimeStateRef = useRef<SpellRuntimeState>({});

  const [cpuResponseTick, setCpuResponseTick] = useState(0);

  const applySpellEffectsWithAi = useCallback(
    (payload: SpellEffectPayload, options?: { broadcast?: boolean }) => {
      applySpellEffects(payload, options);
      if (
        !isMultiplayer &&
        isGrimoireMode &&
        payload.caster === localLegacySide &&
        remoteLegacySide !== localLegacySide
      ) {
        setCpuResponseTick((tick) => tick + 1);
      }
    },
    [
      applySpellEffects,
      isGrimoireMode,
      isMultiplayer,
      localLegacySide,
      remoteLegacySide,
    ],
  );

  const handleApplySpellEffects = useCallback(
    (payload: SpellEffectPayload) => {
      applySpellEffectsWithAi(payload);
    },
    [applySpellEffectsWithAi],
  );

  const localGrimoireSpellIds = useMemo<SpellId[]>(() => {
    try {
      return getProfileBundle().grimoire?.spellIds ?? [];
    } catch {
      return [] as SpellId[];
    }
  }, []);

  const onboardingBootstrapRef = useRef<OnboardingState | null>(null);
  if (onboardingBootstrapRef.current === null) {
    onboardingBootstrapRef.current = getOnboardingState();
  }
  const [onboardingStage, setOnboardingStageState] = useState(
    onboardingBootstrapRef.current.stage,
  );
  const [onboardingDismissed, setOnboardingDismissed] = useState<string[]>(
    onboardingBootstrapRef.current.dismissed,
  );

  const [manaPools, setManaPools] = useState<SideState<number>>({ player: 0, enemy: 0 });
  const localMana = manaPools[localLegacySide];
  const lastManaAwardedRoundRef = useRef<number | null>(null);

  const [showGrimoire, setShowGrimoire] = useState(false);
  const closeGrimoire = useCallback(() => setShowGrimoire(false), [setShowGrimoire]);

  const [spellBannerEntry, setSpellBannerEntry] = useState<GameLogEntry | null>(null);
  const spellBannerTimeoutRef = useRef<ReturnType<typeof setTimeout> | null>(null);
  const latestSpellEntry = log.find((entry) => entry.type === "spell") ?? null;

  useEffect(() => {
    if (!latestSpellEntry) {
      setSpellBannerEntry(null);
      if (spellBannerTimeoutRef.current) {
        clearTimeout(spellBannerTimeoutRef.current);
        spellBannerTimeoutRef.current = null;
      }
      return;
    }

    setSpellBannerEntry(latestSpellEntry);
    if (spellBannerTimeoutRef.current) {
      clearTimeout(spellBannerTimeoutRef.current);
    }

    const timeoutId = setTimeout(() => {
      setSpellBannerEntry((current) =>
        current && current.id === latestSpellEntry.id ? null : current,
      );
      if (spellBannerTimeoutRef.current === timeoutId) {
        spellBannerTimeoutRef.current = null;
      }
    }, 2400);

    spellBannerTimeoutRef.current = timeoutId;

    return () => {
      clearTimeout(timeoutId);
      if (spellBannerTimeoutRef.current === timeoutId) {
        spellBannerTimeoutRef.current = null;
      }
    };
  }, [latestSpellEntry]);

  useEffect(() => {
    return () => {
      if (spellBannerTimeoutRef.current) {
        clearTimeout(spellBannerTimeoutRef.current);
        spellBannerTimeoutRef.current = null;
      }
    };
  }, []);

  const localHandCards = localLegacySide === "player" ? player.hand : enemy.hand;
  const localHandSymbols = useMemo(() => countSymbolsFromCards(localHandCards), [localHandCards]);
  const [spellLock, setSpellLock] = useState<{ round: number | null; ids: SpellId[] }>({
    round: null,
    ids: [],
  });
  const clearSpellLock = useCallback(() => {
    setSpellLock((prev) => {
      if (prev.round === null && prev.ids.length === 0) {
        return prev;
      }
      return { round: null, ids: [] };
    });
  }, []);

  const casterFighter = localLegacySide === "player" ? player : enemy;
  const opponentFighter = localLegacySide === "player" ? enemy : player;

  const localAnteValue = ante?.bets?.[localLegacySide] ?? 0;
  const remoteAnteValue = ante?.bets?.[remoteLegacySide] ?? 0;

  const isWheelActive = useCallback((wheelIndex: number) => Boolean(active[wheelIndex]), [active]);

  const {
    pendingSpell,
    phaseBeforeSpell,
    awaitingSpellTarget,
    handleSpellActivate,
    handlePendingSpellCancel,
    handleSpellTargetSelect,
    handleWheelTargetSelect,
    handleOptionalStageSkip,
  } = useSpellCasting({
    caster: casterFighter,
    opponent: opponentFighter,
    phase: basePhase,
    localSide: localLegacySide,
    localMana,
    applySpellEffects: handleApplySpellEffects,
    setManaPools,
    runtimeStateRef: spellRuntimeStateRef,
    closeGrimoire,
    isWheelActive,
  });

  const [spellTargetingSide, setSpellTargetingSide] = useState<LegacySide | null>(null);

  useEffect(() => {
    if (awaitingSpellTarget && pendingSpell) {
      setSpellTargetingSide(pendingSpell.side);
    } else if (!awaitingSpellTarget) {
      setSpellTargetingSide(null);
    }
  }, [awaitingSpellTarget, pendingSpell]);

  const phaseForLogic: CorePhase = phaseBeforeSpell ?? basePhase;
  const phase: Phase = spellTargetingSide ? "spellTargeting" : basePhase;
  const castCpuSpell = useCallback(
    (decision: CpuSpellDecision) => {
      if (isMultiplayer) return;
      const cpuSide = remoteLegacySide;
      if (cpuSide === localLegacySide) return;

      const caster = cpuSide === "player" ? player : enemy;
      const opponent = cpuSide === "player" ? enemy : player;

      const availableMana = manaPools[cpuSide];
      if (availableMana < decision.cost) return;

      setManaPools((current) => {
        const currentMana = current[cpuSide];
        if (currentMana < decision.cost) return current;
        const next = { ...current } as SideState<number>;
        next[cpuSide] = currentMana - decision.cost;
        return next;
      });

      let pending: PendingSpellDescriptor | null = {
        side: cpuSide,
        spell: decision.spell,
        targets: [],
        currentStage: 0,
        spentMana: decision.cost,
      };

      let targetIndex = 0;

      while (pending) {
        const overrideTarget: SpellTargetInstance | undefined =
          targetIndex < decision.targets.length
            ? { ...decision.targets[targetIndex], stageIndex: pending.currentStage }
            : undefined;

        const result = resolvePendingSpell({
          descriptor: pending,
          caster,
          opponent,
          phase: phaseForLogic,
          runtimeState: spellRuntimeStateRef.current,
          targetOverride: overrideTarget,
        });

        if (result.outcome === "requiresTarget") {
          if (overrideTarget) {
            targetIndex += 1;
            pending = result.pendingSpell;
            continue;
          }

          setManaPools((current) => {
            const next = { ...current } as SideState<number>;
            next[cpuSide] = current[cpuSide] + decision.cost;
            return next;
          });
          return;
        }

        if (result.outcome === "error") {
          console.error("CPU spell failed", result.error);
          setManaPools((current) => {
            const next = { ...current } as SideState<number>;
            next[cpuSide] = current[cpuSide] + decision.cost;
            return next;
          });
          return;
        }

        if (result.manaRefund && result.manaRefund > 0) {
          setManaPools((current) => {
            const next = { ...current } as SideState<number>;
            next[cpuSide] = current[cpuSide] + result.manaRefund!;
            return next;
          });
        }

        if (result.payload) {
          applySpellEffectsWithAi(result.payload, { broadcast: false });
        }

        pending = null;
      }
    },
    [
      applySpellEffectsWithAi,
      enemy,
      isMultiplayer,
      localLegacySide,
      manaPools,
      phaseForLogic,
      player,
      remoteLegacySide,
      setManaPools,
      spellRuntimeStateRef,
    ],
  );

  const attemptCpuSpell = useCallback(() => {
    if (isMultiplayer || !isGrimoireMode) return;
    const cpuSide = remoteLegacySide;
    if (cpuSide === localLegacySide) return;
    if (phaseForLogic === "ended") return;

    const caster = cpuSide === "player" ? player : enemy;
    const opponent = cpuSide === "player" ? enemy : player;
    const mana = manaPools[cpuSide];
    if (mana <= 0) return;

    const learned = getLearnedSpellsForFighter(caster);
    if (!learned || learned.length === 0) return;

    const spellbook: SpellId[] = learned.map((spell) => spell.id as SpellId);
    if (spellbook.length === 0) return;

    const handSymbols = countSymbolsFromCards(caster.hand);
    const visibleSpellIds = getVisibleSpellsForHand(handSymbols, spellbook);
    if (visibleSpellIds.length === 0) return;

    const visibleSpells = getSpellDefinitions(visibleSpellIds);

    const affordableSpells: Array<{ spell: SpellDefinition; cost: number }> = [];
    const deferredSpells: Array<{ spell: SpellDefinition; cost: number }> = [];

    visibleSpells.forEach((spell) => {
      const allowedPhases = spell.allowedPhases ?? ["choose"];
      if (!allowedPhases.includes(phaseForLogic)) return;
      const cost = computeSpellCost(spell, {
        caster,
        opponent,
        phase: phaseForLogic,
        runtimeState: spellRuntimeStateRef.current,
      });
      const entry = { spell, cost };
      if (cost <= mana) {
        affordableSpells.push(entry);
      } else {
        deferredSpells.push(entry);
      }
    });

    if (affordableSpells.length === 0) return;

    const decision = chooseCpuSpellResponse({
      casterSide: cpuSide,
      caster,
      opponent,
      board: assign,
      reserveSums,
      initiative,
      availableSpells: affordableSpells,
    });

    if (!decision) return;

    if (deferredSpells.length > 0) {
      const minDeferredCost = deferredSpells.reduce(
        (lowest, entry) => Math.min(lowest, entry.cost),
        Number.POSITIVE_INFINITY,
      );
      if (Number.isFinite(minDeferredCost)) {
        const cheapThreshold = Math.min(2, Math.max(0, minDeferredCost - 1));
        if (
          cheapThreshold > 0 &&
          decision.cost <= cheapThreshold &&
          mana - decision.cost < minDeferredCost
        ) {
          return;
        }
      }
    }

    castCpuSpell(decision);
  }, [
    assign,
    castCpuSpell,
    enemy,
    initiative,
    isGrimoireMode,
    isMultiplayer,
    localLegacySide,
    manaPools,
    phaseForLogic,
    player,
    remoteLegacySide,
    reserveSums,
    spellRuntimeStateRef,
  ]);

  useEffect(() => {
    if (cpuResponseTick === 0) return;
    const timeout = window.setTimeout(() => {
      attemptCpuSpell();
    }, 1000);
    return () => {
      window.clearTimeout(timeout);
    };
  }, [attemptCpuSpell, cpuResponseTick]);

  useEffect(() => {
    if (!isGrimoireMode) {
      clearSpellLock();
      return;
    }

    if (phaseForLogic === "ended") {
      clearSpellLock();
      return;
    }

    if (phaseForLogic !== "choose") {
      return;
    }

    setSpellLock((prev) => {
      if (prev.round === round) {
        return prev;
      }

      const nextIds = getVisibleSpellsForHand(localHandSymbols, localGrimoireSpellIds);
      return { round, ids: nextIds };
    });
  }, [
    clearSpellLock,
    isGrimoireMode,
    localGrimoireSpellIds,
    localHandSymbols,
    phaseForLogic,
    round,
  ]);

  const localSpellIds = useMemo(() => {
    if (!isGrimoireMode) return [] as SpellId[];
    if (phaseForLogic === "ended") return [] as SpellId[];
    if (spellLock.round !== round) return [] as SpellId[];
    return spellLock.ids;
  }, [isGrimoireMode, phaseForLogic, round, spellLock]);

  const localSpellDefinitions = useMemo<SpellDefinition[]>(
    () => getSpellDefinitions(localSpellIds),
    [localSpellIds]
  );

  const handleNextClick = useCallback(() => {
    handleNextClickBase();
  }, [handleNextClickBase]);

  const getSpellCost = useCallback(
    (spell: SpellDefinition): number =>
      computeSpellCost(spell, {
        caster: casterFighter,
        opponent: opponentFighter,
        phase: phaseForLogic,
        runtimeState: spellRuntimeStateRef.current,
      }),
    [casterFighter, opponentFighter, phaseForLogic]
  );


  const wheelDamage = useMemo(() => createWheelSideState(0), []);
  const wheelMirror = useMemo(() => createWheelSideState(false), []);
  const wheelLocks = useMemo(() => createWheelLockState(), []);
  const pointerShifts = useMemo(() => createPointerShiftState(), []);
  const reservePenalties = useMemo(() => createReservePenaltyState(), []);
  const wheelPanelLayout = useMemo(
    () => getWheelPanelLayout(wheelSize, lockedWheelSize),
    [wheelSize, lockedWheelSize],
  );
  const wheelPanelContainerStyle = useMemo<React.CSSProperties>(
    () => ({
      width: wheelPanelLayout.panelWidth,
      background: "transparent",
      borderColor: "transparent",
      borderWidth: 2,
      contain: "paint" as React.CSSProperties["contain"],
      backfaceVisibility: "hidden",
      transform: "translateZ(0)",
      isolation: "isolate",
    }),
    [wheelPanelLayout.panelWidth],
  );
  const wheelPanelContainerRef = useRef<HTMLDivElement | null>(null);
  const handDockRef = useRef<HTMLDivElement | null>(null);
  const [wheelPanelBounds, setWheelPanelBounds] = useState<
    { left: number; width: number } | null
  >(null);

  useLayoutEffect(() => {
    const node = wheelPanelContainerRef.current;
    if (!node) {
      setWheelPanelBounds(null);
      return;
    }

    const updateBounds = () => {
      const rect = node.getBoundingClientRect();
      const next = {
        left: Math.round(rect.left),
        width: Math.round(rect.width),
      };
      setWheelPanelBounds((prev) => {
        if (prev && prev.left === next.left && prev.width === next.width) {
          return prev;
        }
        return next;
      });
    };

    updateBounds();

    const handleResize = () => updateBounds();
    const handleOrientation = () => updateBounds();

    window.addEventListener("resize", handleResize);
    window.addEventListener("orientationchange", handleOrientation);

    let resizeObserver: ResizeObserver | null = null;
    if (typeof ResizeObserver !== "undefined") {
      resizeObserver = new ResizeObserver(() => updateBounds());
      resizeObserver.observe(node);
    }

    return () => {
      window.removeEventListener("resize", handleResize);
      window.removeEventListener("orientationchange", handleOrientation);
      if (resizeObserver) {
        resizeObserver.disconnect();
      }
    };
  }, [wheelPanelLayout.panelWidth]);
  const initiativeOverride: LegacySide | null = null;

  const playerManaButtonRef = useRef<HTMLButtonElement | null>(null);
  const resolveButtonRef = useRef<HTMLButtonElement | null>(null);
  const grimoireDesktopRef = useRef<HTMLDivElement | null>(null);

  const updateGrimoirePosition = useCallback(() => {
    const anchorEl = playerManaButtonRef.current;
    const popoverEl = grimoireDesktopRef.current;
    if (!anchorEl || !popoverEl) {
      return;
    }
    const rect = anchorEl.getBoundingClientRect();
    const yOffset = 12;
    popoverEl.style.position = "fixed";
    popoverEl.style.top = `${rect.bottom + yOffset}px`;
    popoverEl.style.left = `${rect.left + rect.width / 2}px`;
    popoverEl.style.transform = "translateX(-50%)";
  }, []);

  const infoPopoverRootRef = useRef<HTMLDivElement | null>(null);
  const [showRef, setShowRef] = useState(false);
  const [showAnte, setShowAnte] = useState(false);
  const persistStage = useCallback(
    (nextStage: number) => {
      const normalized = Number.isFinite(nextStage) ? Math.max(0, Math.floor(nextStage)) : 0;
      const targetStage = Math.max(onboardingStage, normalized);
      if (targetStage === onboardingStage) {
        return { stage: onboardingStage, dismissed: onboardingDismissed };
      }
      const updated = persistOnboardingStage(targetStage);
      setOnboardingStageState(updated.stage);
      setOnboardingDismissed(updated.dismissed);
      return updated;
    },
    [onboardingStage, onboardingDismissed, persistOnboardingStage],
  );

  const handlePlayerManaToggle = useCallback(() => {
    if (!isGrimoireMode) return;
    setShowGrimoire((prev) => {
      const next = !prev;
      if (next) {
        setShowRef(false);
        setShowAnte(false);
      }
      return next;
    });
  }, [isGrimoireMode]);

  useLayoutEffect(() => {
    if (!showGrimoire) {
      return;
    }

    updateGrimoirePosition();

    const handleReposition = () => {
      updateGrimoirePosition();
    };

    window.addEventListener("resize", handleReposition);
    window.addEventListener("scroll", handleReposition, true);

    return () => {
      window.removeEventListener("resize", handleReposition);
      window.removeEventListener("scroll", handleReposition, true);
    };
  }, [showGrimoire, updateGrimoirePosition]);

  useEffect(() => {
    if (!(phaseForLogic === "roundEnd" || phaseForLogic === "ended")) {
      return;
    }
    if (!reserveSums) {
      return;
    }
    if (lastManaAwardedRoundRef.current === round) {
      return;
    }
    lastManaAwardedRoundRef.current = round;
    const playerGain = Math.ceil(reserveSums.player / 2);
    const enemyGain = Math.ceil(reserveSums.enemy / 2);
    if (playerGain === 0 && enemyGain === 0) {
      return;
    }
    setManaPools((current) => ({
      player: current.player + playerGain,
      enemy: current.enemy + enemyGain,
    }));
  }, [phaseForLogic, reserveSums, round]);

  useEffect(() => {
    if (!isAnteMode) {
      setShowAnte(false);
      return;
    }
    if (phase !== "choose") {
      setShowAnte(false);
    }
  }, [isAnteMode, phase]);

  const totalWheelSlots = assign.player.length;
  const playerAssignedCount = useMemo(
    () => assign.player.reduce((count, card) => (card ? count + 1 : count), 0),
    [assign.player],
  );

  useEffect(() => {
    if (onboardingStage === 0 && playerAssignedCount > 0) {
      persistStage(1);
    }
  }, [onboardingStage, playerAssignedCount, persistStage]);

  useEffect(() => {
    if (
      onboardingStage === 1 &&
      totalWheelSlots > 0 &&
      playerAssignedCount === totalWheelSlots
    ) {
      persistStage(2);
    }
  }, [onboardingStage, playerAssignedCount, persistStage, totalWheelSlots]);

  useEffect(() => {
    if (onboardingStage === 2 && phaseForLogic === "roundEnd") {
      persistStage(3);
    }
  }, [onboardingStage, phaseForLogic, persistStage]);

  const hasDismissedCoach = useMemo(
    () => onboardingDismissed.includes("firstRunCoach"),
    [onboardingDismissed],
  );
  const showCoachOverlay =
    onboardingStage < 3 &&
    !hasDismissedCoach &&
    !showGrimoire &&
    !showAnte &&
    !showRef &&
    phase !== "ended" &&
    phase !== "spellTargeting";

  const handleCoachAdvance = useCallback(() => {
    const nextStage = Math.min(onboardingStage + 1, 3);
    persistStage(nextStage);
  }, [onboardingStage, persistStage]);

  const handleCoachDismiss = useCallback(() => {
    const staged = persistStage(3);
    const updated = dismissOnboardingHint("firstRunCoach");
    setOnboardingDismissed(updated.dismissed);
    if (updated.stage !== staged.stage) {
      setOnboardingStageState(updated.stage);
    }
  }, [dismissOnboardingHint, persistStage]);

  const localResolveReady = resolveVotes[localLegacySide];
  const remoteResolveReady = resolveVotes[remoteLegacySide];

  const resolveButtonDisabled = !canReveal || (isMultiplayer && localResolveReady);
  const resolveButtonLabel = isMultiplayer && localResolveReady ? "Ready" : "Resolve";

  const resolveStatusText =
    isMultiplayer && phase === "choose"
      ? localResolveReady && !remoteResolveReady
        ? `Waiting for ${namesByLegacy[remoteLegacySide]}...`
        : !localResolveReady && remoteResolveReady
        ? `${namesByLegacy[remoteLegacySide]} is ready.`
        : null
      : null;

  const localAdvanceReady = advanceVotes[localLegacySide];
  const remoteAdvanceReady = advanceVotes[remoteLegacySide];
  const advanceButtonDisabled = isMultiplayer && localAdvanceReady;
  const advanceButtonLabel = isMultiplayer && localAdvanceReady ? "Ready" : "Next";
  const advanceStatusText =
    isMultiplayer && phase === "roundEnd"
      ? localAdvanceReady && !remoteAdvanceReady
        ? `Waiting for ${namesByLegacy[remoteLegacySide]}...`
        : !localAdvanceReady && remoteAdvanceReady
        ? `${namesByLegacy[remoteLegacySide]} is ready.`
        : null
      : null;

  const localRematchReady = rematchVotes[localLegacySide];
  const remoteRematchReady = rematchVotes[remoteLegacySide];
  const rematchButtonLabel = isMultiplayer && localRematchReady ? "Ready" : "Rematch";
  const rematchStatusText =
    isMultiplayer && phase === "ended"
      ? localRematchReady && !remoteRematchReady
        ? `Waiting for ${namesByLegacy[remoteLegacySide]}...`
        : !localRematchReady && remoteRematchReady
        ? `${namesByLegacy[remoteLegacySide]} is ready.`
        : null
      : null;

  const xpProgressPercent = xpDisplay ? Math.min(100, xpDisplay.percent * 100) : 0;
  const [victoryCollapsed, setVictoryCollapsed] = useState(false);
  useEffect(() => {
    if (phase !== "ended") setVictoryCollapsed(false);
  }, [phase]);

  const rootModeClassName = [
    "classic-mode",
    isGrimoireMode && "grimoire-mode",
    isAnteMode && "ante-mode",
  ]
    .filter(Boolean)
    .join(" ");
  const grimoireAttrValue = isGrimoireMode ? "true" : "false";
  const isAwaitingSpellTarget = Boolean(awaitingSpellTarget);
  const activeTargetStage = pendingSpell
    ? getSpellTargetStage(pendingSpell.spell.target, pendingSpell.currentStage)
    : null;
  const activeTargetStageLabel = pendingSpell
    ? activeTargetStage?.label ??
      (pendingSpell.spell.target.type === "sequence"
        ? `Target #${pendingSpell.currentStage + 1}`
        : null)
    : null;
  const targetingPrompt = pendingSpell
    ? (() => {
        if (!activeTargetStage) {
          return "Select a valid target.";
        }
        switch (activeTargetStage.type) {
          case "wheel":
            return activeTargetStage.scope === "any"
              ? "Select any wheel."
              : "Select the current wheel.";
          case "card": {
            const ownerText =
              activeTargetStage.ownership === "ally"
                ? "an ally card"
                : activeTargetStage.ownership === "enemy"
                ? "an enemy card"
                : "a card";
            const locationText =
              activeTargetStage.location === "board"
                ? "on the board"
                : activeTargetStage.location === "hand"
                ? "in reserve"
                : null;
            const locationSuffix = locationText ? ` ${locationText}` : "";
            return `Select ${ownerText}${locationSuffix}.`;
          }
          case "self":
            return "Confirm to target yourself.";
          default:
            return "Select a valid target.";
        }
      })()
    : "";
  const hudAccentColor = HUD_COLORS[localLegacySide];

  useEffect(() => {
    if (isAwaitingSpellTarget) {
      setShowGrimoire(false);
      if (document.activeElement instanceof HTMLElement) {
        document.activeElement.blur();
      }
    }
  }, [isAwaitingSpellTarget]);

  return (
    <div
<<<<<<< HEAD
      className={`min-h-[80svh] w-full max-w-full overflow-x-hidden overflow-y-hidden text-slate-100 p-1 grid gap-2 ${rootModeClassName}`}
      style={{
        gridTemplateRows: "auto auto 1fr auto",
        minHeight: "var(--app-min-height, 80svh)",
=======
      className={`min-h-[100svh] w-full max-w-full overflow-x-hidden overflow-y-hidden text-slate-100 p-1 grid gap-2 ${rootModeClassName}`}
      style={{
        gridTemplateRows: "auto auto 1fr auto",
        minHeight: "var(--app-min-height, 100svh)",
>>>>>>> 9d09e399
      }}
      data-game-mode={effectiveGameMode}
      data-mana-enabled={grimoireAttrValue}
      data-spells-enabled={grimoireAttrValue}
      data-pending-spell={pendingSpell ? pendingSpell.spell.id : ""}
      data-local-mana={localMana}
      data-awaiting-spell-target={isAwaitingSpellTarget ? "true" : "false"}
    >
      <AnimatePresence>
        {spellBannerEntry ? (
          <motion.div
            key={spellBannerEntry.id}
            initial={{ opacity: 0, y: -16 }}
            animate={{ opacity: 1, y: 0 }}
            exit={{ opacity: 0, y: -16 }}
            transition={{ duration: 0.24, ease: "easeOut" }}
            className="pointer-events-none fixed inset-x-0 top-8 z-[85] flex justify-center px-3"
          >
            <div
              className="pointer-events-none w-full max-w-md rounded-2xl border px-5 py-3 text-center text-[14px] font-semibold tracking-wide text-slate-100 shadow-[0_18px_40px_rgba(8,15,32,0.55)]"
              style={{
                borderColor: hudAccentColor,
                background: "rgba(15, 23, 42, 0.92)",
                color: hudAccentColor,
              }}
            >
              {spellBannerEntry.message}
            </div>
          </motion.div>
        ) : null}
      </AnimatePresence>

      {isAwaitingSpellTarget && pendingSpell ? (
        <div className="pointer-events-none fixed inset-x-0 top-20 z-[90] flex justify-center px-3">
          <div className="pointer-events-auto w-full max-w-sm rounded-xl border border-sky-500/60 bg-slate-900/95 px-3 py-2 shadow-2xl">
            <div className="flex items-center justify-between gap-3">
              <div className="text-[13px] font-semibold text-slate-100">
                Select {activeTargetStageLabel ?? "a target"} for {pendingSpell.spell.name}
              </div>
              <div className="flex flex-col items-end gap-1">
                <button
                  type="button"
                  onClick={() => handlePendingSpellCancel(true)}
                  className="rounded border border-slate-600 px-2.5 py-1 text-[11px] text-slate-200 transition hover:border-slate-400 hover:text-white"
                >
                  Cancel spell
                </button>
                {activeTargetStage?.optional ? (
                  <button
                    type="button"
                    onClick={handleOptionalStageSkip}
                    className="rounded border border-slate-600 px-2.5 py-1 text-[11px] text-slate-200 transition hover:border-slate-400 hover:text-white"
                  >
                    Skip
                  </button>
                ) : null}
              </div>
            </div>
            <div className="mt-2 text-[11px] leading-snug text-slate-300">
              {targetingPrompt}
            </div>
          </div>
        </div>
      ) : null}

      {/* Controls */}
      <div className="flex items-center justify-between text-[12px] min-h-[24px]">
        <div className="flex items-center gap-3">
          <div>
            <span className="opacity-70">Goal</span>{" "}
            <span className="font-semibold">First to {winGoal} wins</span>
          </div>
        </div>

        <div ref={infoPopoverRootRef} className="flex items-center gap-2">
          {isAnteMode && (
            <div className="relative">
              <button
                onClick={() =>
                  setShowAnte((prev) => {
                    const next = !prev;
                    if (next) {
                      setShowRef(false);
                      setShowGrimoire(false);
                    }
                    return next;
                  })
                }
                disabled={phase !== "choose"}
                className="px-2.5 py-0.5 rounded bg-slate-700 text-white border border-slate-600 hover:bg-slate-600 disabled:opacity-50 disabled:cursor-not-allowed"
              >
                Ante
              </button>

              {showAnte && (
                <div className="absolute top-[110%] right-0 w-72 max-w-[calc(100vw-2rem)] sm:w-80 rounded-lg border border-slate-700 bg-slate-800/95 shadow-xl p-3 z-50">
                  <div className="flex items-center justify-between mb-1">
                    <div className="font-semibold">Ante</div>
                    <button
                      onClick={() => setShowAnte(false)}
                      className="text-xl leading-none text-slate-300 hover:text-white"
                    >
                      ×
                    </button>
                  </div>
                  <div className="text-[12px] space-y-3">
                    <div className="space-y-1">
                      <div className="font-semibold text-slate-200">Round odds</div>
                      <div className="flex justify-between text-xs text-slate-300">
                        <span>
                          {namesByLegacy.player}: {(ante?.odds?.player ?? 1.1).toFixed(2)}×
                        </span>
                        <span>
                          {namesByLegacy.enemy}: {(ante?.odds?.enemy ?? 1.1).toFixed(2)}×
                        </span>
                      </div>
                    </div>
                    <div className="space-y-1">
                      <label className="font-semibold text-slate-200" htmlFor="ante-input">
                        Your ante (wins)
                      </label>
                      <input
                        id="ante-input"
                        type="number"
                        min={0}
                        max={wins[localLegacySide]}
                        value={localAnteValue}
                        onChange={(event) => {
                          const parsed = Number.parseInt(event.target.value, 10);
                          setAnteBet(Number.isFinite(parsed) ? parsed : 0);
                        }}
                        disabled={phase !== "choose"}
                        className="w-full rounded border border-slate-700 bg-slate-900/60 px-3 py-1.5 text-sm focus:border-emerald-400 focus:outline-none focus:ring-2 focus:ring-emerald-400/40 disabled:opacity-60"
                      />
                      <div className="text-xs text-slate-400">
                        Available wins: {wins[localLegacySide]}
                      </div>
                    </div>
                    {isMultiplayer && (
                      <div className="text-xs text-slate-300">
                        Opponent ante: {remoteAnteValue}
                      </div>
                    )}
                    <div className="text-xs text-slate-400">
                      Ante can only be changed before resolving the round.
                    </div>
                  </div>
                </div>
              )}
            </div>
          )}

          {/* Reference button + popover */}
          <div className="relative">
            <button
              onClick={() =>
                setShowRef((prev) => {
                  const next = !prev;
                  if (next) setShowGrimoire(false);
                  if (next) setShowAnte(false);
                  return next;
                })
              }
              className="px-2.5 py-0.5 rounded bg-slate-700 text-white border border-slate-600 hover:bg-slate-600"
            >
              Reference
            </button>

            {showRef && (
              <div
                className="absolute top-[110%] right-0 w-72 max-w-[calc(100vw-2rem)] sm:w-80 rounded-lg border border-slate-700 bg-slate-800/95 shadow-xl p-3 z-50"
              >
                <div className="flex items-center justify-between mb-1">
                  <div className="font-semibold">Reference</div>
                  <button
                    onClick={() => setShowRef(false)}
                    className="text-xl leading-none text-slate-300 hover:text-white"
                  >
                    ×
                  </button>
                </div>
                <div className="text-[12px] space-y-2">
                  <div>
                    Place <span className="font-semibold">1 card next to each wheel</span>, then{" "}
                    <span className="font-semibold">press the Resolve button</span>. Where the{" "}
                    <span className="font-semibold">token stops</span> decides the winnning rule, and
                    the player who matches it gets <span className="font-semibold">1 win</span>.
                    First to <span className="font-semibold">{winGoal}</span> wins takes the match.
                  </div>
                  <ul className="list-disc pl-5 space-y-1">
                    <li>💥 Strongest — higher value wins</li>
                    <li>🦊 Weakest — lower value wins</li>
                    <li>🗃️ Reserve — highest sum of cards left in hand</li>
                    <li>🎯 Closest — value closest to target wins</li>
                    <li>⚑ Initiative — initiative holder wins</li>
                    <li><span className="font-semibold">0 Start</span> — no one wins</li>
                  </ul>
                  {isGrimoireMode && (
                    <div className="space-y-1">
                      <div>
                        <span className="font-semibold">Grimoire - Symbols &amp; Mana</span>
                      </div>
                      <div>
                        Visit your profile to assign up to ten <span className="font-semibold">Arcana symbols</span> (🔥, 🗡️, 👁️,
                        🌙, 🐍). Those symbols seed your deck and determine which spells your archetype can learn.
                      </div>
                      <div>
                        Each round your hand shows the symbols you drew. Multi-symbol spells appear when at least two of their
                        listed icons are in hand; single-symbol spells need only one matching card.
                      </div>
                      <div>
                        Tap the <span className="font-semibold">🔮 Mana</span> counter in the HUD to open the Grimoire. Cast
                        spells during their listed phases and pay their Mana costs; after Resolve you earn Mana equal to half of
                        your remaining reserve (rounded up).
                      </div>
                      <div>
                        Some spells ask you to pick a <span className="font-semibold">card</span> or{" "}
                        <span className="font-semibold">wheel</span> before they resolve. Use <b>Cancel</b> if you change
                        your mind mid-cast.
                      </div>
                    </div>
                  )}
                </div>
              </div>
            )}
          </div>

          {phase === "choose" && (
            <div className="flex flex-col items-end gap-1">
              <button
                ref={resolveButtonRef}
                disabled={resolveButtonDisabled}
                onClick={handleRevealClick}
                className="px-2.5 py-0.5 rounded bg-amber-400 text-slate-900 font-semibold disabled:opacity-50"
              >
                {resolveButtonLabel}
              </button>
              {isMultiplayer && resolveStatusText && (
                <span className="text-[11px] italic text-amber-200 text-right leading-tight">
                  {resolveStatusText}
                </span>
              )}
            </div>
          )}
          {phase === "roundEnd" && (
            <div className="flex flex-col items-end gap-1">
              <button
                disabled={advanceButtonDisabled}
                onClick={handleNextClick}
                className="px-2.5 py-0.5 rounded bg-emerald-500 text-slate-900 font-semibold disabled:opacity-50"
              >
                {advanceButtonLabel}
              </button>
              {isMultiplayer && advanceStatusText && (
                <span className="text-[11px] italic text-emerald-200 text-right leading-tight">
                  {advanceStatusText}
                </span>
              )}
            </div>
          )}

          {/* Grimoire button + popover/modal */}
          {isGrimoireMode && (
            <div className="relative">
              {showGrimoire && (
                <>
                  {/* Backdrop for mobile-only modal */}
                  <div
                    className="fixed inset-0 z-[70] bg-slate-950/40 backdrop-blur-sm sm:hidden"
                    onClick={() => setShowGrimoire(false)}
                    aria-hidden
                  />

                  {/* Desktop (>=sm) anchored popover */}
                  <div
                    className="hidden w-72 max-w-xs sm:block sm:max-w-sm z-[80]"
                    ref={grimoireDesktopRef}
                  >
                    <div className="rounded-2xl border border-slate-700 bg-slate-900/95 shadow-2xl">
                      <div className="flex items-center justify-between gap-2 border-b border-slate-700/70 px-4 py-3">
                        <div className="text-base font-semibold text-slate-100">Grimoire</div>
                        <button
                          onClick={() => setShowGrimoire(false)}
                          className="text-xl leading-none text-slate-300 transition hover:text-white"
                          aria-label="Close grimoire"
                        >
                          ×
                        </button>
                      </div>

                      {/* Shared content */}
                      <div className="max-h-[65vh] overflow-y-auto px-4 py-4 text-[12px]">
                        <div className="space-y-2">
                          {localSpellDefinitions.length === 0 ? (
                            <div className="italic text-slate-400">No spells learned yet.</div>
                          ) : (
                            <ul className="space-y-2">
                              {localSpellDefinitions.map((spell) => {
                                const allowedPhases = spell.allowedPhases ?? ["choose"];
                                const phaseAllowed = allowedPhases.includes(phase);
                                const effectiveCost = getSpellCost(spell);
                                const canAfford = localMana >= effectiveCost;
                                const disabled = !phaseAllowed || !canAfford || !!pendingSpell;

                                return (
                                  <li key={spell.id}>
  <button
    type="button"
    onClick={() => {
      handleSpellActivate(spell);
      setShowGrimoire(false);
      const el = document.activeElement as HTMLElement | null;
      if (el) el.blur();
    }}
    disabled={disabled}
    className="w-full rounded-xl border border-slate-700 bg-slate-800/60 px-3 py-2 text-left transition
               hover:bg-slate-800/90 disabled:opacity-50 disabled:cursor-not-allowed"
  >
    <div className="flex items-center justify-between gap-3">
      <div className="flex items-center gap-1 font-semibold text-[13px] text-slate-100">
        {spell.icon ? <span aria-hidden>{spell.icon}</span> : null}
        <span>{spell.name}</span>
      </div>
      <div className="flex items-center gap-1 text-[11px] text-sky-200">
        <span aria-hidden className="text-[14px] leading-none">🔹</span>
        <span>{effectiveCost}</span>
      </div>
    </div>

    <div className="mt-1 space-y-0.5 text-[11px] leading-snug text-slate-300">
      <SpellDescription description={spell.description} />
    </div>

  </button>
</li>

                                );
                              })}
                            </ul>
                          )}
                        </div>
                      </div>
                    </div>
                  </div>

                  {/* Mobile (<sm) centered modal */}
                  <div className="fixed inset-x-4 top-20 z-[80] sm:hidden flex justify-center">
                    <div className="w-full max-w-sm rounded-2xl border border-slate-700 bg-slate-900/95 shadow-2xl">
                      <div className="flex items-center justify-between gap-2 border-b border-slate-700/70 px-4 py-3">
                        <div className="text-base font-semibold text-slate-100">Grimoire</div>
                        <button
                          onClick={() => setShowGrimoire(false)}
                          className="text-xl leading-none text-slate-300 transition hover:text-white"
                          aria-label="Close grimoire"
                        >
                          ×
                        </button>
                      </div>

                      {/* Same shared content as above */}
                      <div className="max-h-[65vh] overflow-y-auto px-4 py-4 text-[12px]">
                        <div className="space-y-2">
                          {localSpellDefinitions.length === 0 ? (
                            <div className="italic text-slate-400">No spells learned yet.</div>
                          ) : (
                            <ul className="space-y-2">
                              {localSpellDefinitions.map((spell) => {
                                const allowedPhases = spell.allowedPhases ?? ["choose"];
                                const phaseAllowed = allowedPhases.includes(phase);
                                const effectiveCost = getSpellCost(spell);
                                const canAfford = localMana >= effectiveCost;
                                const disabled = !phaseAllowed || !canAfford || !!pendingSpell;

                                return (
                                  <li key={spell.id}>
  <button
    type="button"
    onClick={() => {
      handleSpellActivate(spell);
      setShowGrimoire(false);
      const el = document.activeElement as HTMLElement | null;
      if (el) el.blur();
    }}
    disabled={disabled}
    className="w-full rounded-xl border border-slate-700 bg-slate-800/60 px-3 py-2 text-left transition
               hover:bg-slate-800/90 disabled:opacity-50 disabled:cursor-not-allowed"
  >
    <div className="flex items-center justify-between gap-3">
      <div className="flex items-center gap-1 font-semibold text-[13px] text-slate-100">
        {spell.icon ? <span aria-hidden>{spell.icon}</span> : null}
        <span>{spell.name}</span>
      </div>
      <div className="flex items-center gap-1 text-[11px] text-sky-200">
        <span aria-hidden className="text-[14px] leading-none">🔹</span>
        <span>{effectiveCost}</span>
      </div>
    </div>

    <div className="mt-1 space-y-0.5 text-[11px] leading-snug text-slate-300">
      {spell.targetSummary ? (
        <div className="font-semibold text-slate-200">{spell.targetSummary}</div>
      ) : null}
      <SpellDescription description={spell.description} />
    </div>

  </button>
</li>

                                );
                              })}
                            </ul>
                          )}
                        </div>
                      </div>
                    </div>
                  </div>
                </>
              )}
            </div>
          )}
        </div>

      </div>

      {/* HUD */}
      <div className="relative z-10 mb-3 sm:mb-4">
        <HUDPanels
          manaPools={manaPools}
          isGrimoireMode={isGrimoireMode}
          reserveSums={reserveSums}
          players={players}
          hudColors={HUD_COLORS}
          wins={wins}
          initiative={initiative}
          localLegacySide={localLegacySide}
          phase={phase}
          theme={THEME}
          onPlayerManaToggle={handlePlayerManaToggle}
          isGrimoireOpen={showGrimoire}
          playerManaButtonRef={playerManaButtonRef}
        />
      </div>

      {/* Wheels center */}
      <div
        className="relative z-0 flex h-full items-center justify-center -translate-y-4 sm:-translate-y-6 lg:-translate-y-8"
        style={{ paddingBottom: handClearance }}
      >
        <div
          ref={wheelPanelContainerRef}
          className="mx-auto flex h-full flex-col items-center justify-center gap-0 rounded-xl border border-transparent p-2 shadow"
          style={wheelPanelContainerStyle}
        >
          {[0, 1, 2].map((i) => (
            <div key={i} className={i === 0 ? undefined : "-mt-3 md:-mt-4"}>
              <WheelPanel
                index={i}
                assign={assign}
                namesByLegacy={namesByLegacy}
                wheelSize={wheelSize}
                lockedWheelSize={lockedWheelSize}
                wheelDamage={wheelDamage[i]}
                wheelMirror={wheelMirror[i]}
                wheelLocked={wheelLocks[i]}
                pointerShift={pointerShifts[i]}
                reservePenalties={reservePenalties}
                selectedCardId={selectedCardId}
                setSelectedCardId={setSelectedCardId}
                localLegacySide={localLegacySide}
                phase={phase}
                setDragCardId={setDragCardId}
                dragCardId={dragCardId}
                setDragOverWheel={setDragOverWheel}
                dragOverWheel={dragOverWheel}
                player={player}
                enemy={enemy}
                assignToWheelLocal={assignToWheelLocal}
                isWheelActive={active[i]}
                wheelRef={wheelRefs[i]}
                wheelSection={wheelSections[i]}
                hudColors={HUD_COLORS}
                theme={THEME}
                initiativeOverride={initiativeOverride}
                startPointerDrag={startPointerDrag}
                startTouchDrag={startTouchDrag}
                wheelHudColor={wheelHUD[i]}
                pendingSpell={pendingSpell}
                onSpellTargetSelect={handleSpellTargetSelect}
                onWheelTargetSelect={handleWheelTargetSelect}
                isAwaitingSpellTarget={isAwaitingSpellTarget}
                variant="grouped"
              />
            </div>
          ))}
        </div>
      </div>

      {/* Docked hand overlay */}
      <HandDock
        ref={handDockRef}
        localLegacySide={localLegacySide}
        player={player}
        enemy={enemy}
        wheelPanelWidth={wheelPanelLayout.panelWidth}
        wheelPanelBounds={wheelPanelBounds}
        selectedCardId={selectedCardId}
        setSelectedCardId={setSelectedCardId}
        assign={assign}
        assignToWheelLocal={assignToWheelLocal}
        setDragCardId={setDragCardId}
        startPointerDrag={startPointerDrag}
        startTouchDrag={startTouchDrag}
        isPtrDragging={isPtrDragging}
        ptrDragCard={ptrDragCard}
        ptrDragType={ptrDragType}
        ptrPos={ptrPos}
        onMeasure={setHandClearance}
        pendingSpell={pendingSpell}
        isAwaitingSpellTarget={isAwaitingSpellTarget}
        onSpellTargetSelect={handleSpellTargetSelect}
      />

      <FirstRunCoach
        stage={onboardingStage}
        show={showCoachOverlay}
        infoPopoverRef={infoPopoverRootRef}
        handRef={handDockRef}
        wheelRef={wheelPanelContainerRef}
        resolveButtonRef={resolveButtonRef}
        assigned={assign.player}
        handCount={player.hand.length}
        phase={phaseForLogic}
        onDismiss={handleCoachDismiss}
        onAdvance={handleCoachAdvance}
      />

      {/* Ended overlay (banner + modal) */}
      {phase === "ended" && (
        <VictoryOverlay
          victoryCollapsed={victoryCollapsed}
          onCollapseChange={setVictoryCollapsed}
          localWon={localWon}
          matchSummary={matchSummary}
          winGoal={winGoal}
          winnerName={winnerName}
          remoteName={remoteName}
          localName={localName}
          localWinsCount={localWinsCount}
          remoteWinsCount={remoteWinsCount}
          xpDisplay={xpDisplay}
          xpProgressPercent={xpProgressPercent}
          levelUpFlash={levelUpFlash}
          onRematch={handleRematchClick}
          rematchButtonLabel={rematchButtonLabel}
          isMultiplayer={isMultiplayer}
          localRematchReady={localRematchReady}
          rematchStatusText={rematchStatusText}
          onExitClick={handleExitClick}
          onExit={onExit}
        />
      )}
    </div>
  );
}

// ---------------- Dev Self-Tests (lightweight) ----------------
if (typeof window !== 'undefined') {
  try {
    const s: Section = { id: "Strongest", color: "#fff", start: 14, end: 2 } as any;
    console.assert(!inSection(0, s), 'slice 0 excluded');
    console.assert(inSection(14, s) && inSection(15, s) && inSection(1, s) && inSection(2, s), 'wrap includes 14,15,1,2');
  } catch {}
  try {
    const secs = genWheelSections("bandit");
    const len = (sec: Section) => (sec.start <= sec.end ? (sec.end - sec.start + 1) : (SLICES - sec.start + (sec.end + 1)));
    const sum = secs.reduce((a, s) => a + len(s), 0);
    console.assert(sum === 15, 'sections cover 15 slices');
  } catch {}
}<|MERGE_RESOLUTION|>--- conflicted
+++ resolved
@@ -1062,17 +1062,10 @@
 
   return (
     <div
-<<<<<<< HEAD
-      className={`min-h-[80svh] w-full max-w-full overflow-x-hidden overflow-y-hidden text-slate-100 p-1 grid gap-2 ${rootModeClassName}`}
-      style={{
-        gridTemplateRows: "auto auto 1fr auto",
-        minHeight: "var(--app-min-height, 80svh)",
-=======
       className={`min-h-[100svh] w-full max-w-full overflow-x-hidden overflow-y-hidden text-slate-100 p-1 grid gap-2 ${rootModeClassName}`}
       style={{
         gridTemplateRows: "auto auto 1fr auto",
         minHeight: "var(--app-min-height, 100svh)",
->>>>>>> 9d09e399
       }}
       data-game-mode={effectiveGameMode}
       data-mana-enabled={grimoireAttrValue}
