import React, {
  useMemo,
  useRef,
  useState,
  useEffect,
  forwardRef,
  useImperativeHandle,
  memo,
  startTransition,
  useCallback,
} from "react";
import { Realtime } from "ably";
import { motion } from "framer-motion";


/**
 * Three-Wheel Roguelike — Wins-Only, Low Mental Load (v2.4.17-fix1)
 * Single-file App.tsx (Vite React)
 *
 * CHANGELOG (v2.4.17-fix1):
 * - Fix build error: wrapped adjacent JSX in WheelPanel and removed stray placeholder token.
 * - Moved enemy slot back inside the flex row; ensured a single parent element.
 * - Fixed typo in popover class (top-[110%]).
 * - Kept flicker mitigations: static IMG base, imperative token, integer snapping, isolated layers.
 */

// game modules
import {
  SLICES,
  TARGET_WINS,
  resolveMatchMode,
  type Side as TwoSide,
  type Card,
  type Section,
  type VC,
  type Fighter,
  type SplitChoiceMap,
  type Players,
<<<<<<< HEAD
  type WheelArchetype,
=======
  type MatchModeId,
>>>>>>> 688a192a
  LEGACY_FROM_SIDE,
} from "./game/types";
import { easeInOutCubic, inSection, createSeededRng } from "./game/math";
import { VC_META, genWheelSections } from "./game/wheel";
import {
  makeFighter,
  drawOne,
  refillTo,
  freshFive,
  recordMatchResult,
  type MatchResultSummary,
  type LevelProgress,
  getWheelLoadout,
} from "./player/profileStore";
import { isSplit, fmtNum } from "./game/values";

// components
import CanvasWheel, { WheelHandle } from "./components/CanvasWheel";
import StSCard from "./components/StSCard";

type AblyRealtime = InstanceType<typeof Realtime>;
type AblyChannel = ReturnType<AblyRealtime["channels"]["get"]>;

// keep your local alias
type LegacySide = "player" | "enemy";

// your existing MPIntent union (merged from conflict)
type MPIntent =
  | { type: "assign"; lane: number; side: LegacySide; card: Card }
  | { type: "clear"; lane: number; side: LegacySide }
  | { type: "reveal"; side: LegacySide }
  | { type: "nextRound"; side: LegacySide }
  | { type: "rematch"; side: LegacySide }
  | { type: "reserve"; side: LegacySide; reserve: number; round: number };

// ==== Merged: Mana/Recall planning + Combo evaluation ====

/** Pre-spin plan for bonuses and VC overrides (from mana/recall interactions). */
type PreSpinPlan = {
  reserveBonus: number;
  recallBonus: number;
  notes: string[];
  vcOverrides: Partial<Record<number, VC>>;
  recallUsed: boolean;
};

const createEmptyPlan = (): PreSpinPlan => ({
  reserveBonus: 0,
  recallBonus: 0,
  notes: [],
  vcOverrides: {},
  recallUsed: false,
});

/** VC swap sequence and which VCs grant mana rewards. */
const VC_SWAP_SEQUENCE: VC[] = ["Strongest", "Weakest", "ReserveSum", "ClosestToTarget", "Initiative"];
const MANA_VC_REWARD: VC[] = ["ReserveSum", "Initiative"];

/** Reserve HUD breakdown for UI. */
type ReserveHUD = {
  total: number;
  base: number;
  bonus: number;
  notes: string[];
};

/** Per-lane combo results (bonuses + notes) used by wheels. */
type ComboLaneResult = {
  laneBonus: number[];
  laneNotes: string[][];
};

/**
 * Evaluate link/number-match combos for each side and lane.
 * Produces additional step bonuses and human-readable lane notes.
 */
function evaluateCombos(assignments: {
  player: (Card | null)[];
  enemy: (Card | null)[];
}): Record<LegacySide, ComboLaneResult> {
  const base: Record<LegacySide, ComboLaneResult> = {
    player: {
      laneBonus: Array(assignments.player.length).fill(0),
      laneNotes: Array.from({ length: assignments.player.length }, () => [] as string[]),
    },
    enemy: {
      laneBonus: Array(assignments.enemy.length).fill(0),
      laneNotes: Array.from({ length: assignments.enemy.length }, () => [] as string[]),
    },
  };

  (Object.keys(base) as LegacySide[]).forEach((side) => {
    const slots = assignments[side];
    const laneBonus = base[side].laneBonus;
    const laneNotes = base[side].laneNotes;

    const byCard = new Map<string, { card: Card; lanes: number[] }>();
    const byNumber = new Map<number, { cards: Card[]; lanes: number[] }>();

    // Group by exact card (for multi-lane links) and by number (for number matches)
    slots.forEach((card, laneIdx) => {
      if (!card) return;

      if (!byCard.has(card.id)) byCard.set(card.id, { card, lanes: [] });
      byCard.get(card.id)!.lanes.push(laneIdx);

      // Safe property check: only treat cards with a numeric value as "number" combos
      if (typeof card.number === "number") {
        if (!byNumber.has(card.number)) byNumber.set(card.number, { cards: [], lanes: [] });
        const entry = byNumber.get(card.number)!;
        entry.cards.push(card);
        entry.lanes.push(laneIdx);
      }
    });

    // Multi-lane same-card link bonus
    byCard.forEach(({ card, lanes }) => {
      if (!card.multiLane || lanes.length <= 1) return;
      const descriptor = card.linkDescriptors?.find((d) => d.kind === "lane");
      const bonus = descriptor?.bonusSteps ?? 2;
      const label = descriptor?.label ?? "Lane link";
      lanes.forEach((i) => {
        if (i >= laneBonus.length) return;
        laneBonus[i] += bonus;
        laneNotes[i].push(`${label} +${bonus}`);
      });
    });

    // Same-number across lanes bonus
    byNumber.forEach(({ cards, lanes }, number) => {
      if (lanes.length <= 1) return;
      const descriptor = cards
        .map((c) => c.linkDescriptors?.find((d) => d.kind === "numberMatch"))
        .find((d): d is NonNullable<typeof d> => !!d);
      const bonus = descriptor?.bonusSteps ?? 1;
      const label = descriptor?.label ?? `Match ${fmtNum(number)}`;
      lanes.forEach((i) => {
        if (i >= laneBonus.length) return;
        laneBonus[i] += bonus;
        laneNotes[i].push(`${label} +${bonus}`);
      });
    });
  });

  return base;
}


// ---------------- Constants ----------------
const MIN_WHEEL = 160;
const MAX_WHEEL = 200;

const THEME = {
  panelBg:   '#2c1c0e',
  panelBorder:'#5c4326',
  slotBg:    '#1b1209',
  slotBorder:'#7a5a33',
  brass:     '#b68a4e',
  textWarm:  '#ead9b9',
};

const OPPOSITE_SIDE: Record<LegacySide, LegacySide> = {
  player: "enemy",
  enemy: "player",
};

const uniqueSorted = (values: number[]) => Array.from(new Set(values)).sort((a, b) => a - b);

const cardReserveValue = (card: Card | null | undefined): number => {
  if (!card) return 0;
  if (card.meta?.decoy?.reserveValue !== undefined) return card.meta.decoy.reserveValue ?? 0;
  if (typeof card.number === "number") return card.number;
  return 0;
};

// ---------------- Main Component ----------------
export default function ThreeWheel_WinsOnly({
  localSide,
  localPlayerId,
  players,
  seed,
  roomCode,
  hostId,
  targetWins,
  modeId,
  timerSeconds: timerSecondsProp,
  onExit,
}: {
  localSide: TwoSide;
  localPlayerId: string;
  players: Players;
  seed: number;
  roomCode?: string;
  hostId?: string;
  targetWins?: number;
  modeId?: MatchModeId;
  timerSeconds?: number | null;
  onExit?: () => void;
}) {
  const mountedRef = useRef(true);
  useEffect(() => { mountedRef.current = true; return () => { mountedRef.current = false; timeoutsRef.current.forEach(clearTimeout); timeoutsRef.current.clear(); }; }, []);
  const timeoutsRef = useRef<Set<ReturnType<typeof setTimeout>>>(new Set());
  const setSafeTimeout = (fn: () => void, ms: number) => { const id = setTimeout(() => { if (mountedRef.current) fn(); }, ms); timeoutsRef.current.add(id); return id; };

  const localLegacySide: LegacySide = LEGACY_FROM_SIDE[localSide];
  const remoteLegacySide: LegacySide = localLegacySide === "player" ? "enemy" : "player";

  const HUD_COLORS = {
    player: players.left.color ?? "#84cc16",
    enemy: players.right.color ?? "#d946ef",
  } as const;

  const namesByLegacy: Record<LegacySide, string> = {
    player: players.left.name,
    enemy: players.right.name,
  };

  const sanitizedTargetWins =
    typeof targetWins === "number" && Number.isFinite(targetWins)
      ? Math.max(1, Math.min(25, Math.round(targetWins)))
      : null;

  const sanitizedTimerSeconds =
    typeof timerSecondsProp === "number" && Number.isFinite(timerSecondsProp) && timerSecondsProp > 0
      ? Math.max(1, Math.round(timerSecondsProp))
      : null;

  const matchMode = useMemo(() => {
    const base = resolveMatchMode(modeId ?? null);
    const wins = sanitizedTargetWins ?? base.targetWins ?? TARGET_WINS;
    const timer =
      sanitizedTimerSeconds !== null
        ? sanitizedTimerSeconds
        : typeof base.timerSeconds === "number" && base.timerSeconds > 0
        ? Math.round(base.timerSeconds)
        : null;
    return { ...base, targetWins: wins, timerSeconds: timer };
  }, [modeId, sanitizedTargetWins, sanitizedTimerSeconds]);

  const winGoal = matchMode.targetWins;
  const initialTimerSeconds =
    typeof matchMode.timerSeconds === "number" && matchMode.timerSeconds > 0
      ? matchMode.timerSeconds
      : null;


  const hostLegacySide: LegacySide = (() => {
    if (!hostId) return "player";
    if (players.left.id === hostId) return "player";
    if (players.right.id === hostId) return "enemy";
    return "player";
  })();

  const isMultiplayer = !!roomCode;
  const ablyRef = useRef<AblyRealtime | null>(null);
  const chanRef = useRef<AblyChannel | null>(null);

  // Fighters & initiative
  const [player, setPlayer] = useState<Fighter>(() => makeFighter("Wanderer"));
  const [enemy, setEnemy] = useState<Fighter>(() => makeFighter("Shade Bandit"));
  const [initiative, setInitiative] = useState<LegacySide>(() =>
    hostId ? hostLegacySide : localLegacySide
  );
  const [wins, setWins] = useState<{ player: number; enemy: number }>({ player: 0, enemy: 0 });
  const [round, setRound] = useState(1);
  const [remainingTimer, setRemainingTimer] = useState<number | null>(initialTimerSeconds);
  const timerRemainingRef = useRef<number | null>(initialTimerSeconds);
  const [finalWinMethod, setFinalWinMethod] = useState<"goal" | "timer" | null>(null);

  // Freeze layout during resolution
  const [freezeLayout, setFreezeLayout] = useState(false);
  const [lockedWheelSize, setLockedWheelSize] = useState<number | null>(null);

  // Phase state
  const [phase, setPhase] = useState<"choose" | "showEnemy" | "anim" | "roundEnd" | "ended">("choose");

  const [resolveVotes, setResolveVotes] = useState<{ player: boolean; enemy: boolean }>({
    player: false,
    enemy: false,
  });

  const markResolveVote = useCallback((side: LegacySide) => {
    setResolveVotes((prev) => {
      if (prev[side]) return prev;
      return { ...prev, [side]: true };
    });
  }, []);

  const clearResolveVotes = useCallback(() => {
    setResolveVotes((prev) => {
      if (!prev.player && !prev.enemy) return prev;
      return { player: false, enemy: false };
    });
  }, []);

  const [advanceVotes, setAdvanceVotes] = useState<{ player: boolean; enemy: boolean }>({
    player: false,
    enemy: false,
  });

  const markAdvanceVote = useCallback((side: LegacySide) => {
    setAdvanceVotes((prev) => {
      if (prev[side]) return prev;
      return { ...prev, [side]: true };
    });
  }, []);

  const clearAdvanceVotes = useCallback(() => {
    setAdvanceVotes((prev) => {
      if (!prev.player && !prev.enemy) return prev;
      return { player: false, enemy: false };
    });
  }, []);

  const [rematchVotes, setRematchVotes] = useState<{ player: boolean; enemy: boolean }>({
    player: false,
    enemy: false,
  });

  const markRematchVote = useCallback((side: LegacySide) => {
    setRematchVotes((prev) => {
      if (prev[side]) return prev;
      return { ...prev, [side]: true };
    });
  }, []);

  const clearRematchVotes = useCallback(() => {
    setRematchVotes((prev) => {
      if (!prev.player && !prev.enemy) return prev;
      return { player: false, enemy: false };
    });
  }, []);

  const [matchSummary, setMatchSummary] = useState<MatchResultSummary | null>(null);
  const [xpDisplay, setXpDisplay] = useState<LevelProgress | null>(null);
  const [levelUpFlash, setLevelUpFlash] = useState(false);
  const hasRecordedResultRef = useRef(false);

  const timerExpired =
    initialTimerSeconds !== null && (remainingTimer ?? initialTimerSeconds) <= 0;

  const matchWinner: LegacySide | null =
    wins.player >= winGoal
      ? "player"
      : wins.enemy >= winGoal
      ? "enemy"
      : timerExpired && wins.player !== wins.enemy
      ? wins.player > wins.enemy
        ? "player"
        : "enemy"
      : null;
  const localWinsCount = localLegacySide === "player" ? wins.player : wins.enemy;
  const remoteWinsCount = localLegacySide === "player" ? wins.enemy : wins.player;
  const localWon = matchWinner ? matchWinner === localLegacySide : false;
  const winnerName = matchWinner ? namesByLegacy[matchWinner] : null;
  const localName = namesByLegacy[localLegacySide];
  const remoteName = namesByLegacy[remoteLegacySide];
<<<<<<< HEAD
  const matchMode: "solo" | "coop" | "versus" = isMultiplayer ? "versus" : "solo";
=======
  const finalOutcomeMessage =
    finalWinMethod === "timer"
      ? localWon
        ? "You led when the clock expired."
        : `${winnerName ?? remoteName} led when the clock expired.`
      : localWon
      ? `You reached ${winGoal} wins.`
      : `${winnerName ?? remoteName} reached ${winGoal} wins.`;
>>>>>>> 688a192a

  useEffect(() => {
    setInitiative(hostId ? hostLegacySide : localLegacySide);
  }, [hostId, hostLegacySide, localLegacySide]);

  useEffect(() => {
    setRemainingTimer(initialTimerSeconds);
    timerRemainingRef.current = initialTimerSeconds;
  }, [initialTimerSeconds, seed]);

  useEffect(() => {
    timerRemainingRef.current = remainingTimer;
  }, [remainingTimer]);

  useEffect(() => {
    if (initialTimerSeconds === null) return;
    const currentRemaining = timerRemainingRef.current ?? initialTimerSeconds;
    if (currentRemaining === null || currentRemaining <= 0) return;
    if (phase === "ended") return;

    let prev = Date.now();
    const id = window.setInterval(() => {
      setRemainingTimer((prevSecs) => {
        if (prevSecs === null) return prevSecs;
        if (prevSecs <= 0) return 0;
        const now = Date.now();
        const diff = Math.max(1, Math.floor((now - prev) / 1000));
        prev = now;
        const next = Math.max(0, prevSecs - diff);
        timerRemainingRef.current = next;
        return next;
      });
    }, 1000);

    return () => {
      window.clearInterval(id);
    };
  }, [initialTimerSeconds, phase]);

  useEffect(() => {
    if (phase === "ended") {
      if (!hasRecordedResultRef.current) {
<<<<<<< HEAD
        const summary = recordMatchResult({ didWin: localWon, mode: matchMode });
=======
        const summary = recordMatchResult({
          didWin: localWon,
          modeId: matchMode.id,
          modeLabel: matchMode.name,
          targetWins: winGoal,
          timerSeconds: initialTimerSeconds,
          winMethod: finalWinMethod ?? (matchWinner ? "goal" : undefined),
        });
>>>>>>> 688a192a
        hasRecordedResultRef.current = true;
        setMatchSummary(summary);

        if (summary.didWin) {
          setXpDisplay(summary.before);
          setLevelUpFlash(false);
          if (summary.segments.length === 0) {
            setXpDisplay(summary.after);
          }
          summary.segments.forEach((segment, idx) => {
            setSafeTimeout(() => {
              setXpDisplay({
                level: segment.level,
                exp: segment.exp,
                expToNext: segment.expToNext,
                percent: segment.percent,
              });
              if (segment.leveledUp) {
                setLevelUpFlash(true);
                setSafeTimeout(() => setLevelUpFlash(false), 900);
              }
            }, 600 * (idx + 1));
          });
        } else {
          setXpDisplay(null);
          setLevelUpFlash(false);
        }
      }
    } else {
      hasRecordedResultRef.current = false;
      if (phase === "choose" && wins.player === 0 && wins.enemy === 0) {
        setMatchSummary(null);
        setXpDisplay(null);
        setLevelUpFlash(false);
      }
    }
<<<<<<< HEAD
  }, [phase, localWon, wins.player, wins.enemy, matchMode]);
=======
  }, [
    phase,
    localWon,
    wins.player,
    wins.enemy,
    matchMode.id,
    matchMode.name,
    winGoal,
    initialTimerSeconds,
    finalWinMethod,
    matchWinner,
  ]);
>>>>>>> 688a192a

  const [handClearance, setHandClearance] = useState<number>(0);

function calcWheelSize(viewH: number, viewW: number, dockAllowance = 0) {
  const isMobile = viewW <= 480;
  const chromeAllowance = viewW >= 1024 ? 200 : 140;
  const raw = Math.floor((viewH - chromeAllowance - dockAllowance) / 3);
  const MOBILE_MAX = 188;
  const DESKTOP_MAX = 220;
  const maxAllowed = isMobile ? MOBILE_MAX : DESKTOP_MAX;
  return Math.max(MIN_WHEEL, Math.min(maxAllowed, raw));
}
  
  
  // --- Mobile pointer-drag support ---
const [isPtrDragging, setIsPtrDragging] = useState(false);
const [ptrDragCard, setPtrDragCard] = useState<Card | null>(null);
const ptrPos = useRef<{ x: number; y: number }>({ x: 0, y: 0 });

function addTouchDragCss(on: boolean) {
  const root = document.documentElement;
  if (on) {
    // store previous to restore later
    (root as any).__prevTouchAction = root.style.touchAction;
    (root as any).__prevOverscroll = root.style.overscrollBehavior;
    root.style.touchAction = 'none';
    root.style.overscrollBehavior = 'contain';
  } else {
    root.style.touchAction = (root as any).__prevTouchAction ?? '';
    root.style.overscrollBehavior = (root as any).__prevOverscroll ?? '';
    delete (root as any).__prevTouchAction;
    delete (root as any).__prevOverscroll;
  }
}

function getDropTargetAt(x: number, y: number): { kind: 'wheel' | 'slot'; idx: number } | null {
  let el = document.elementFromPoint(x, y) as HTMLElement | null;
  while (el) {
    const d = (el as HTMLElement).dataset;
if (d.drop && d.idx !== undefined) {
  const idx = Number(d.idx);
  if (d.drop === "wheel") return { kind: "wheel", idx };
  if (d.drop === "slot")  return { kind: "slot",  idx };
}
    el = el.parentElement;
  }
  return null;
}

function startPointerDrag(card: Card, e: React.PointerEvent) {
  // only trigger for touch/pen; mouse still uses native DnD you already have
  if (e.pointerType === 'mouse') return;
  e.currentTarget.setPointerCapture?.(e.pointerId);
  setSelectedCardId(card.id);
  setDragCardId(card.id);
  setPtrDragCard(card);
  setIsPtrDragging(true);
  addTouchDragCss(true);
  ptrPos.current = { x: e.clientX, y: e.clientY };

  const onMove = (ev: PointerEvent) => {
    ptrPos.current = { x: ev.clientX, y: ev.clientY };
    const t = getDropTargetAt(ev.clientX, ev.clientY);
    setDragOverWheel(t && (t.kind === 'wheel' || t.kind === 'slot') ? t.idx : null);
    // avoid scroll while dragging
    ev.preventDefault?.();
  };

  const onUp = (ev: PointerEvent) => {
    const t = getDropTargetAt(ev.clientX, ev.clientY);
    if (t && active[t.idx]) {
      // assign card to that wheel index (slot clicks already map to a wheel index)
      assignToWheelLocal(t.idx, card);
    }
    cleanup();
  };

  const onCancel = () => cleanup();

  function cleanup() {
    window.removeEventListener('pointermove', onMove, { capture: true } as any);
    window.removeEventListener('pointerup', onUp, { capture: true } as any);
    window.removeEventListener('pointercancel', onCancel, { capture: true } as any);
    setIsPtrDragging(false);
    setPtrDragCard(null);
    setDragOverWheel(null);
    setDragCardId(null);
    addTouchDragCss(false);
  }

  window.addEventListener('pointermove', onMove, { passive: false, capture: true });
  window.addEventListener('pointerup', onUp, { passive: false, capture: true });
  window.addEventListener('pointercancel', onCancel, { passive: false, capture: true });
}
  
  // Responsive wheel size
  const [wheelSize, setWheelSize] = useState<number>(() => (typeof window !== 'undefined' ? calcWheelSize(window.innerHeight, window.innerWidth, 0) : MAX_WHEEL));
  useEffect(() => {
    const onResize = () => { if (freezeLayout || lockedWheelSize !== null) return; setWheelSize(calcWheelSize(window.innerHeight, window.innerWidth, handClearance)); };
    window.addEventListener('resize', onResize); window.addEventListener('orientationchange', onResize);
    const t = setTimeout(() => { if (!freezeLayout && lockedWheelSize === null) onResize(); }, 350);
    return () => { window.removeEventListener('resize', onResize); window.removeEventListener('orientationchange', onResize); clearTimeout(t); };
  }, [freezeLayout, handClearance, lockedWheelSize]);
  useEffect(() => { if (typeof window !== 'undefined' && !freezeLayout && lockedWheelSize === null) { setWheelSize(calcWheelSize(window.innerHeight, window.innerWidth, handClearance)); } }, [handClearance, freezeLayout, lockedWheelSize]);

  // Per-wheel sections & tokens & active
  const wheelLoadoutRef = useRef<WheelArchetype[] | null>(null);
  if (!wheelLoadoutRef.current) {
    try {
      wheelLoadoutRef.current = getWheelLoadout();
    } catch {
      wheelLoadoutRef.current = ["bandit", "sorcerer", "beast"];
    }
  }

  const wheelRngRef = useRef<() => number>(() => Math.random());
  const [wheelArchetypes, setWheelArchetypes] = useState<WheelArchetype[]>(
    wheelLoadoutRef.current ?? ["bandit", "sorcerer", "beast"]
  );
  const [wheelSections, setWheelSections] = useState<Section[][]>(() => {
    const seeded = createSeededRng(seed);
    wheelRngRef.current = seeded;
    return (wheelLoadoutRef.current ?? ["bandit", "sorcerer", "beast"]).map((arch) =>
      genWheelSections(arch, seeded)
    );
  });

  const generateWheelSet = useCallback((): Section[][] => {
    const rng = wheelRngRef.current ?? Math.random;
    let loadout: WheelArchetype[];
    try {
      loadout = getWheelLoadout();
    } catch {
      loadout = ["bandit", "sorcerer", "beast"];
    }
    wheelLoadoutRef.current = loadout;
    setWheelArchetypes(loadout);
    return loadout.map((arch) => genWheelSections(arch, rng));
  }, []);

  useEffect(() => {
    const seeded = createSeededRng(seed);
    wheelRngRef.current = seeded;
    const loadout = wheelLoadoutRef.current ?? getWheelLoadout();
    wheelLoadoutRef.current = loadout;
    setWheelArchetypes(loadout);
    setWheelSections(loadout.map((arch) => genWheelSections(arch, seeded)));
  }, [seed]);

  const [tokens, setTokens] = useState<[number, number, number]>([0, 0, 0]);
  const [active] = useState<[boolean, boolean, boolean]>([true, true, true]);
  const [wheelHUD, setWheelHUD] = useState<[string | null, string | null, string | null]>([null, null, null]);

  // Assignments
  const [assign, setAssign] = useState<{ player: (Card | null)[]; enemy: (Card | null)[] }>({ player: [null, null, null], enemy: [null, null, null] });
  const assignRef = useRef(assign);
  useEffect(() => {
    assignRef.current = assign;
  }, [assign]);
  const comboSummary = useMemo(() => evaluateCombos(assign), [assign]);

  const [preSpinPlan, setPreSpinPlan] = useState<Record<LegacySide, PreSpinPlan>>({
    player: createEmptyPlan(),
    enemy: createEmptyPlan(),
  });

const reserveReportsRef = useRef<
  Record<LegacySide, { reserve: number; round: number } | null>
>({
  player: null,
  enemy: null,
});

const storeReserveReport = useCallback(
  (side: LegacySide, reserve: number, roundValue: number) => {
    const prev = reserveReportsRef.current[side];
    if (!prev || prev.reserve !== reserve || prev.round !== roundValue) {
      reserveReportsRef.current[side] = { reserve, round: roundValue };
      return true;
    }
    return false;
  },
  []
);

  const handleMPIntentRef = useRef<(intent: MPIntent) => void>(() => {});

  const sendIntent = useCallback(
    (intent: MPIntent) => {
      if (!roomCode) return;
      try {
        void chanRef.current?.publish("intent", intent);
      } catch {}
    },
    [roomCode]
  );


  const broadcastLocalReserve = useCallback(() => {
    const lane = localLegacySide === "player" ? assignRef.current.player : assignRef.current.enemy;
    const plan = preSpinPlan[localLegacySide] ?? createEmptyPlan();
    const reserveCtx = computeReserveContext(localLegacySide, lane, plan);
    const reserve = reserveCtx.total;
    const updated = storeReserveReport(localLegacySide, reserve, round);
    if (isMultiplayer && updated) {
      sendIntent({ type: "reserve", side: localLegacySide, reserve, round });
    }
  }, [isMultiplayer, localLegacySide, preSpinPlan, round, sendIntent, storeReserveReport, player, enemy]);


  // Drag state + tap-to-assign selected id
  const [dragCardId, setDragCardId] = useState<string | null>(null);
  const [dragOverWheel, _setDragOverWheel] = useState<number | null>(null);
  const dragOverRef = useRef<number | null>(null);
  const setDragOverWheel = (i: number | null) => { dragOverRef.current = i; (window as any).requestIdleCallback ? (window as any).requestIdleCallback(() => _setDragOverWheel(dragOverRef.current)) : setTimeout(() => _setDragOverWheel(dragOverRef.current), 0); };
  const [selectedCardId, setSelectedCardId] = useState<string | null>(null);

  // Reserve sums after resolve (HUD only)
  const [reserveSums, setReserveSums] = useState<null | { player: number; enemy: number }>(null);
  const [revealedDuringChoose, setRevealedDuringChoose] = useState<{ player: number[]; enemy: number[] }>({ player: [], enemy: [] });
  const revealUsedRef = useRef<{ player: boolean; enemy: boolean }>({ player: false, enemy: false });

  // Reference popover
  const [showRef, setShowRef] = useState(false);

  const appendLog = (s: string) => setLog((prev) => [s, ...prev].slice(0, 60));
  const START_LOG = "A Shade Bandit eyes your purse...";
  const [log, setLog] = useState<string[]>([START_LOG]);

  const canReveal = useMemo(() => {
    const lane = localLegacySide === "player" ? assign.player : assign.enemy;
    return lane.every((c, i) => !active[i] || !!c);
  }, [assign, active, localLegacySide]);

  // Wheel refs for imperative token updates
  const wheelRefs = [useRef<WheelHandle | null>(null), useRef<WheelHandle | null>(null), useRef<WheelHandle | null>(null)];

  // ---- Assignment helpers (batched) ----
  const assignToWheelFor = useCallback(
    (side: LegacySide, laneIndex: number, card: Card) => {
      if (!active[laneIndex]) return false;


      const lane = side === "player" ? assignRef.current.player : assignRef.current.enemy;
      const prevAtLane = lane[laneIndex];
      const fromIdx = lane.findIndex((c) => c?.id === card.id);
      const allowsMulti = !!card.multiLane;
      const prevElsewhere = prevAtLane
        ? lane.some((c, idx) => idx !== laneIndex && c?.id === prevAtLane.id)
        : false;
      const shouldReturnPrev = !!(
        prevAtLane &&
        prevAtLane.id !== card.id &&
        !prevElsewhere
      );


      if (prevAtLane && prevAtLane.id === card.id && fromIdx === laneIndex) {
        if (side === localLegacySide) {
          setSelectedCardId(null);
        }
        return false;
      }

      const isPlayer = side === "player";

      startTransition(() => {
        setAssign((prev) => {
          const laneArr = isPlayer ? prev.player : prev.enemy;
          const nextLane = [...laneArr];
          const existingIdx = nextLane.findIndex((c) => c?.id === card.id);
          if (existingIdx !== -1 && (!allowsMulti || existingIdx === laneIndex)) {
            nextLane[existingIdx] = null;
          }
          nextLane[laneIndex] = card;
          return isPlayer ? { ...prev, player: nextLane } : { ...prev, enemy: nextLane };
        });

        if (isPlayer) {
          setPlayer((p) => {
            let hand = p.hand;
            if (hand.some((c) => c.id === card.id)) {
              hand = hand.filter((c) => c.id !== card.id);
            }
            if (shouldReturnPrev && prevAtLane) {
              if (!hand.some((c) => c.id === prevAtLane.id)) {
                hand = [...hand, prevAtLane];
              }
            }
            if (hand === p.hand) return p;
            return { ...p, hand };
          });
        } else {
          setEnemy((e) => {
            let hand = e.hand;
            if (hand.some((c) => c.id === card.id)) {
              hand = hand.filter((c) => c.id !== card.id);
            }
            if (shouldReturnPrev && prevAtLane) {
              if (!hand.some((c) => c.id === prevAtLane.id)) {
                hand = [...hand, prevAtLane];
              }
            }
            if (hand === e.hand) return e;
            return { ...e, hand };
          });
        }

        if (side === localLegacySide) {
          setSelectedCardId(null);
        }
      });

      clearResolveVotes();

      return true;
    },
    [active, clearResolveVotes, localLegacySide]

  );

  const clearAssignFor = useCallback(
    (side: LegacySide, laneIndex: number) => {
      const lane = side === "player" ? assignRef.current.player : assignRef.current.enemy;
      const prev = lane[laneIndex];
      if (!prev) return false;
      const stillAssigned = lane.some((c, idx) => idx !== laneIndex && c?.id === prev.id);

      const isPlayer = side === "player";

      startTransition(() => {
        setAssign((prevState) => {
          const laneArr = isPlayer ? prevState.player : prevState.enemy;
          if (!laneArr[laneIndex]) return prevState;
          const nextLane = [...laneArr];
          nextLane[laneIndex] = null;
          return isPlayer ? { ...prevState, player: nextLane } : { ...prevState, enemy: nextLane };
        });

        if (isPlayer) {
          setPlayer((p) => {
            if (stillAssigned || p.hand.some((c) => c.id === prev.id)) return p;
            return { ...p, hand: [...p.hand, prev] };
          });
        } else {
          setEnemy((e) => {
            if (stillAssigned || e.hand.some((c) => c.id === prev.id)) return e;
            return { ...e, hand: [...e.hand, prev] };
          });
        }

        if (side === localLegacySide) {
          setSelectedCardId((sel) => (sel === prev.id ? null : sel));
        }
      });


      clearResolveVotes();


      return true;
    },
    [clearResolveVotes, localLegacySide]
  );

  function assignToWheelLocal(i: number, card: Card) {
    const changed = assignToWheelFor(localLegacySide, i, card);
    if (changed && isMultiplayer) {
      sendIntent({ type: "assign", lane: i, side: localLegacySide, card });
    }
  }

  function clearAssign(i: number) {
    const changed = clearAssignFor(localLegacySide, i);
    if (changed && isMultiplayer) {
      sendIntent({ type: "clear", lane: i, side: localLegacySide });
    }
  }


function autoPickEnemy(): (Card | null)[] {
  const hand = [...enemy.hand];
  const picks: (Card | null)[] = [null, null, null];
  const score = (card: Card): number => {
    let value = cardNumericValue(card);
    if (card.tags.includes("steal")) value += 8;
    if (card.tags.includes("swap")) value += 4;
    if (card.tags.includes("reveal")) value += 2;
    if (card.tags.includes("echoreserve")) value += 1.5;
    if (card.tags.includes("decoy")) value -= 5;
    return value;
  };
  const take = (c: Card) => {
    const idx = hand.indexOf(c);
    if (idx >= 0) hand.splice(idx, 1);
    return c;
  };

  const best = [...hand].sort((a, b) => score(b) - score(a))[0];
  if (best) picks[0] = take(best);

  const low = [...hand].sort((a, b) => score(a) - score(b))[0];
  if (low) picks[1] = take(low);

  const midPool = [...hand].sort((a, b) => score(a) - score(b));
  const mid = midPool[Math.floor(midPool.length / 2)];
  if (mid) picks[2] = take(mid);

  for (let i = 0; i < 3; i++) {
    if (!picks[i] && hand.length) picks[i] = take(hand[0]);
  }

  return picks;
}

function computeReserveContext(
  who: LegacySide,
  used: (Card | null)[],
  plan: PreSpinPlan = createEmptyPlan()
): ReserveHUD {
  const fighter = who === "player" ? player : enemy;

  // Cards left in hand (not used this round)
  const usedIds = new Set((used.filter(Boolean) as Card[]).map(c => c.id));
  const left = fighter.hand.filter(c => !usedIds.has(c.id));

  // Base = sum of first two numeric cards (your original rule of thumb)
  const baseCards = left.slice(0, 2);
  const base = baseCards.reduce((acc, card) => acc + (typeof card.number === "number" ? card.number : 0), 0);

  // Planned bonuses
  const reserveBonus = Math.max(0, plan.reserveBonus);
  const recallBonus  = Math.max(0, plan.recallBonus);

  // HUD notes (de-duped)
  const noteSet = new Set(plan.notes);
  if (reserveBonus > 0 && plan.notes.length === 0) {
    noteSet.add(`Arcane +${reserveBonus}`);
  }
  if (recallBonus > 0 && !plan.notes.some(n => n.toLowerCase().includes("recall"))) {
    noteSet.add(`Recall +${recallBonus}`);
  }

  const bonus = reserveBonus + recallBonus;
  const total = base + bonus;

  return { base, bonus, total, notes: Array.from(noteSet) };
}

  useEffect(() => {
    broadcastLocalReserve();
  }, [broadcastLocalReserve, assign, player, enemy, localLegacySide, round, isMultiplayer]);

// Keep this: after a round, move only played cards out of hand, discard them, then draw.
function settleFighterAfterRound(f: Fighter, played: Card[]): Fighter {
  const playedIds = new Set(played.map((c) => c.id));
  const next: Fighter = {
    ...f,
    deck: [...f.deck],
    hand: f.hand.filter((c) => !playedIds.has(c.id)), // keep reserves in hand
    discard: [...f.discard, ...played],
  };

  // First, try to draw back to 5 using your existing deck util.
  const refilled = refillTo(next, 5);

  // Then, as a safety net, pad with neutral 0-cards if still short.
  return ensureFiveHand(refilled, 5);
}

// Small helper to top-up a hand with neutral 0-value cards if needed.
// Uses crypto.randomUUID() when available to avoid ID collisions.
function ensureFiveHand<T extends Fighter>(f: T, TARGET = 5): T {
  if (f.hand.length >= TARGET) return f;

  const padded = [...f.hand];
  while (padded.length < TARGET) {
    padded.push({
      id: typeof crypto !== "undefined" && "randomUUID" in crypto
        ? crypto.randomUUID()
        : `pad-${Date.now()}-${Math.random().toString(36).slice(2)}`,
      name: "Reserve",
      number: 0,
      kind: "normal",
    } as unknown as Card);
  }
  return { ...f, hand: padded } as T;
}

  // ---------------- Reveal / Resolve ----------------
  const revealRoundCore = useCallback(
    (opts?: { force?: boolean }) => {
      if (!opts?.force && !canReveal) return false;

      clearResolveVotes();


      if (isMultiplayer) {
        broadcastLocalReserve();
      }

      setLockedWheelSize((s) => s ?? wheelSize);
      setFreezeLayout(true);

      let enemyPicks: (Card | null)[];

      if (isMultiplayer) {
        enemyPicks = [...assignRef.current.enemy];
      } else {
        enemyPicks = autoPickEnemy();
        if (enemyPicks.some(Boolean)) {
          const pickIds = new Set((enemyPicks.filter(Boolean) as Card[]).map((c) => c.id));
          setEnemy((prev) => ({
            ...prev,
            hand: prev.hand.filter((card) => !pickIds.has(card.id)),
          }));
        }
        setAssign((a) => ({ ...a, enemy: enemyPicks }));
      }

      setPhase("showEnemy");
      setSafeTimeout(() => {
        if (!mountedRef.current) return;
        setPhase("anim");
        resolveRound(enemyPicks);
      }, 600);

      return true;
    },

    [broadcastLocalReserve, canReveal, clearResolveVotes, isMultiplayer, resolveRound, setAssign, setEnemy, setFreezeLayout, setLockedWheelSize, setPhase, setSafeTimeout, wheelSize]

  );

  const onReveal = useCallback(() => revealRoundCore(), [revealRoundCore]);

  useEffect(() => {
    if (!isMultiplayer) return;
    if (phase !== "choose") return;
    if (!canReveal) return;
    if (!resolveVotes.player || !resolveVotes.enemy) return;
    revealRoundCore();
  }, [canReveal, isMultiplayer, phase, resolveVotes, revealRoundCore]);

  function resolveRound(enemyPicks?: (Card | null)[]) {
    const played = [0, 1, 2].map((i) => ({
      p: assign.player[i] as Card | null,
      e: (enemyPicks?.[i] ?? assign.enemy[i]) as Card | null,
    }));

    type LaneState = { index: number; player: Card | null; enemy: Card | null };
    const laneStates: LaneState[] = played.map((lane, idx) => ({
      index: idx,
      player: lane.p ? { ...lane.p } : null,
      enemy: lane.e ? { ...lane.e } : null,
    }));

    type MoveAction = { side: LegacySide; from: number; to: number };
    type ParityAction = { side: LegacySide; lane: number; target: "self" | "opponent" | "both"; amount: number };
    type SwapAction = { side: LegacySide; a: number; b: number };
    type StealAction = { side: LegacySide; fromLane: number; targetLane: number };
    type EchoAction = { side: LegacySide; mode: "copy-opponent" | "mirror" | "bonus"; bonus: number };
    type RevealAction = { side: LegacySide; lane: number };

    const oddshiftMoves: MoveAction[] = [];
    const parityActions: ParityAction[] = [];
    const swapActions: SwapAction[] = [];
    const stealActions: StealAction[] = [];
    const echoActions: EchoAction[] = [];
    const revealActions: RevealAction[] = [];
    const effectLogs: string[] = [];

    laneStates.forEach((lane) => {
      ([("player" as const), ("enemy" as const)] as const).forEach((side) => {
        const card = lane[side];
        if (!card) return;
        const meta = card.meta ?? {};

        if (card.tags.includes("oddshift")) {
          const dir = Math.sign(meta.oddshift?.direction ?? 1) || 0;
          if (dir !== 0) {
            const to = (lane.index + dir + laneStates.length) % laneStates.length;
            if (to !== lane.index) oddshiftMoves.push({ side, from: lane.index, to });
          }
        }

        if (card.tags.includes("parityflip")) {
          const amount = Math.abs(meta.parityflip?.amount ?? 1) || 1;
          const target = meta.parityflip?.target ?? "self";
          parityActions.push({ side, lane: lane.index, target, amount });
        }

        if (card.tags.includes("swap")) {
          const withLane = Math.max(0, Math.min(2, meta.swap?.with ?? ((lane.index + 1) % laneStates.length)));
          if (withLane !== lane.index) swapActions.push({ side, a: lane.index, b: withLane });
        }

        if (card.tags.includes("steal")) {
          const fromLane = Math.max(0, Math.min(2, meta.steal?.from ?? lane.index));
          stealActions.push({ side, fromLane, targetLane: lane.index });
        }

        if (card.tags.includes("echoreserve")) {
          const mode = meta.echoreserve?.mode ?? "copy-opponent";
          const bonus = meta.echoreserve?.bonus ?? 0;
          echoActions.push({ side, mode, bonus });
        }

        if (card.tags.includes("reveal")) {
          revealActions.push({ side, lane: lane.index });
        }
      });
    });

    for (const move of oddshiftMoves) {
      const from = laneStates[move.from];
      const to = laneStates[move.to];
      if (!from || !to) continue;
      const moving = from[move.side];
      if (!moving) continue;
      const swap = to[move.side];
      to[move.side] = moving;
      from[move.side] = swap ?? null;
      effectLogs.push(`${namesByLegacy[move.side]} oddshift slides lane ${move.from + 1} → ${move.to + 1}.`);
    }

    const applyParity = (laneIdx: number, targetSide: LegacySide, amount: number) => {
      const lane = laneStates[laneIdx];
      if (!lane) return;
      const card = lane[targetSide];
      if (!card || typeof card.number !== "number") return;
      const delta = (amount % 2 === 0 ? amount + 1 : amount) || 1;
      card.number += card.number % 2 === 0 ? delta : -delta;
      effectLogs.push(`Parity flip twists ${namesByLegacy[targetSide]}'s lane ${laneIdx + 1}.`);
    };

    for (const action of parityActions) {
      const amount = action.amount;
      const targets: LegacySide[] = action.target === "self"
        ? [action.side]
        : action.target === "opponent"
          ? [OPPOSITE_SIDE[action.side]]
          : [action.side, OPPOSITE_SIDE[action.side]];
      targets.forEach((target) => applyParity(action.lane, target, amount));
    }

    for (const action of swapActions) {
      const laneA = laneStates[action.a];
      const laneB = laneStates[action.b];
      if (!laneA || !laneB) continue;
      const cardA = laneA[action.side];
      const cardB = laneB[action.side];
      laneA[action.side] = cardB ?? null;
      laneB[action.side] = cardA ?? null;
      effectLogs.push(`${namesByLegacy[action.side]} swaps lanes ${action.a + 1} and ${action.b + 1}.`);
    }

    for (const action of stealActions) {
      const fromLane = laneStates[action.fromLane];
      const targetLane = laneStates[action.targetLane];
      if (!fromLane || !targetLane) continue;
      const opponentSide = OPPOSITE_SIDE[action.side];
      const opponentCard = fromLane[opponentSide];
      if (!opponentCard) continue;
      const myCard = targetLane[action.side];
      fromLane[opponentSide] = myCard ?? null;
      targetLane[action.side] = opponentCard;
      effectLogs.push(`${namesByLegacy[action.side]} steals from lane ${action.fromLane + 1}.`);
    }

    const revealAdds: Partial<Record<LegacySide, number[]>> = {};
    for (const action of revealActions) {
      if (revealUsedRef.current[action.side]) continue;
      revealUsedRef.current[action.side] = true;
      const target = OPPOSITE_SIDE[action.side];
      revealAdds[target] = [...(revealAdds[target] ?? []), action.lane];
      effectLogs.push(`${namesByLegacy[action.side]} scouts lane ${action.lane + 1}.`);
    }

    if (Object.keys(revealAdds).length) {
      setRevealedDuringChoose((prev) => {
        let changed = false;
        const next = { player: prev.player, enemy: prev.enemy };
        (Object.entries(revealAdds) as [LegacySide, number[]][]).forEach(([side, lanes]) => {
          if (!lanes.length) return;
          const merged = uniqueSorted([...prev[side], ...lanes]);
          if (merged.length !== prev[side].length) {
            changed = true;
            if (side === "player") next.player = merged;
            else next.enemy = merged;
          }
        });
        return changed ? next : prev;
      });
    }

    const localPlayed = localLegacySide === "player"
      ? played.map((pe) => pe.p)
      : played.map((pe) => pe.e);
    const remotePlayed = remoteLegacySide === "player"
      ? played.map((pe) => pe.p)
      : played.map((pe) => pe.e);
// ==== Merged: reserve context (mana/recall) + echo interactions + outcome ====

const localPlan = preSpinPlan[localLegacySide] ?? createEmptyPlan();
const remotePlan = preSpinPlan[remoteLegacySide] ?? createEmptyPlan();

// Build reserve contexts (base/bonus/total/notes) for each side
const localReserveCtx = computeReserveContext(localLegacySide, localPlayed, localPlan);

let remoteReserveCtx: ReserveHUD;
let usedRemoteReport = false;

if (!isMultiplayer) {
  remoteReserveCtx = computeReserveContext(remoteLegacySide, remotePlayed, remotePlan);
} else {
  const report = reserveReportsRef.current[remoteLegacySide];
  if (report && report.round === round) {
    // Use the reported total from the other client (don’t recalc to avoid desync)
    remoteReserveCtx = { base: report.reserve, bonus: 0, total: report.reserve, notes: [] };
    usedRemoteReport = true;
  } else {
    remoteReserveCtx = computeReserveContext(remoteLegacySide, remotePlayed, remotePlan);
  }
}

// Apply echo-reserve effects on top of the contexts (mirror/bonus/copy-opponent)
const reserveCtxBySide: Record<LegacySide, ReserveHUD> = {
  player: localLegacySide === "player" ? { ...localReserveCtx } : { ...remoteReserveCtx },
  enemy:  localLegacySide === "enemy"  ? { ...localReserveCtx } : { ...remoteReserveCtx },
};

for (const action of echoActions) {
  const me = action.side;
  const opp = OPPOSITE_SIDE[me];

  const mine = reserveCtxBySide[me];
  const theirs = reserveCtxBySide[opp];

  switch (action.mode) {
    case "mirror": {
      // bump my total to at least opponent total
      if (mine.total < theirs.total) {
        const inc = theirs.total - mine.total;
        mine.total += inc;
        mine.bonus += inc;
      }
      mine.notes.push("Echo: mirror opponent reserve");
      effectLogs.push(`${namesByLegacy[me]}'s reserve mirrors the foe.`);
      break;
    }
    case "bonus": {
      mine.total += action.bonus;
      mine.bonus += action.bonus;
      mine.notes.push(`Echo: +${action.bonus} reserve`);
      effectLogs.push(`${namesByLegacy[me]} gains ${action.bonus} reserve.`);
      break;
    }
    default: {
      // copy-opponent
      const delta = Math.max(0, theirs.total - mine.base); // informational only
      mine.total = theirs.total;
      // We don’t change base; treat the change as “bonus” so HUD can show the delta
      mine.bonus = mine.total - mine.base;
      mine.notes.push("Echo: copy opponent reserve");
      effectLogs.push(`${namesByLegacy[me]} echoes the opponent's reserve.`);
      break;
    }
  }
}

// Persist reports for both sides
storeReserveReport(localLegacySide, localReserveCtx.total, round);
if (!isMultiplayer || !usedRemoteReport) {
  const remoteTotal =
    localLegacySide === "player" ? reserveCtxBySide.enemy.total : reserveCtxBySide.player.total;
  storeReserveReport(remoteLegacySide, remoteTotal, round);
}

// Map back to player/enemy for HUD (relative to legacy sides)
const playerReserveCtx = reserveCtxBySide.player;
const enemyReserveCtx  = reserveCtxBySide.enemy;
const pReserveTotal    = playerReserveCtx.total;
const eReserveTotal    = enemyReserveCtx.total;

// 🔸 Show full contexts (with notes) during showEnemy/anim immediately
setReserveSums({ player: playerReserveCtx, enemy: enemyReserveCtx });

// keep any accumulated effect logs
effectLogs.forEach((msg) => appendLog(msg));

type Outcome = {
  steps: number;
  targetSlice: number;
  section: Section;
  winner: LegacySide | null;
  tie: boolean;
  wheel: number;
  detail: string;
  /** Optional VC override from pre-spin planning (e.g., mana/recall effects) */
  override: VC | null;
  /** (If you already include combo notes in details elsewhere, you can add them here) */
  comboNotes?: string[];
};

    const outcomes: Outcome[] = [];
    const combosForResolve = evaluateCombos({
      player: played.map((pe) => pe.p ?? null),
      enemy: played.map((pe) => pe.e ?? null),
    });

    for (let w = 0; w < 3; w++) {
      const secList = wheelSections[w];
      const baseP = (played[w].p?.number ?? 0);
      const baseE = (played[w].e?.number ?? 0);
      const bonusP = combosForResolve.player.laneBonus[w] ?? 0;
      const bonusE = combosForResolve.enemy.laneBonus[w] ?? 0;
      const pVal = baseP + bonusP;
      const eVal = baseE + bonusE;
      const steps = (((pVal % SLICES) + (eVal % SLICES)) % SLICES + SLICES) % SLICES;
      const targetSlice = (tokens[w] + steps) % SLICES;
      let section =
        secList.find((s) => targetSlice !== 0 && inSection(targetSlice, s)) ||
        ({ id: "Strongest", color: "transparent", start: 0, end: 0 } as Section);

      const playerOverride = preSpinPlan.player.vcOverrides[w];
      const enemyOverride = preSpinPlan.enemy.vcOverrides[w];
      let override: VC | null = null;
      if (playerOverride && enemyOverride) {
        override = initiative === "player" ? playerOverride : enemyOverride;
      } else {
        override = playerOverride ?? enemyOverride ?? null;
      }
      if (override) {
        section = { ...section, id: override };
      }

      const comboNotes = [
        ...((combosForResolve.player.laneNotes[w] ?? []).map((note) => `${namesByLegacy.player}: ${note}`)),
        ...((combosForResolve.enemy.laneNotes[w] ?? []).map((note) => `${namesByLegacy.enemy}: ${note}`)),
      ];

      let winner: LegacySide | null = null; let tie = false; let detail = "";

      switch (section.id) {
case "Strongest":
  if (pVal === eVal) tie = true;
  else winner = pVal > eVal ? "player" : "enemy";
  detail = `Strongest ${pVal} vs ${eVal}`;
  break;

case "Weakest":
  if (pVal === eVal) tie = true;
  else winner = pVal < eVal ? "player" : "enemy";
  detail = `Weakest ${pVal} vs ${eVal}`;
  break;

case "ReserveSum": {
  // use totals from the ReserveHUD contexts (mana/recall-aware)
  if (pReserveTotal === eReserveTotal) tie = true;
  else winner = pReserveTotal > eReserveTotal ? "player" : "enemy";
  detail = `Reserve ${pReserveTotal} vs ${eReserveTotal}`;
  break;
}
        case "ClosestToTarget": {
          const t = targetSlice === 0 ? (section.target ?? 0) : targetSlice;
          const pd = Math.abs(pVal - t);
          const ed = Math.abs(eVal - t);
          if (pd === ed) tie = true;
          else winner = pd < ed ? "player" : "enemy";
          detail = `Closest to ${t}: ${pVal} vs ${eVal}`;
          break;
        }

        case "Initiative": winner = initiative; detail = `Initiative -> ${winner}`; break;
        case "DoubleWin": if (pVal === eVal) tie = true; else winner = pVal > eVal ? "player" : "enemy"; detail = `Double win ${pVal} vs ${eVal}`; break;
        case "SwapWins": if (pVal === eVal) tie = true; else winner = pVal < eVal ? "player" : "enemy"; detail = `Swap wins ${pVal} vs ${eVal}`; break;
        default: tie = true; detail = `Slice 0: no section`; break;

      }
      if (comboNotes.length) {
        detail = `${detail} | ${comboNotes.join("; ")}`;
      }

      if (override) {
        detail = `[${override}] ${detail}`;
      }

      outcomes.push({ steps, targetSlice, section, winner, tie, wheel: w, detail, override, comboNotes });

    }

    const animateSpins = async () => {
      const finalTokens: [number, number, number] = [...tokens] as [number, number, number];

      for (const o of outcomes) {
        const start = finalTokens[o.wheel]; const steps = o.steps; if (steps <= 0) continue;
        const total = Math.max(220, Math.min(1000, 110 + 70 * steps));
        const t0 = performance.now();
        await new Promise<void>((resolve) => {
          const frame = (now: number) => {
            if (!mountedRef.current) return resolve();
            const tt = Math.max(0, Math.min(1, (now - t0) / total));
            const progressed = Math.floor(easeInOutCubic(tt) * steps);
            wheelRefs[o.wheel].current?.setVisualToken((start + progressed) % SLICES);
            if (tt < 1) requestAnimationFrame(frame); else { wheelRefs[o.wheel].current?.setVisualToken((start + steps) % SLICES); resolve(); }
          };
          requestAnimationFrame(frame);
        });
        finalTokens[o.wheel] = (start + steps) % SLICES;
        await new Promise((r) => setTimeout(r, 90));
      }

      // Single commit after all wheels have finished
      setTokens(finalTokens);

const hudColors: [string | null, string | null, string | null] = [null, null, null];
const roundWins: Record<LegacySide, number> = { player: 0, enemy: 0 };
const manaGains: Record<LegacySide, number> = { player: 0, enemy: 0 };
let swapCount = 0;

outcomes.forEach((o) => {
  const wheelLabel = `Wheel ${o.wheel + 1}`;

  if (o.tie) {
    appendLog(`${wheelLabel} tie: ${o.detail} — no win.`);
    if (o.section.id === "SwapWins") {
      swapCount += 1;
      appendLog(`🔄 ${wheelLabel}: Round tallies will swap before scoring.`);
    }
    return;
  }

  if (!o.winner) return;

  hudColors[o.wheel] = HUD_COLORS[o.winner];

  let awarded = 1;
  if (o.section.id === "DoubleWin") {
    awarded = 2;
  }
  roundWins[o.winner] += awarded;

  if (MANA_VC_REWARD.includes(o.section.id)) {
    manaGains[o.winner] += 1;
  }

  appendLog(`${wheelLabel} win -> ${o.winner} (${o.detail}).`);

  if (o.section.id === "DoubleWin") {
    appendLog(`✨ ${wheelLabel}: ${namesByLegacy[o.winner]} claims two wins from this slice!`);
  }
  if (o.section.id === "SwapWins") {
    swapCount += 1;
    appendLog(`🔄 ${wheelLabel}: Round tallies will swap before scoring.`);
  }
}); // <— exactly one closing brace + parenthesis here
      
      if (swapCount > 0) {
        const before = `${roundWins.player}-${roundWins.enemy}`;
        if (swapCount % 2 === 1) {
          [roundWins.player, roundWins.enemy] = [roundWins.enemy, roundWins.player];
          appendLog(`🔄 Swap effect: tallies trade places (${before} → ${roundWins.player}-${roundWins.enemy}).`);
        } else {
          appendLog(`🔄 Swap effect triggered ${swapCount} times: tallies return to ${before}.`);
        }
      }

      if (!mountedRef.current) return;

      const prevInitiative = initiative;
      const roundWinsCount = roundWins;
      const pWins = wins.player + roundWinsCount.player;
      const eWins = wins.enemy + roundWinsCount.enemy;
      const roundScore = `${roundWinsCount.player}-${roundWinsCount.enemy}`;
      let nextInitiative: LegacySide;
      let initiativeLog: string;
      if (roundWinsCount.player === roundWinsCount.enemy) {
        nextInitiative = prevInitiative === "player" ? "enemy" : "player";
        initiativeLog = `Round ${round} tie (${roundScore}) — initiative swaps to ${namesByLegacy[nextInitiative]}.`;
      } else if (roundWinsCount.player > roundWinsCount.enemy) {
        nextInitiative = "player";
        initiativeLog = `${namesByLegacy.player} wins the round ${roundScore} and takes initiative next round.`;
      } else {
        nextInitiative = "enemy";
        initiativeLog = `${namesByLegacy.enemy} wins the round ${roundScore} and takes initiative next round.`;
      }

      setInitiative(nextInitiative);
      appendLog(initiativeLog);

      if (roundWinsCount.player >= 2) {
        manaGains.player += 1;
        appendLog(`${namesByLegacy.player} weaves a combo and gains bonus mana!`);
      }
      if (roundWinsCount.enemy >= 2) {
        manaGains.enemy += 1;
        appendLog(`${namesByLegacy.enemy} weaves a combo and gains bonus mana!`);
      }

      if (manaGains.player > 0) {
        setPlayer((prev) => ({ ...prev, mana: prev.mana + manaGains.player }));
        appendLog(`${namesByLegacy.player} gains ${manaGains.player} mana.`);
      }
      if (manaGains.enemy > 0) {
        setEnemy((prev) => ({ ...prev, mana: prev.mana + manaGains.enemy }));
        appendLog(`${namesByLegacy.enemy} gains ${manaGains.enemy} mana.`);
      }

      setWheelHUD(hudColors);
      setWins({ player: pWins, enemy: eWins });
      setReserveSums({ player: playerReserveCtx, enemy: enemyReserveCtx });
      clearAdvanceVotes();
// Compute winner/method once
let winner: LegacySide | null = null;
let method: "goal" | "timer" | null = null;

if (pWins >= winGoal || eWins >= winGoal) {
  winner = pWins >= winGoal ? "player" : "enemy";
  method = "goal";
} else {
  const timerNow = timerRemainingRef.current ?? remainingTimer ?? initialTimerSeconds;
  if (initialTimerSeconds !== null && (timerNow ?? 0) <= 0 && pWins !== eWins) {
    winner = pWins > eWins ? "player" : "enemy";
    method = "timer";
  }
}

// Handle outcome once
if (winner && method) {
  clearRematchVotes();
  setFinalWinMethod(method);
  setPhase("ended");

  if (method === "timer") {
    const leadLog =
      winner === localLegacySide
        ? `Time expired — you led ${pWins}-${eWins}.`
        : `Time expired — ${namesByLegacy[winner]} led ${pWins}-${eWins}.`;
    appendLog(leadLog);
  } else {
    appendLog(
      winner === localLegacySide
        ? "You win the match!"
        : `${namesByLegacy[remoteLegacySide]} wins the match!`
    );
  }
} else {
  // No match end: reset mana/recall planning for the next round
  setPreSpinPlan({ player: createEmptyPlan(), enemy: createEmptyPlan() });
  setPhase("roundEnd");
}
};   
animateSpins();    // <-- CALL IT
}    
  const nextRoundCore = useCallback(
    (opts?: { force?: boolean }) => {
      const allow = opts?.force || phase === "roundEnd";
      if (!allow) return false;

      clearResolveVotes();
      clearAdvanceVotes();

      const currentAssign = assignRef.current;
      const playerPlayed = currentAssign.player.filter((c): c is Card => !!c);
      const enemyPlayed  = currentAssign.enemy.filter((c): c is Card => !!c);

      wheelRefs.forEach(ref => ref.current?.setVisualToken(0));

      setFreezeLayout(false);
      setLockedWheelSize(null);

      setPlayer((p) => settleFighterAfterRound(p, playerPlayed));
      setEnemy((e) => settleFighterAfterRound(e, enemyPlayed));

      setWheelSections(generateWheelSet());
      setAssign({ player: [null, null, null], enemy: [null, null, null] });
      setPreSpinPlan({ player: createEmptyPlan(), enemy: createEmptyPlan() });

      setSelectedCardId(null);
      setDragCardId(null);
      setDragOverWheel(null);
      setTokens([0, 0, 0]);
      setReserveSums(null);
      setWheelHUD([null, null, null]);

      setPhase("choose");
      setRound((r) => r + 1);

      return true;
    },
    [
      clearResolveVotes,
      clearAdvanceVotes,
      generateWheelSet,
      phase,
      setAssign,
      setDragCardId,
      setDragOverWheel,
      setEnemy,
      setFreezeLayout,
      setLockedWheelSize,
      setPhase,
      setPlayer,
      setReserveSums,
      setSelectedCardId,
      setTokens,
      setWheelHUD,
      setWheelSections,
      setRound,
      wheelRefs
    ]
  );

  // ✅ stable wrapper (pick ONE of these)

  // Option A: alias (simplest; same identity as memoized core)
  const nextRound = nextRoundCore;

  const handleMPIntent = useCallback(
    (msg: MPIntent) => {
      switch (msg.type) {
        case "assign": {
          if (msg.side === localLegacySide) break;
          assignToWheelFor(msg.side, msg.lane, msg.card);
          break;
        }
        case "clear": {
          if (msg.side === localLegacySide) break;
          clearAssignFor(msg.side, msg.lane);
          break;
        }
        case "reveal": {
          if (msg.side === localLegacySide) break;

          markResolveVote(msg.side);
          break;
        }
        case "nextRound": {
          if (msg.side === localLegacySide) break;
          markAdvanceVote(msg.side);
          break;
        }
        case "rematch": {
          if (msg.side === localLegacySide) break;
          markRematchVote(msg.side);
          break;
        }
        case "reserve": {
          if (msg.side === localLegacySide) break;
          if (typeof msg.reserve === "number" && typeof msg.round === "number") {
            storeReserveReport(msg.side, msg.reserve, msg.round);
          }
          break;
        }
        default:
          break;
      }
    },
    [assignToWheelFor, clearAssignFor, localLegacySide, markAdvanceVote, markRematchVote, markResolveVote, storeReserveReport]
  );

  useEffect(() => {
    handleMPIntentRef.current = handleMPIntent;
  }, [handleMPIntent]);

  useEffect(() => {
    if (!roomCode) {
      try { chanRef.current?.unsubscribe(); } catch {}
      try { chanRef.current?.detach(); } catch {}
      chanRef.current = null;
      if (ablyRef.current) {
        try { ablyRef.current.close(); } catch {}
        ablyRef.current = null;
      }
      return;
    }

    const key = import.meta.env.VITE_ABLY_API_KEY;
    if (!key) return;

    const ably = new Realtime({ key, clientId: localPlayerId });
    ablyRef.current = ably;
    const channel = ably.channels.get(`rw:v1:rooms:${roomCode}`);
    chanRef.current = channel;

    let activeSub = true;

    (async () => {
      try {
        await channel.attach();
        channel.subscribe("intent", (msg) => {
          if (!activeSub) return;
          const intent = msg?.data as MPIntent;
          handleMPIntentRef.current(intent);
        });
      } catch {}
    })();

    return () => {
      activeSub = false;
      try { channel.unsubscribe(); } catch {}
      try { channel.detach(); } catch {}
      try { ably.close(); } catch {}
      if (chanRef.current === channel) {
        chanRef.current = null;
      }
      if (ablyRef.current === ably) {
        ablyRef.current = null;
      }
    };
  }, [roomCode, localPlayerId]);

  const handleRevealClick = useCallback(() => {
    if (phase !== "choose" || !canReveal) return;

    if (!isMultiplayer) {
      onReveal();
      return;
    }

    if (resolveVotes[localLegacySide]) return;

    markResolveVote(localLegacySide);
    sendIntent({ type: "reveal", side: localLegacySide });
  }, [canReveal, isMultiplayer, localLegacySide, markResolveVote, onReveal, phase, resolveVotes, sendIntent]);

  const handleNextClick = useCallback(() => {
    if (phase !== "roundEnd") return;

    if (!isMultiplayer) {
      nextRound();
      return;
    }

    if (advanceVotes[localLegacySide]) return;

    markAdvanceVote(localLegacySide);
    sendIntent({ type: "nextRound", side: localLegacySide });
  }, [advanceVotes, isMultiplayer, localLegacySide, markAdvanceVote, nextRound, phase, sendIntent]);

  useEffect(() => {
    if (!isMultiplayer) return;
    if (phase !== "roundEnd") return;
    if (!advanceVotes.player || !advanceVotes.enemy) return;
    nextRound();
  }, [advanceVotes, isMultiplayer, nextRound, phase]);

  const handlePredictiveCast = useCallback(() => {
    if (phase !== "choose") return;
    if (isMultiplayer) {
      appendLog("Mana actions are disabled during multiplayer matches.");
      return;
    }
    const fighter = localLegacySide === "player" ? player : enemy;
    const cost = 1;
    if (fighter.mana < cost) {
      appendLog(`${namesByLegacy[localLegacySide]} lacks the mana to cast a prediction.`);
      return;
    }
    const bonus = 2 + (fighter.perks.includes("spellEcho") ? 1 : 0);
    setPreSpinPlan((prev) => {
      const current = prev[localLegacySide] ?? createEmptyPlan();
      const nextPlan: PreSpinPlan = {
        ...current,
        reserveBonus: current.reserveBonus + bonus,
        notes: [...current.notes, `Predictive +${bonus}`],
      };
      return { ...prev, [localLegacySide]: nextPlan };
    });
    if (localLegacySide === "player") {
      setPlayer((prev) => ({ ...prev, mana: prev.mana - cost }));
    } else {
      setEnemy((prev) => ({ ...prev, mana: prev.mana - cost }));
    }
    appendLog(`${namesByLegacy[localLegacySide]} casts a predictive ward (+${bonus} reserve).`);
    setTimeout(() => broadcastLocalReserve(), 0);
  }, [appendLog, broadcastLocalReserve, enemy, isMultiplayer, localLegacySide, namesByLegacy, phase, player]);

  const handleReserveRecall = useCallback(() => {
    if (phase !== "choose") return;
    if (isMultiplayer) {
      appendLog("Mana actions are disabled during multiplayer matches.");
      return;
    }
    const fighter = localLegacySide === "player" ? player : enemy;
    const plan = preSpinPlan[localLegacySide];
    if (plan?.recallUsed) {
      appendLog("Reserve recall already used this round.");
      return;
    }
    const discardValues = fighter.discard
      .filter((c) => isNormal(c) && typeof c.number === "number")
      .map((c) => c.number as number)
      .sort((a, b) => b - a);
    if (!discardValues.length) {
      appendLog("No discarded spells to recall.");
      return;
    }
    const recallCount = fighter.perks.includes("recallMastery") ? Math.min(2, discardValues.length) : 1;
    const selected = discardValues.slice(0, recallCount);
    const bonus = selected.reduce((sum, value) => sum + value, 0);
    if (bonus <= 0) {
      appendLog("Your discarded spells hold no arcane charge.");
      return;
    }
    const baseCost = 1;
    const discount = fighter.perks.includes("recallMastery") ? 1 : 0;
    const cost = Math.max(0, baseCost - discount);
    if (fighter.mana < cost) {
      appendLog(`${namesByLegacy[localLegacySide]} lacks the mana to recall reserves.`);
      return;
    }
    setPreSpinPlan((prev) => {
      const current = prev[localLegacySide] ?? createEmptyPlan();
      const nextPlan: PreSpinPlan = {
        ...current,
        recallUsed: true,
        recallBonus: current.recallBonus + bonus,
        notes: [...current.notes, `Recall +${bonus}`],
      };
      return { ...prev, [localLegacySide]: nextPlan };
    });
    if (cost > 0) {
      if (localLegacySide === "player") {
        setPlayer((prev) => ({ ...prev, mana: prev.mana - cost }));
      } else {
        setEnemy((prev) => ({ ...prev, mana: prev.mana - cost }));
      }
    }
    appendLog(`${namesByLegacy[localLegacySide]} recalls reserves (+${bonus}).`);
    setTimeout(() => broadcastLocalReserve(), 0);
  }, [appendLog, broadcastLocalReserve, enemy, isMultiplayer, localLegacySide, namesByLegacy, phase, player, preSpinPlan]);

  const handleSwapVC = useCallback(
    (wheelIndex: number) => {
      if (phase !== "choose") return;
      if (isMultiplayer) {
        appendLog("Mana actions are disabled during multiplayer matches.");
        return;
      }
      const fighter = localLegacySide === "player" ? player : enemy;
      const currentPlan = preSpinPlan[localLegacySide] ?? createEmptyPlan();
      const currentOverride = currentPlan.vcOverrides[wheelIndex];
      if (!currentOverride) {
        const baseCost = 2;
        const discount = fighter.perks.includes("planarSwap") ? 1 : 0;
        const cost = Math.max(1, baseCost - discount);
        if (fighter.mana < cost) {
          appendLog(`${namesByLegacy[localLegacySide]} lacks the mana to reshape that wheel.`);
          return;
        }
        const nextOverride = VC_SWAP_SEQUENCE[0];
        setPreSpinPlan((prev) => {
          const cur = prev[localLegacySide] ?? createEmptyPlan();
          const overrides = { ...cur.vcOverrides, [wheelIndex]: nextOverride };
          return { ...prev, [localLegacySide]: { ...cur, vcOverrides: overrides } };
        });
        if (localLegacySide === "player") {
          setPlayer((prev) => ({ ...prev, mana: prev.mana - cost }));
        } else {
          setEnemy((prev) => ({ ...prev, mana: prev.mana - cost }));
        }
        appendLog(`${namesByLegacy[localLegacySide]} fixes wheel ${wheelIndex + 1} to ${nextOverride}.`);
      } else {
        const idx = VC_SWAP_SEQUENCE.indexOf(currentOverride);
        const nextOverride = idx === -1 || idx === VC_SWAP_SEQUENCE.length - 1 ? null : VC_SWAP_SEQUENCE[idx + 1];
        setPreSpinPlan((prev) => {
          const cur = prev[localLegacySide] ?? createEmptyPlan();
          const overrides = { ...cur.vcOverrides };
          if (nextOverride) overrides[wheelIndex] = nextOverride; else delete overrides[wheelIndex];
          return { ...prev, [localLegacySide]: { ...cur, vcOverrides: overrides } };
        });
        appendLog(
          nextOverride
            ? `${namesByLegacy[localLegacySide]} cycles wheel ${wheelIndex + 1} to ${nextOverride}.`
            : `${namesByLegacy[localLegacySide]} lets wheel ${wheelIndex + 1} return to fate.`
        );
      }
    },
    [appendLog, isMultiplayer, localLegacySide, namesByLegacy, phase, player, preSpinPlan, enemy]
  );

  const resetMatch = useCallback(() => {
    clearResolveVotes();
    clearAdvanceVotes();
    clearRematchVotes();

    reserveReportsRef.current = { player: null, enemy: null };

    setFinalWinMethod(null);
    setRemainingTimer(initialTimerSeconds);
    timerRemainingRef.current = initialTimerSeconds;

    wheelRefs.forEach((ref) => ref.current?.setVisualToken(0));

    setFreezeLayout(false);
    setLockedWheelSize(null);

    setPlayer(() => makeFighter("Wanderer"));
    setEnemy(() => makeFighter("Shade Bandit"));

    setInitiative(hostId ? hostLegacySide : localLegacySide);

    setWins({ player: 0, enemy: 0 });
    setRound(1);
    setPhase("choose");

    const emptyAssign: { player: (Card | null)[]; enemy: (Card | null)[] } = {
      player: [null, null, null],
      enemy: [null, null, null],
    };
    assignRef.current = emptyAssign;
    setAssign(emptyAssign);

    setSelectedCardId(null);
    setDragCardId(null);
    dragOverRef.current = null;
    _setDragOverWheel(null);

    setTokens([0, 0, 0]);
    setReserveSums(null);
    setRevealedDuringChoose({ player: [], enemy: [] });
    revealUsedRef.current = { player: false, enemy: false };
    setWheelHUD([null, null, null]);
    setPreSpinPlan({ player: createEmptyPlan(), enemy: createEmptyPlan() });

    setLog([START_LOG]);

    wheelRngRef.current = createSeededRng(seed);
    setWheelSections(generateWheelSet());
  }, [
    clearAdvanceVotes,
    clearRematchVotes,
    clearResolveVotes,
    initialTimerSeconds,
    generateWheelSet,
    hostId,
    hostLegacySide,
    localLegacySide,
    seed,
    setAssign,
    setDragCardId,
    setEnemy,
    setFreezeLayout,
    setInitiative,
    setLockedWheelSize,
    setLog,
    setPhase,
    setPlayer,
    setReserveSums,
    setRound,
    setSelectedCardId,
    setTokens,
    setWheelHUD,
    setWheelSections,
    setWins,
    setFinalWinMethod,
    setRemainingTimer,
    _setDragOverWheel,
    wheelRefs
  ]);

  useEffect(() => {
    if (!isMultiplayer) return;
    if (phase !== "ended") return;
    if (!rematchVotes.player || !rematchVotes.enemy) return;
    resetMatch();
  }, [isMultiplayer, phase, rematchVotes, resetMatch]);

  const handleRematchClick = useCallback(() => {
    if (phase !== "ended") return;

    if (!isMultiplayer) {
      resetMatch();
      return;
    }

    if (rematchVotes[localLegacySide]) return;

    markRematchVote(localLegacySide);
    sendIntent({ type: "rematch", side: localLegacySide });
  }, [
    isMultiplayer,
    localLegacySide,
    markRematchVote,
    phase,
    rematchVotes,
    resetMatch,
    sendIntent
  ]);

  const handleExitClick = useCallback(() => {
    onExit?.();
  }, [onExit]);



  // ---------------- UI ----------------

  const renderWheelPanel = (i: number) => {
    const pc = assign.player[i];
    const ec = assign.enemy[i];

    const localNotes = comboSummary[localLegacySide].laneNotes[i] ?? [];
    const remoteNotes = comboSummary[remoteLegacySide].laneNotes[i] ?? [];
    const combinedComboNotes = [
      ...localNotes.map((note) => `${namesByLegacy[localLegacySide]}: ${note}`),
      ...((phase !== "choose") ? remoteNotes.map((note) => `${namesByLegacy[remoteLegacySide]}: ${note}`) : []),
    ];

    let previewNotes: string[] = [];
    if (phase === "choose" && active[i]) {
      const candidateId = dragCardId ?? selectedCardId;
      if (candidateId) {
        const simulated = {
          player: [...assign.player],
          enemy: [...assign.enemy],
        };
        const isLocalPlayer = localLegacySide === "player";
        const handSource = isLocalPlayer ? player.hand : enemy.hand;
        const slotSource = isLocalPlayer ? assign.player : assign.enemy;
        const card =
          handSource.find((c) => c.id === candidateId) ||
          slotSource.find((c) => c?.id === candidateId) ||
          null;
        if (card) {
          const laneArr = isLocalPlayer ? simulated.player : simulated.enemy;
          if (!card.multiLane) {
            const existing = laneArr.findIndex((c) => c?.id === card.id);
            if (existing !== -1) laneArr[existing] = null;
          }
          laneArr[i] = card;
          const simSummary = evaluateCombos(simulated);
          previewNotes = simSummary[localLegacySide].laneNotes[i] ?? [];
        }
      }
    }
    const lanePreviewActive = previewNotes.length > 0;
    const laneComboActive = localNotes.length > 0 || (phase !== "choose" && remoteNotes.length > 0);

    const leftSlot = { side: "player" as const, card: pc, name: namesByLegacy.player };
    const rightSlot = { side: "enemy" as const, card: ec, name: namesByLegacy.enemy };

    const ws = Math.round(lockedWheelSize ?? wheelSize);


  const leftReveal = revealedDuringChoose.player.includes(i);
  const rightReveal = revealedDuringChoose.enemy.includes(i);
  const canSeeLeft = !!leftSlot.card && (leftSlot.side === localLegacySide || phase !== "choose" || leftReveal);
  const canSeeRight = !!rightSlot.card && (rightSlot.side === localLegacySide || phase !== "choose" || rightReveal);
  const leftFaceDown = !!leftSlot.card && !canSeeLeft;
  const rightFaceDown = !!rightSlot.card && !canSeeRight;

    const isLeftSelected = !!leftSlot.card && selectedCardId === leftSlot.card.id;
    const isRightSelected = !!rightSlot.card && selectedCardId === rightSlot.card.id;

    const shouldShowLeftCard =
      !!leftSlot.card && (leftSlot.side === localLegacySide || phase !== "choose");
    const shouldShowRightCard =
      !!rightSlot.card && (rightSlot.side === localLegacySide || phase !== "choose");

    // --- layout numbers that must match the classes below ---
    const slotW    = 80;   // w-[80px] on both slots
    const gapX     = 16;   // gap-2 => 8px, two gaps between three items => 16
    const paddingX = 16;   // p-2 => 8px left + 8px right
    const borderX  = 4;    // border-2 => 2px left + 2px right
    const EXTRA_H  = 16;   // extra breathing room inside the panel (change to tweak height)

    // panel width (border-box) so wheel is visually centered
    const panelW = ws + slotW * 2 + gapX + paddingX + borderX;

const renderSlotCard = (
  slot: typeof leftSlot,
  isSlotSelected: boolean,
  faceDown: boolean
) => {
      if (!slot.card) return null;
      const card = slot.card;
      const interactable = slot.side === localLegacySide && phase === "choose";

      const handlePick = () => {
        if (!interactable) return;
        if (selectedCardId) {
          tapAssignIfSelected();
        } else {
          setSelectedCardId(card.id);
        }
      };

      const handleDragStart = (e: React.DragEvent<HTMLButtonElement>) => {
        if (!interactable) return;
        setSelectedCardId(card.id);
        setDragCardId(card.id);
        try { e.dataTransfer.setData("text/plain", card.id); } catch {}
        e.dataTransfer.effectAllowed = "move";
      };

      const handleDragEnd = () => {
        setDragCardId(null);
        setDragOverWheel(null);
      };

      const handlePointerDown = (e: React.PointerEvent<HTMLButtonElement>) => {
        if (!interactable) return;
        e.stopPropagation();
        startPointerDrag(card, e);
      };

return (
    <StSCard
      card={card}
      size="sm"
      disabled={!interactable}
      selected={isSlotSelected}
      onPick={handlePick}
      draggable={interactable}
      onDragStart={handleDragStart}
      onDragEnd={handleDragEnd}
      onPointerDown={handlePointerDown}
      faceDown={faceDown}
      showHint={!faceDown}
        />
      );
    };

    const onZoneDragOver = (e: React.DragEvent) => { e.preventDefault(); if (dragCardId && active[i]) setDragOverWheel(i); };
    const onZoneLeave = () => { if (dragCardId) setDragOverWheel(null); };
    const handleDropCommon = (id: string | null, targetSide?: LegacySide) => {
      if (!id || !active[i]) return;
      const intendedSide = targetSide ?? localLegacySide;
      if (intendedSide !== localLegacySide) {
        setDragOverWheel(null);
        setDragCardId(null);
        return;
      }


      const isLocalPlayer = localLegacySide === "player";
      const fromHand = (isLocalPlayer ? player.hand : enemy.hand).find((c) => c.id === id);
      const fromSlots = (isLocalPlayer ? assign.player : assign.enemy).find((c) => c && c.id === id) as Card | undefined;
      const card = fromHand || fromSlots || null;
      if (card) assignToWheelLocal(i, card as Card);
      setDragOverWheel(null);
      setDragCardId(null);
    };
    const onZoneDrop = (e: React.DragEvent, targetSide?: LegacySide) => {
      e.preventDefault();
      handleDropCommon(e.dataTransfer.getData("text/plain") || dragCardId, targetSide);
    };

    const tapAssignIfSelected = () => {
      if (!selectedCardId) return;
      const isLocalPlayer = localLegacySide === "player";
      const card =
        (isLocalPlayer ? player.hand : enemy.hand).find(c => c.id === selectedCardId) ||
        (isLocalPlayer ? assign.player : assign.enemy).find(c => c?.id === selectedCardId) ||
        null;
      if (card) assignToWheelLocal(i, card as Card);
    };

    const panelShadow = '0 2px 8px rgba(0,0,0,.28), inset 0 1px 0 rgba(255,255,255,.04)';
    const borderColor = lanePreviewActive ? '#facc15' : laneComboActive ? '#fb923c' : THEME.panelBorder;
    const shadowWithCombo = lanePreviewActive
      ? `${panelShadow}, 0 0 12px rgba(250,204,21,0.35)`
      : laneComboActive
        ? `${panelShadow}, 0 0 10px rgba(249,115,22,0.28)`
        : panelShadow;

    return (
      <div
        className="relative rounded-xl border p-2 shadow flex-none"
        style={{
          width: panelW,
          height: ws + EXTRA_H,
          background: `linear-gradient(180deg, rgba(255,255,255,.04) 0%, rgba(0,0,0,.14) 100%), ${THEME.panelBg}`,
          borderColor,
          borderWidth: 2,
          boxShadow: shadowWithCombo,
          contain: 'paint',
          backfaceVisibility: 'hidden',
          transform: 'translateZ(0)',
          isolation: 'isolate'
        }}
      >
  {/* ADD: winner dots (don’t affect layout) */}
  { (phase === "roundEnd" || phase === "ended") && (
    <>
      {/* Player dot (top-left) */}
      <span
        aria-label={`Wheel ${i+1} player result`}
        className="absolute top-1 left-1 rounded-full border"
        style={{
          width: 10,
          height: 10,
          background: wheelHUD[i] === HUD_COLORS.player ? HUD_COLORS.player : 'transparent',
          borderColor: wheelHUD[i] === HUD_COLORS.player ? HUD_COLORS.player : THEME.panelBorder,
          boxShadow: '0 0 0 1px rgba(0,0,0,0.4)'
        }}
      />

      {/* Enemy dot (top-right) */}
      <span
        aria-label={`Wheel ${i+1} enemy result`}
        className="absolute top-1 right-1 rounded-full border"
        style={{
          width: 10,
          height: 10,
          background: wheelHUD[i] === HUD_COLORS.enemy ? HUD_COLORS.enemy : 'transparent',
          borderColor: wheelHUD[i] === HUD_COLORS.enemy ? HUD_COLORS.enemy : THEME.panelBorder,
          boxShadow: '0 0 0 1px rgba(0,0,0,0.4)'
        }}
      />
    </>
  )}

  {/* the row: slots + centered wheel */}
  <div
    className="flex items-center justify-center gap-2"
    style={{ height: (ws + EXTRA_H) /* removed the - 3 */ }}
  >
        {/* Player slot */}
        <div
          data-drop="slot"
          data-idx={i}
          onDragOver={onZoneDragOver}
          onDragEnter={onZoneDragOver}
          onDragLeave={onZoneLeave}
          onDrop={(e) => onZoneDrop(e, "player")}
          onClick={(e) => {
            e.stopPropagation();
            if (leftSlot.side !== localLegacySide) return;
            if (selectedCardId) {
              // If a hand card is already selected, assign it here (this also swaps)
              tapAssignIfSelected();
            } else if (leftSlot.card) {
              // 🔸 Arm this placed card for swapping (select it)
              setSelectedCardId(leftSlot.card.id);
            }
          }}
          className="w-[80px] h-[92px] rounded-md border px-1 py-0 flex items-center justify-center flex-none"
          style={{
            backgroundColor: dragOverWheel === i || isLeftSelected ? 'rgba(182,138,78,.12)' : THEME.slotBg,
            borderColor:     dragOverWheel === i || isLeftSelected ? THEME.brass          : THEME.slotBorder,
            boxShadow: isLeftSelected ? '0 0 0 1px rgba(251,191,36,0.7)' : 'none',
          }}
          aria-label={`Wheel ${i+1} left slot`}
        >
          {leftSlot.card
            ? renderSlotCard(leftSlot, isLeftSelected, leftFaceDown)
            : <div className="text-[11px] opacity-80 text-center">
                {leftSlot.side === localLegacySide ? "Your card" : leftSlot.name}
              </div>}
        </div>

  {/* Wheel face (fixed width equals wheel size; centers wheel exactly) */}
  <div
  data-drop="wheel"
  data-idx={i}
  className="relative flex-none flex items-center justify-center rounded-full overflow-hidden"
  style={{ width: ws, height: ws }}
  onDragOver={onZoneDragOver}
  onDragEnter={onZoneDragOver}
  onDragLeave={onZoneLeave}
  onDrop={onZoneDrop}
  onClick={(e) => { e.stopPropagation(); tapAssignIfSelected(); }}
  aria-label={`Wheel ${i+1}`}
>
    <div className="pointer-events-none absolute top-2 left-1/2 -translate-x-1/2 text-[11px] font-semibold uppercase tracking-wide text-white/80">
      {(wheelArchetypes[i] ?? `wheel-${i + 1}`).replace(/^(\w)/, (c) => c.toUpperCase())}
    </div>
    <CanvasWheel ref={wheelRefs[i]} sections={wheelSections[i]} size={ws} />
    <div
      aria-hidden
      className="pointer-events-none absolute inset-0 rounded-full"
      style={{ boxShadow: dragOverWheel === i ? '0 0 0 2px rgba(251,191,36,0.7) inset' : 'none' }}
    />
  </div>
    
        {/* Enemy slot */}
        <div
          className="w-[80px] h-[92px] rounded-md border px-1 py-0 flex items-center justify-center flex-none"
          style={{
            backgroundColor: dragOverWheel === i || isRightSelected ? 'rgba(182,138,78,.12)' : THEME.slotBg,
            borderColor:     dragOverWheel === i || isRightSelected ? THEME.brass          : THEME.slotBorder,
            boxShadow: isRightSelected ? '0 0 0 1px rgba(251,191,36,0.7)' : 'none',
          }}
          aria-label={`Wheel ${i+1} right slot`}
          data-drop="slot"
          data-idx={i}
          onDragOver={onZoneDragOver}
          onDragEnter={onZoneDragOver}
          onDragLeave={onZoneLeave}
          onDrop={(e) => onZoneDrop(e, "enemy")}
          onClick={(e) => {
            e.stopPropagation();
            if (rightSlot.side !== localLegacySide) return;
            if (selectedCardId) {
              tapAssignIfSelected();
            } else if (rightSlot.card) {
              setSelectedCardId(rightSlot.card.id);
            }
          }}
        >
          {rightSlot.card
            ? renderSlotCard(rightSlot, isRightSelected, rightFaceDown)
            : <div className="text-[11px] opacity-60 text-center">
                {rightSlot.side === localLegacySide ? "Your card" : rightSlot.name}
              </div>}
        </div>
      </div>

      {(laneComboActive || lanePreviewActive) && (
        <div className="absolute left-2 right-2 bottom-2 text-[10px] leading-tight text-amber-100 space-y-0.5">
          {combinedComboNotes.map((note, idx) => (
            <div key={`combo-${i}-${idx}`} className="font-semibold drop-shadow">{note}</div>
          ))}
          {lanePreviewActive && previewNotes.map((note, idx) => (
            <div key={`preview-${i}-${idx}`} className="italic text-amber-200/80">Preview: {note}</div>
          ))}
        </div>
      )}
    </div>
  );
};

  const HandDock = ({ onMeasure }: { onMeasure?: (px: number) => void }) => {
    const dockRef = useRef<HTMLDivElement | null>(null);
    const [liftPx, setLiftPx] = useState<number>(18);
    useEffect(() => {
      const compute = () => {
        const root = dockRef.current; if (!root) return;
        const sample = root.querySelector('[data-hand-card]') as HTMLElement | null; if (!sample) return;
        const h = sample.getBoundingClientRect().height || 96;
        const nextLift = Math.round(Math.min(44, Math.max(12, h * 0.34)));
        setLiftPx(nextLift);
        const clearance = Math.round(h + nextLift + 12);
        onMeasure?.(clearance);
      };
      compute(); window.addEventListener('resize', compute); window.addEventListener('orientationchange', compute);
      return () => { window.removeEventListener('resize', compute); window.removeEventListener('orientationchange', compute); };
    }, [onMeasure]);

    const localFighter: Fighter = localLegacySide === "player" ? player : enemy;

    return (
      <div ref={dockRef} className="fixed left-0 right-0 bottom-0 z-50 pointer-events-none select-none" style={{ bottom: 'calc(env(safe-area-inset-bottom, 0px) + -30px)' }}>
        <div className="mx-auto max-w-[1400px] flex justify-center gap-1.5 py-0.5">
          {localFighter.hand.map((card, idx) => {
            const isSelected = selectedCardId === card.id;
            return (
              <div key={card.id} className="group relative pointer-events-auto" style={{ zIndex: 10 + idx }}>
                <motion.div data-hand-card initial={false} animate={{ y: isSelected ? -Math.max(8, liftPx - 10) : -liftPx, opacity: 1, scale: isSelected ? 1.06 : 1 }} whileHover={{ y: -Math.max(8, liftPx - 10), opacity: 1, scale: 1.04 }} transition={{ type: 'spring', stiffness: 320, damping: 22 }} className={`drop-shadow-xl ${isSelected ? 'ring-2 ring-amber-300' : ''}`}>
                  <button
  data-hand-card
  className="pointer-events-auto"
  onClick={(e) => {
    e.stopPropagation();
    if (!selectedCardId) {
      setSelectedCardId(card.id);
      return;
    }

    if (selectedCardId === card.id) {
      setSelectedCardId(null);
      return;
    }

    const lane = localLegacySide === "player" ? assign.player : assign.enemy;
    const slotIdx = lane.findIndex((c) => c?.id === selectedCardId);
    if (slotIdx !== -1) {
      assignToWheelLocal(slotIdx, card);
      return;
    }

    setSelectedCardId(card.id);
  }}
  draggable
  onDragStart={(e) => {
    // Desktop HTML5 drag
    setDragCardId(card.id);
    try { e.dataTransfer.setData("text/plain", card.id); } catch {}
    e.dataTransfer.effectAllowed = "move";
  }}
  onDragEnd={() => setDragCardId(null)}
  onPointerDown={(e) => startPointerDrag(card, e)}   // ← NEW: touch/pen drag
  aria-pressed={isSelected}
  aria-label={`Select ${card.name}`}
>
  <StSCard card={card} />
</button>

                </motion.div>
              </div>
            );
          })}
        </div>
{/* Touch drag ghost (mobile) */}
{isPtrDragging && ptrDragCard && (
  <div
    style={{
      position: 'fixed',
      left: 0,
      top: 0,
      transform: `translate(${ptrPos.current.x - 48}px, ${ptrPos.current.y - 64}px)`,
      pointerEvents: 'none',
      zIndex: 9999,
    }}
    aria-hidden
  >
    <div style={{ transform: 'scale(0.9)', filter: 'drop-shadow(0 6px 8px rgba(0,0,0,.35))' }}>
      <StSCard card={ptrDragCard} />
    </div>
  </div>
)}

      </div>
    );
  };

const HUDPanels = () => {
  const rsP = reserveSums ? reserveSums.player : null;
  const rsE = reserveSums ? reserveSums.enemy : null;
  const timerSecondsRemaining = remainingTimer ?? initialTimerSeconds ?? 0;
  const timerCritical =
    initialTimerSeconds !== null && timerSecondsRemaining > 0
      ? timerSecondsRemaining <= Math.max(15, Math.floor(initialTimerSeconds * 0.1))
      : false;
  const timerClass = timerExpired
    ? "border-rose-500/80 bg-rose-600/20 text-rose-100"
    : timerCritical
    ? "border-amber-400/80 bg-amber-500/20 text-amber-100"
    : "border-white/20 bg-black/40 text-slate-100";
  const timerDisplay =
    initialTimerSeconds !== null
      ? formatTimerForDisplay(timerSecondsRemaining)
      : "Off";

  const Panel = ({ side }: { side: LegacySide }) => {
    const isPlayer = side === 'player';
    const color = isPlayer ? (players.left.color ?? HUD_COLORS.player) : (players.right.color ?? HUD_COLORS.enemy);
    const name = isPlayer ? players.left.name : players.right.name;
    const win = isPlayer ? wins.player : wins.enemy;
    const rs = isPlayer ? rsP : rsE;
    const mana = isPlayer ? player.mana : enemy.mana;
    const hasInit = initiative === side;
    const isReserveVisible =
      (phase === 'showEnemy' || phase === 'anim' || phase === 'roundEnd' || phase === 'ended') &&
      rs !== null;
    const reserveTooltip = rs
      ? `Reserve total ${rs.total} (base ${rs.base}${rs.bonus ? `, bonus ${rs.bonus}` : ''})${rs.notes.length ? ` — ${rs.notes.join(', ')}` : ''}`
      : undefined;

    return (
      <div className="flex h-full flex-col items-center w-full">
        {/* HUD row (flag moved inside; absolute to avoid layout shift) */}
        <div
          className="relative flex min-w-0 items-center gap-2 rounded-lg border px-2 py-1 text-[12px] shadow w-full"
          style={{
            maxWidth: '100%',
            background: THEME.panelBg,
            borderColor: THEME.panelBorder,
            color: THEME.textWarm,
          }}
        >
          <div className="w-1.5 h-6 rounded" style={{ background: color }} />
          <div className="flex items-center min-w-0 flex-1">
            <span className="truncate block font-semibold">{name}</span>
            {(isPlayer ? "player" : "enemy") === localLegacySide && (
              <span className="ml-2 rounded bg-white/10 px-1.5 py-0.5 text-[10px]">You</span>
            )}
          </div>
          <div className="flex items-center gap-1 ml-1 flex-shrink-0">
            <span className="opacity-80">Wins</span>
            <span className="text-base font-extrabold tabular-nums">{win}</span>
          </div>
          <div className="flex items-center gap-1 ml-2 flex-shrink-0">
            <span className="opacity-80">Mana</span>
            <span className="text-base font-extrabold tabular-nums">{mana}</span>
          </div>
          <div
            className={`ml-2 hidden sm:flex rounded-full border px-2 py-0.5 text-[11px] overflow-hidden text-ellipsis whitespace-nowrap transition-opacity ${
              isReserveVisible ? 'opacity-100 visible' : 'opacity-0 invisible'
            }`}
            style={{
              maxWidth: '44vw',
              minWidth: '90px',
              background: '#1b1209ee',
              borderColor: THEME.slotBorder,
              color: THEME.textWarm,
            }}
            title={reserveTooltip}
          >
            Reserve: <span className="font-bold tabular-nums">{rs?.total ?? 0}</span>
            {rs && rs.bonus > 0 ? (
              <span className="ml-1 text-[10px] text-amber-200/90">(+{rs.bonus})</span>
            ) : null}
          </div>

          {/* Initiative flag — absolute, no extra height */}
          {hasInit && (
            <span
              aria-label="Has initiative"
              className="absolute -top-1 -right-1 leading-none select-none"
              style={{
                fontSize: 24,
                filter: 'drop-shadow(0 1px 1px rgba(0,0,0,.6))',
              }}
            >
              ⚑
            </span>
          )}
        </div>

        {isReserveVisible && (
          <div className="mt-1 w-full sm:hidden">
            <div
              className="w-full rounded-full border px-3 py-1 text-[11px] text-center"
              style={{
                background: '#1b1209ee',
                borderColor: THEME.slotBorder,
                color: THEME.textWarm,
              }}
              title={reserveTooltip}
            >
              Reserve: <span className="font-bold tabular-nums">{rs?.total ?? 0}</span>
              {rs && rs.bonus > 0 ? (
                <span className="ml-1 text-[10px] text-amber-200/90">(+{rs.bonus})</span>
              ) : null}
            </div>
          </div>
        )}

        {isReserveVisible && rs?.notes.length ? (
          <div className="mt-1 text-[10px] text-amber-200/80 text-center sm:text-left">
            {rs.notes.join(' · ')}
          </div>
        ) : null}

        {/* (removed) old outside flag that was pushing layout down */}
        {/* {hasInit && <span className="mt-1" aria-label="Has initiative">⚑</span>} */}
      </div>
    );
  };

  return (
    <div className="w-full flex flex-col items-center">
      <div className="mb-3 flex flex-wrap items-center justify-center gap-2 text-xs sm:text-sm">
        <span className="rounded-full border border-white/20 bg-black/40 px-3 py-1 text-slate-100">
          Mode: <span className="font-semibold">{matchMode.name}</span>
        </span>
        <span className="rounded-full border border-white/20 bg-black/40 px-3 py-1 text-slate-100">
          Target: <span className="tabular-nums font-semibold">{winGoal}</span> wins
        </span>
        <span className={`rounded-full border px-3 py-1 font-mono text-sm sm:text-base ${timerClass}`}>
          Timer: {timerDisplay}
        </span>
      </div>

      <div className="grid w-full max-w-[900px] grid-cols-2 items-stretch gap-2 overflow-x-hidden">
        <div className="min-w-0 w-full max-w-[420px] mx-auto h-full">
          <Panel side="player" />
        </div>
        <div className="min-w-0 w-full max-w-[420px] mx-auto h-full">
          <Panel side="enemy" />
        </div>
      </div>
    </div>
  );
};

const PreSpinControls = () => {
  const fighter = localLegacySide === 'player' ? player : enemy;
  const plan = preSpinPlan[localLegacySide] ?? createEmptyPlan();
  const mana = fighter.mana;
  const canAct = phase === 'choose' && !isMultiplayer;
  const predictiveDisabled = !canAct || mana < 1;
  const recallCost = Math.max(0, 1 - (fighter.perks.includes('recallMastery') ? 1 : 0));
  const recallDisabled = !canAct || plan.recallUsed || mana < recallCost;
  const recallLabel = recallCost > 0 ? `Recall Reserve (-${recallCost} mana)` : 'Recall Reserve (free)';
  const swapCost = Math.max(1, 2 - (fighter.perks.includes('planarSwap') ? 1 : 0));
  const reserveBonusTotal = plan.reserveBonus + plan.recallBonus;
  const notes = plan.notes.length ? plan.notes.join(' · ') : 'None';

  return (
    <div
      className="rounded-lg border border-amber-500/40 bg-amber-500/10 px-3 py-2 text-[12px] text-amber-100 shadow-sm"
    >
      <div className="flex flex-wrap items-center justify-between gap-2">
        <div>
          Mana: <span className="font-semibold tabular-nums">{mana}</span>
        </div>
        <div className="flex flex-wrap gap-2">
          <button
            onClick={handlePredictiveCast}
            disabled={predictiveDisabled}
            className="rounded bg-amber-400/90 px-2 py-1 font-semibold text-slate-900 disabled:opacity-40"
          >
            Predictive Cast (-1 mana)
          </button>
          <button
            onClick={handleReserveRecall}
            disabled={recallDisabled}
            className="rounded bg-amber-300/90 px-2 py-1 font-semibold text-slate-900 disabled:opacity-40"
          >
            {recallLabel}
          </button>
        </div>
      </div>
      <div className="mt-2 flex flex-wrap gap-2">
        {[0, 1, 2].map((w) => {
          const override = plan.vcOverrides[w];
          const needsMana = !override && mana < swapCost;
          const disabled = !canAct || needsMana;
          const label = override ? `Wheel ${w + 1}: ${override}` : `Wheel ${w + 1}: base`;
          return (
            <button
              key={w}
              onClick={() => handleSwapVC(w)}
              disabled={disabled}
              className="rounded border border-amber-400/60 bg-transparent px-2 py-1 text-amber-100 transition disabled:opacity-40"
            >
              Swap {label}
              {!override ? ` (-${swapCost})` : ' (cycle)'}
            </button>
          );
        })}
      </div>
      <div className="mt-2 text-[11px] text-amber-200/80">
        Reserve bonus: +{reserveBonusTotal} — {notes}
      </div>
      {!canAct && isMultiplayer ? (
        <div className="mt-2 text-[11px] text-amber-200/70 italic">
          Mana actions are disabled during multiplayer.
        </div>
      ) : null}
    </div>
  );
};


  const localResolveReady = resolveVotes[localLegacySide];
  const remoteResolveReady = resolveVotes[remoteLegacySide];

  const resolveButtonDisabled = !canReveal || (isMultiplayer && localResolveReady);
  const resolveButtonLabel = isMultiplayer && localResolveReady ? "Ready" : "Resolve";

  const resolveStatusText =
    isMultiplayer && phase === "choose"
      ? localResolveReady && !remoteResolveReady
        ? `Waiting for ${namesByLegacy[remoteLegacySide]}...`
        : !localResolveReady && remoteResolveReady
        ? `${namesByLegacy[remoteLegacySide]} is ready.`
        : null
      : null;

  const localAdvanceReady = advanceVotes[localLegacySide];
  const remoteAdvanceReady = advanceVotes[remoteLegacySide];
  const advanceButtonDisabled = isMultiplayer && localAdvanceReady;
  const advanceButtonLabel = isMultiplayer && localAdvanceReady ? "Ready" : "Next";
  const advanceStatusText =
    isMultiplayer && phase === "roundEnd"
      ? localAdvanceReady && !remoteAdvanceReady
        ? `Waiting for ${namesByLegacy[remoteLegacySide]}...`
        : !localAdvanceReady && remoteAdvanceReady
        ? `${namesByLegacy[remoteLegacySide]} is ready.`
        : null
      : null;

  const localRematchReady = rematchVotes[localLegacySide];
  const remoteRematchReady = rematchVotes[remoteLegacySide];
  const rematchButtonLabel = isMultiplayer && localRematchReady ? "Ready" : "Rematch";
  const rematchStatusText =
    isMultiplayer && phase === "ended"
      ? localRematchReady && !remoteRematchReady
        ? `Waiting for ${namesByLegacy[remoteLegacySide]}...`
        : !localRematchReady && remoteRematchReady
        ? `${namesByLegacy[remoteLegacySide]} is ready.`
        : null
      : null;

  const xpProgressPercent = xpDisplay ? Math.min(100, xpDisplay.percent * 100) : 0;
  const [victoryCollapsed, setVictoryCollapsed] = useState(false); // or true if you want banner-first
  useEffect(() => {
    if (phase !== "ended") setVictoryCollapsed(false); // reset when leaving "ended"
  }, [phase]);

  return (
    <div className="h-screen w-screen overflow-x-hidden overflow-y-hidden text-slate-100 p-1 grid gap-2" style={{ gridTemplateRows: "auto auto 1fr auto" }}>
      {/* Controls */}
      <div className="flex items-center justify-between text-[12px] min-h-[24px]">
        <div className="flex items-center gap-3">
          <div><span className="opacity-70">Round</span> <span className="font-semibold">{round}</span></div>
          <div><span className="opacity-70">Phase</span> <span className="font-semibold">{phase}</span></div>
          <div><span className="opacity-70">Goal</span> <span className="font-semibold">First to {winGoal} wins</span></div>
        </div>
        <div className="flex items-center gap-2 relative">
          <button onClick={() => setShowRef((v) => !v)} className="px-2.5 py-0.5 rounded bg-slate-700 text-white border border-slate-600 hover:bg-slate-600">Reference</button>
          {showRef && (
            <div className="absolute top-[110%] right-0 w-80 rounded-lg border border-slate-700 bg-slate-800/95 shadow-xl p-3 z-50">
              <div className="flex items-center justify-between mb-1"><div className="font-semibold">Reference</div><button onClick={() => setShowRef(false)} className="text-xl leading-none text-slate-300 hover:text-white">×</button></div>
              <div className="text-[12px] space-y-2">
                <div>Place <span className="font-semibold">1 card next to each wheel</span>, then <span className="font-semibold">press the Resolve button</span>. Where the <span className="font-semibold">token stops</span> decides the winnning rule, and the player who matches it gets <span className="font-semibold">1 win</span>. First to <span className="font-semibold">{winGoal}</span> wins takes the match.</div>
                <ul className="list-disc pl-5 space-y-1">
                  <li>💥 Strongest — higher value wins</li>
                  <li>🦊 Weakest — lower value wins</li>
                  <li>🗃️ Reserve — compare the two cards left in hand</li>
                  <li>🎯 Closest — value closest to target wins</li>
                  <li>⚑ Initiative — initiative holder wins</li>
                  <li>✨ Double Win — higher value wins and counts double</li>
                  <li>🔄 Swap Wins — lower value wins, then the round tallies swap sides</li>
                  <li><span className="font-semibold">0 Start</span> — no one wins</li>
                </ul>
              </div>
            </div>
          )}
          {phase === "choose" && (
            <div className="flex flex-col items-end gap-1">
              <button
                disabled={resolveButtonDisabled}
                onClick={handleRevealClick}
                className="px-2.5 py-0.5 rounded bg-amber-400 text-slate-900 font-semibold disabled:opacity-50"
              >
                {resolveButtonLabel}
              </button>
              {isMultiplayer && resolveStatusText && (
                <span className="text-[11px] italic text-amber-200 text-right leading-tight">
                  {resolveStatusText}
                </span>
              )}
            </div>
          )}
          {phase === "roundEnd" && (
            <div className="flex flex-col items-end gap-1">
              <button
                disabled={advanceButtonDisabled}
                onClick={handleNextClick}
                className="px-2.5 py-0.5 rounded bg-emerald-500 text-slate-900 font-semibold disabled:opacity-50"
              >
                {advanceButtonLabel}
              </button>
              {isMultiplayer && advanceStatusText && (
                <span className="text-[11px] italic text-emerald-200 text-right leading-tight">
                  {advanceStatusText}
                </span>
              )}
            </div>
          )}
        </div>
      </div>

      {/* HUD */}
      <div className="mt-1"><PreSpinControls /></div>
      <div className="relative z-10"><HUDPanels /></div>

      {/* Wheels center */}
      <div className="relative z-0" style={{ paddingBottom: handClearance }}>
        <div className="flex flex-col items-center justify-start gap-1">
          {[0, 1, 2].map((i) => (
            <div key={i} className="flex-shrink-0">{renderWheelPanel(i)}</div>
          ))}
        </div>
      </div>

{/* Docked hand overlay */}
<HandDock onMeasure={setHandClearance} />

{/* Ended overlay (banner + modal) */}
{phase === "ended" && (
  <>
    {victoryCollapsed ? (
      <button
        onClick={() => setVictoryCollapsed(false)}
        className={`fixed top-3 left-1/2 z-50 flex -translate-x-1/2 items-center gap-3 rounded-full border px-4 py-2 text-sm font-semibold shadow-lg transition hover:-translate-y-[1px] focus:outline-none focus:ring-2 focus:ring-emerald-400/60 ${
          localWon
            ? "border-emerald-500/40 bg-emerald-900/70 text-emerald-100"
            : "border-slate-700 bg-slate-900/80 text-slate-100"
        }`}
      >
        <span className="rounded-full bg-slate-950/40 px-2 py-0.5 text-xs uppercase tracking-wide">
          {localWon ? "Victory" : "Defeat"}
        </span>
        <span className="text-xs opacity-80">Tap to reopen results</span>
        {localWon && matchSummary?.expGained ? (
          <span className="rounded-full bg-emerald-500/20 px-2 py-0.5 text-[11px] text-emerald-100">
            +{matchSummary.expGained} XP
          </span>
        ) : null}
      </button>
    ) : null}

    {!victoryCollapsed && (
      <div className="fixed inset-0 z-50 flex items-center justify-center bg-slate-950/80 backdrop-blur-sm px-3">
        <div className="relative w-full max-w-sm rounded-lg border border-slate-700 bg-slate-900/95 p-6 text-center shadow-2xl space-y-4">
          {/* Minimize */}
          <button
            onClick={() => setVictoryCollapsed(true)}
            
            className="group absolute top-2 right-2 flex h-10 w-10 items-center justify-center rounded-lg border border-slate-700/70 bg-slate-800/80 text-slate-200 transition hover:bg-slate-700 focus:outline-none focus:ring-2 focus:ring-emerald-400/60"
            aria-label="Minimize results"
            title="Minimize"
          >
            <div className="flex flex-col items-end text-right leading-none">
              <span className="text-[10px] font-semibold uppercase tracking-wide text-emerald-200/80 transition group-hover:text-emerald-100">
                Hide
              </span>
              <svg
                aria-hidden
                focusable="false"
                className="mt-1 h-5 w-5 text-emerald-200 transition group-hover:text-emerald-100"
                viewBox="0 0 20 20"
                fill="currentColor"
              >
                <path d="M4 10a1 1 0 0 1 1-1h6.586L9.293 6.707a1 1 0 1 1 1.414-1.414l4.5 4.5a1 1 0 0 1 0 1.414l-4.5 4.5a1 1 0 0 1-1.414-1.414L11.586 11H5a1 1 0 0 1-1-1Z" />
              </svg>
            </div>
            <span className="text-lg font-semibold leading-none text-slate-200 transition group-hover:text-white">–</span>
          </button>

          <div className={`text-3xl font-bold ${localWon ? "text-emerald-300" : "text-rose-300"}`}>
            {localWon ? "Victory" : "Defeat"}
          </div>

          <div className="text-sm text-slate-200">{finalOutcomeMessage}</div>

          <div className="rounded-md border border-slate-700 bg-slate-800/80 px-4 py-3 text-sm text-slate-100">
            <div className="font-semibold tracking-wide uppercase text-xs text-slate-400">Final Score</div>
            <div className="mt-2 flex items-center justify-center gap-3 text-base font-semibold">
              <span className="text-emerald-300">{localName}</span>
              <span className="px-2 py-0.5 rounded bg-slate-900/60 text-slate-200 tabular-nums">{localWinsCount}</span>
              <span className="text-slate-500">—</span>
              <span className="px-2 py-0.5 rounded bg-slate-900/60 text-slate-200 tabular-nums">{remoteWinsCount}</span>
              <span className="text-rose-300">{remoteName}</span>
            </div>
          </div>

          <div className="rounded-md border border-slate-700 bg-slate-800/70 px-4 py-3 text-sm text-slate-200">
            <div className="font-semibold uppercase tracking-wide text-xs text-slate-400">Match Settings</div>
            <div className="mt-2 space-y-1">
              <div>
                {matchMode.name} · first to {winGoal} wins
                {initialTimerSeconds
                  ? ` · ${formatTimerForDisplay(initialTimerSeconds)} timer`
                  : " · No timer"}
              </div>
              <div className="text-xs text-slate-300/80">
                {finalWinMethod === "timer"
                  ? "Decided by highest score when the clock expired."
                  : "Decided by reaching the win target."}
              </div>
            </div>
          </div>

          {localWon && matchSummary?.didWin && xpDisplay && (
            <div className="rounded-md border border-emerald-500/40 bg-emerald-900/15 px-4 py-3 text-sm text-emerald-50">
              <div className="flex items-center justify-between text-[11px] uppercase tracking-wide text-emerald-200/80">
                <span>Level {xpDisplay.level}</span>
                <span>
                  {xpDisplay.exp} / {xpDisplay.expToNext} XP
                </span>
              </div>
              <div className="mt-2 h-2 rounded-full bg-emerald-950/50">
                <div
                  className="h-2 rounded-full bg-emerald-400 transition-[width] duration-500"
                  style={{ width: `${xpProgressPercent}%` }}
                />
              </div>
              <div className="mt-2 flex items-center justify-between text-xs text-emerald-100/90">
                <span>+{matchSummary.expGained} XP</span>
                <span>Win streak: {matchSummary.streak}</span>
              </div>
              {levelUpFlash && (
                <div className="mt-2 text-base font-semibold uppercase tracking-wide text-amber-200">
                  Level up!
                </div>
              )}
            </div>
          )}

          <div className="flex flex-col gap-2">
            <button
              disabled={isMultiplayer && localRematchReady}
              onClick={handleRematchClick}
              className="w-full rounded bg-emerald-500 px-4 py-2 font-semibold text-slate-900 disabled:opacity-50"
            >
              {rematchButtonLabel}
            </button>
            {isMultiplayer && rematchStatusText && (
              <span className="text-[11px] italic text-amber-200 leading-tight">
                {rematchStatusText}
              </span>
            )}
            {onExit && (
              <button
                onClick={handleExitClick}
                className="w-full rounded border border-slate-600 px-4 py-2 text-sm font-semibold text-slate-200 hover:bg-slate-800"
              >
                Exit to Main Menu
              </button>
            )}
          </div>
        </div>
      </div>
    )}
  </>
  )}
  
      </div>
    );
}

function formatTimerForDisplay(seconds: number | null | undefined): string {
  if (typeof seconds !== "number" || !Number.isFinite(seconds)) {
    return "No timer";
  }
  const total = Math.floor(seconds);
  if (total <= 0) {
    return "0:00";
  }
  const hours = Math.floor(total / 3600);
  const minutes = Math.floor((total % 3600) / 60);
  const secs = total % 60;
  if (hours > 0) {
    return `${hours}:${minutes.toString().padStart(2, "0")}:${secs
      .toString()
      .padStart(2, "0")}`;
  }
  const mins = Math.floor(total / 60);
  if (mins > 0) {
    return `${mins}:${secs.toString().padStart(2, "0")}`;
  }
  return `${secs}s`;
}

// ---------------- Dev Self-Tests (lightweight) ----------------
if (typeof window !== 'undefined') {
  try {
    const s: Section = { id: "Strongest", color: "#fff", start: 14, end: 2 } as any;
    console.assert(!inSection(0, s), 'slice 0 excluded');
    console.assert(inSection(14, s) && inSection(15, s) && inSection(1, s) && inSection(2, s), 'wrap includes 14,15,1,2');
  } catch {}
  try {
    const secs = genWheelSections("bandit");
    const len = (sec: Section) => (sec.start <= sec.end ? (sec.end - sec.start + 1) : (SLICES - sec.start + (sec.end + 1)));
    const sum = secs.reduce((a, s) => a + len(s), 0);
    console.assert(sum === 15, 'sections cover 15 slices');
  } catch {}
}<|MERGE_RESOLUTION|>--- conflicted
+++ resolved
@@ -36,11 +36,11 @@
   type Fighter,
   type SplitChoiceMap,
   type Players,
-<<<<<<< HEAD
+
   type WheelArchetype,
-=======
+
   type MatchModeId,
->>>>>>> 688a192a
+
   LEGACY_FROM_SIDE,
 } from "./game/types";
 import { easeInOutCubic, inSection, createSeededRng } from "./game/math";
@@ -398,9 +398,9 @@
   const winnerName = matchWinner ? namesByLegacy[matchWinner] : null;
   const localName = namesByLegacy[localLegacySide];
   const remoteName = namesByLegacy[remoteLegacySide];
-<<<<<<< HEAD
+
   const matchMode: "solo" | "coop" | "versus" = isMultiplayer ? "versus" : "solo";
-=======
+
   const finalOutcomeMessage =
     finalWinMethod === "timer"
       ? localWon
@@ -409,7 +409,7 @@
       : localWon
       ? `You reached ${winGoal} wins.`
       : `${winnerName ?? remoteName} reached ${winGoal} wins.`;
->>>>>>> 688a192a
+
 
   useEffect(() => {
     setInitiative(hostId ? hostLegacySide : localLegacySide);
@@ -452,9 +452,7 @@
   useEffect(() => {
     if (phase === "ended") {
       if (!hasRecordedResultRef.current) {
-<<<<<<< HEAD
-        const summary = recordMatchResult({ didWin: localWon, mode: matchMode });
-=======
+
         const summary = recordMatchResult({
           didWin: localWon,
           modeId: matchMode.id,
@@ -463,7 +461,7 @@
           timerSeconds: initialTimerSeconds,
           winMethod: finalWinMethod ?? (matchWinner ? "goal" : undefined),
         });
->>>>>>> 688a192a
+
         hasRecordedResultRef.current = true;
         setMatchSummary(summary);
 
@@ -500,9 +498,7 @@
         setLevelUpFlash(false);
       }
     }
-<<<<<<< HEAD
-  }, [phase, localWon, wins.player, wins.enemy, matchMode]);
-=======
+
   }, [
     phase,
     localWon,
@@ -515,7 +511,7 @@
     finalWinMethod,
     matchWinner,
   ]);
->>>>>>> 688a192a
+
 
   const [handClearance, setHandClearance] = useState<number>(0);
 
