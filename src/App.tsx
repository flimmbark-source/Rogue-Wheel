import { motion } from "framer-motion";
import { useThreeWheelGame } from "./features/threeWheel/hooks/useThreeWheelGame";
import React, {
  useMemo,
  useRef,
  useState,
  useEffect,
  forwardRef,
  useImperativeHandle,
  memo,
  startTransition,
  useCallback,
  useLayoutEffect,
} from "react";
import { Realtime } from "ably";



/**
 * Three-Wheel Roguelike — Wins-Only, Low Mental Load (v2.4.17-fix1)
 * Single-file App.tsx (Vite React)
 *
 * CHANGELOG (v2.4.17-fix1):
 * - Fix build error: wrapped adjacent JSX in WheelPanel and removed stray placeholder token.
 * - Moved enemy slot back inside the flex row; ensured a single parent element.
 * - Fixed typo in popover class (top-[110%]).
 * - Kept flicker mitigations: static IMG base, imperative token, integer snapping, isolated layers.
 */

// game modules
import {
  SLICES,
  type Side as TwoSide,
  type Card,
  type Section,
  type Fighter,
  type Players,
  type Phase,
  type CorePhase,
  type GameMode,
  LEGACY_FROM_SIDE,
} from "./game/types";
import { easeInOutCubic, inSection, createSeededRng } from "./game/math";
import { VC_META, genWheelSections } from "./game/wheel";
import {
  ARCHETYPE_DEFINITIONS,
  ARCHETYPE_IDS,
  DEFAULT_ARCHETYPE,
  type ArchetypeId,
} from "./game/archetypes";
import {
  makeFighter,
  drawOne,
  freshFive,
  recordMatchResult,
  type MatchResultSummary,
  type LevelProgress,
} from "./player/profileStore";
import { isSplit, isNormal, effectiveValue, fmtNum } from "./game/values";
import {
  autoPickEnemy,
  calcWheelSize,
  computeReserveSum,
  settleFighterAfterRound,
} from "./features/threeWheel/utils/combat";
import { computeSpellCost, type SpellEffectPayload } from "./game/spellEngine";
import { useSpellCasting } from "./game/hooks/useSpellCasting";

// components
import CanvasWheel, { type WheelHandle } from "./components/CanvasWheel";

import WheelPanel, { getWheelPanelLayout } from "./features/threeWheel/components/WheelPanel";

import HandDock from "./features/threeWheel/components/HandDock";
import HUDPanels from "./features/threeWheel/components/HUDPanels";
import VictoryOverlay from "./features/threeWheel/components/VictoryOverlay";
import { getSpellDefinitions, type SpellDefinition, type SpellRuntimeState } from "./game/spells";
import ArchetypeModal from "./features/threeWheel/components/ArchetypeModal";
import StSCard from "./components/StSCard";

// ---- Local aliases/types/state helpers
type AblyRealtime = InstanceType<typeof Realtime>;
type AblyChannel = ReturnType<AblyRealtime["channels"]["get"]>;
type LegacySide = "player" | "enemy";

type SideState<T> = Record<LegacySide, T>;
type WheelSideState<T> = [SideState<T>, SideState<T>, SideState<T>];

function createWheelSideState<T>(value: T): WheelSideState<T> {
  return [
    { player: value, enemy: value },
    { player: value, enemy: value },
    { player: value, enemy: value },
  ];
}

function createWheelLockState(): [boolean, boolean, boolean] {
  return [false, false, false];
}

function createPointerShiftState(): [number, number, number] {
  return [0, 0, 0];
}

function createReservePenaltyState(): SideState<number> {
  return { player: 0, enemy: 0 };
}

type LaneSpellState = {
  locked: boolean;
  damageModifier: number;
  mirrorTargetCardId: string | null;
  occupantCardId: string | null;
};


const createEmptyLaneSpellState = (): LaneSpellState => ({
  locked: false,
  damageModifier: 0,
  mirrorTargetCardId: null,
  occupantCardId: null,
});

const laneSpellStatesEqual = (a: LaneSpellState, b: LaneSpellState) =>
  a.locked === b.locked &&
  a.damageModifier === b.damageModifier &&
  a.mirrorTargetCardId === b.mirrorTargetCardId &&
  a.occupantCardId === b.occupantCardId;

// Multiplayer intents
type SpellTargetIntentPayload = {
  kind?: string;
  side?: LegacySide | null;
  lane?: number | null;
  cardId?: string | null;
  [key: string]: unknown;
};

type SpellResolutionIntentPayload = {
  manaSpent?: number;
  result?: Record<string, unknown> | null;
  [key: string]: unknown;
};

type MPIntent =
  | { type: "assign"; lane: number; side: LegacySide; card: Card }
  | { type: "clear"; lane: number; side: LegacySide }
  | { type: "reveal"; side: LegacySide }
  | { type: "nextRound"; side: LegacySide }
  | { type: "rematch"; side: LegacySide }
  | { type: "reserve"; side: LegacySide; reserve: number; round: number }
  | { type: "archetypeSelect"; side: LegacySide; archetype: ArchetypeId }
  | { type: "archetypeReady"; side: LegacySide; ready: boolean }
  | { type: "archetypeReadyAck"; side: LegacySide; ready: boolean }
  | { type: "spellSelect"; side: LegacySide; spellId: string | null }
  | { type: "spellTarget"; side: LegacySide; spellId: string; target: SpellTargetIntentPayload | null }
  | { type: "spellFireballCost"; side: LegacySide; spellId: string; cost: number }
  | {
      type: "spellResolve";
      side: LegacySide;
      spellId: string;
      manaAfter: number;
      payload?: SpellResolutionIntentPayload | null;
    }
  | { type: "spellState"; side: LegacySide; lane: number; state: LaneSpellState }
  | { type: "spellEffects"; payload: SpellEffectPayload };

// ---------------- Constants ----------------
const MAX_WHEEL = 200;

const THEME = {
  panelBg:   '#2c1c0e',
  panelBorder:'#5c4326',
  slotBg:    '#1b1209',
  slotBorder:'#7a5a33',
  brass:     '#b68a4e',
  textWarm:  '#ead9b9',
};

// ---------------- Main Component ----------------
export default function ThreeWheel_WinsOnly({
  localSide,
  localPlayerId,
  players,
  seed,
  gameMode = "classic",
  roomCode,
  hostId,
  targetWins,
  onExit,
}: {
  localSide: TwoSide;
  localPlayerId: string;
  players: Players;
  seed: number;
  gameMode?: GameMode;
  roomCode?: string;
  hostId?: string;
  targetWins?: number;
  onExit?: () => void;
}) {
  
  const { state, derived, refs, actions } = useThreeWheelGame({
    localSide,
    localPlayerId,
    players,
    seed,
    roomCode,
    hostId,
    targetWins,
    onExit,
  });
  // --- from hook
  const {
    player,
    enemy,
    initiative,
    wins,
    round,
    phase: basePhase,
    resolveVotes,
    advanceVotes,
    rematchVotes,
    matchSummary,
    xpDisplay,
    levelUpFlash,
    handClearance,
    wheelSize,
    wheelSections,
    tokens,
    active,
    wheelHUD,
    assign,
    dragCardId,
    dragOverWheel,
    selectedCardId,
    reserveSums,
    isPtrDragging,
    ptrDragCard,
    lockedWheelSize,
  } = state;

  const {
    localLegacySide,
    remoteLegacySide,
    namesByLegacy,
    HUD_COLORS,
    winGoal,
    isMultiplayer,
    localWinsCount,
    remoteWinsCount,
    localWon,
    winnerName,
    localName,
    remoteName,
    canReveal,
  } = derived;

  const { wheelRefs, ptrPos } = refs;

  const {
    setHandClearance,
    setSelectedCardId,
    setDragCardId,
    setDragOverWheel,
    startPointerDrag,
    assignToWheelLocal,
    handleRevealClick,
    handleNextClick,
    handleRematchClick,
    handleExitClick,
    applySpellEffects,
  } = actions;

  // --- local UI/Grimoire state (from Spells branch) ---
  const isGrimoireMode = gameMode === "grimoire";
  const effectiveGameMode = gameMode as GameMode;
  const spellRuntimeStateRef = useRef<SpellRuntimeState>({});

  const [manaPools, setManaPools] = useState<SideState<number>>({ player: 0, enemy: 0 });
  const localMana = manaPools[localLegacySide];

  const [showGrimoire, setShowGrimoire] = useState(false);
  const closeGrimoire = useCallback(() => setShowGrimoire(false), [setShowGrimoire]);

  const [localSelection, setLocalSelection] = useState<ArchetypeId>(() => DEFAULT_ARCHETYPE);
  const remoteSelection: ArchetypeId = DEFAULT_ARCHETYPE;
  const [localReady, setLocalReady] = useState(() => !isGrimoireMode);
  const remoteReady = true;
  const [showArchetypeModal, setShowArchetypeModal] = useState(isGrimoireMode);
  const [archetypeGateOpen, setArchetypeGateOpen] = useState(() => !isGrimoireMode);

  useEffect(() => {
    if (isGrimoireMode) {
      setLocalSelection(DEFAULT_ARCHETYPE);
      setLocalReady(false);
      setShowArchetypeModal(true);
      setArchetypeGateOpen(false);
    } else {
      setLocalReady(true);
      setShowArchetypeModal(false);
      setArchetypeGateOpen(true);
    }
  }, [isGrimoireMode]);

  const localSpells = useMemo<string[]>(() => {
    const def = ARCHETYPE_DEFINITIONS[localSelection];
    return def ? def.spellIds : [];
  }, [localSelection]);

  const remoteSpells = useMemo<string[]>(() => {
    const def = ARCHETYPE_DEFINITIONS[remoteSelection];
    return def ? def.spellIds : [];
  }, [remoteSelection]);

  const localSpellDefinitions = useMemo<SpellDefinition[]>(
    () => getSpellDefinitions(localSpells),
    [localSpells]
  );

  const casterFighter = localLegacySide === "player" ? player : enemy;
  const opponentFighter = localLegacySide === "player" ? enemy : player;
  const readyButtonDisabled = localReady;

  const isWheelActive = useCallback((wheelIndex: number) => Boolean(active[wheelIndex]), [active]);

  const {
    pendingSpell,
    phaseBeforeSpell,
    awaitingSpellTarget,
    handleSpellActivate,
    handlePendingSpellCancel,
    handleSpellTargetSelect,
    handleWheelTargetSelect,
  } = useSpellCasting({
    caster: casterFighter,
    opponent: opponentFighter,
    phase: basePhase,
    localSide: localLegacySide,
    localMana,
    applySpellEffects,
    setManaPools,
    runtimeStateRef: spellRuntimeStateRef,
    closeGrimoire,
    isWheelActive,
  });

  const [spellTargetingSide, setSpellTargetingSide] = useState<LegacySide | null>(null);

  useEffect(() => {
    if (awaitingSpellTarget && pendingSpell) {
      setSpellTargetingSide(pendingSpell.side);
    } else if (!awaitingSpellTarget) {
      setSpellTargetingSide(null);
    }
  }, [awaitingSpellTarget, pendingSpell]);

  const phaseForLogic: CorePhase = phaseBeforeSpell ?? basePhase;
  const phase: Phase = spellTargetingSide ? "spellTargeting" : basePhase;

  const handleLocalArchetypeSelect = useCallback((id: ArchetypeId) => {
    setLocalSelection(id);
    setLocalReady(false);
  }, []);

  const handleLocalArchetypeReady = useCallback(() => {
    setLocalReady(true);
    setShowArchetypeModal(false);
    setArchetypeGateOpen(true);
  }, []);

  const getSpellCost = useCallback(
    (spell: SpellDefinition): number =>
      computeSpellCost(spell, {
        caster: casterFighter,
        opponent: opponentFighter,
        phase: phaseForLogic,
        runtimeState: spellRuntimeStateRef.current,
      }),
    [casterFighter, opponentFighter, phaseForLogic]
  );


  const wheelDamage = useMemo(() => createWheelSideState(0), []);
  const wheelMirror = useMemo(() => createWheelSideState(false), []);
  const wheelLocks = useMemo(() => createWheelLockState(), []);
  const pointerShifts = useMemo(() => createPointerShiftState(), []);
  const reservePenalties = useMemo(() => createReservePenaltyState(), []);
  const wheelPanelLayout = useMemo(
    () => getWheelPanelLayout(wheelSize, lockedWheelSize),
    [wheelSize, lockedWheelSize],
  );
  const wheelPanelContainerStyle = useMemo(
    () => ({
      width: wheelPanelLayout.panelWidth,
      margin: "0 auto",
      background: "transparent",
      borderColor: "transparent",
      borderWidth: 2,
      contain: "paint",
      backfaceVisibility: "hidden",
      transform: "translateZ(0)",
      isolation: "isolate",

    }),
    [wheelPanelLayout.panelWidth],
  );
  const wheelPanelContainerRef = useRef<HTMLDivElement | null>(null);
  const [wheelPanelBounds, setWheelPanelBounds] = useState<
    { left: number; width: number } | null
  >(null);

  useLayoutEffect(() => {
    const node = wheelPanelContainerRef.current;
    if (!node) {
      setWheelPanelBounds(null);
      return;
    }

    const updateBounds = () => {
      const rect = node.getBoundingClientRect();
      const next = {
        left: Math.round(rect.left),
        width: Math.round(rect.width),
      };
      setWheelPanelBounds((prev) => {
        if (prev && prev.left === next.left && prev.width === next.width) {
          return prev;
        }
        return next;
      });
    };

    updateBounds();

    const handleResize = () => updateBounds();
    const handleOrientation = () => updateBounds();

    window.addEventListener("resize", handleResize);
    window.addEventListener("orientationchange", handleOrientation);

    let resizeObserver: ResizeObserver | null = null;
    if (typeof ResizeObserver !== "undefined") {
      resizeObserver = new ResizeObserver(() => updateBounds());
      resizeObserver.observe(node);
    }

    return () => {
      window.removeEventListener("resize", handleResize);
      window.removeEventListener("orientationchange", handleOrientation);
      if (resizeObserver) {
        resizeObserver.disconnect();
      }
    };
  }, [wheelPanelLayout.panelWidth]);
  const initiativeOverride: LegacySide | null = null;

  const playerManaButtonRef = useRef<HTMLButtonElement | null>(null);
  const grimoireDesktopRef = useRef<HTMLDivElement | null>(null);

  const updateGrimoirePosition = useCallback(() => {
    const anchorEl = playerManaButtonRef.current;
    const popoverEl = grimoireDesktopRef.current;
    if (!anchorEl || !popoverEl) {
      return;
    }
    const rect = anchorEl.getBoundingClientRect();
    const yOffset = 12;
    popoverEl.style.position = "fixed";
    popoverEl.style.top = `${rect.bottom + yOffset}px`;
    popoverEl.style.left = `${rect.left + rect.width / 2}px`;
    popoverEl.style.transform = "translateX(-50%)";
  }, []);

  const infoPopoverRootRef = useRef<HTMLDivElement | null>(null);
  const [showRef, setShowRef] = useState(false);

  const handlePlayerManaToggle = useCallback(() => {
    if (!isGrimoireMode) return;
    setShowGrimoire((prev) => {
      const next = !prev;
      if (next) {
        setShowRef(false);
      }
      return next;
    });
  }, [isGrimoireMode]);

  useLayoutEffect(() => {
    if (!showGrimoire) {
      return;
    }

    updateGrimoirePosition();

    const handleReposition = () => {
      updateGrimoirePosition();
    };

    window.addEventListener("resize", handleReposition);
    window.addEventListener("scroll", handleReposition, true);

    return () => {
      window.removeEventListener("resize", handleReposition);
      window.removeEventListener("scroll", handleReposition, true);
    };
  }, [showGrimoire, updateGrimoirePosition]);

  // grant mana on wins (client-side only demo)
  const prevWinsRef = useRef(wins);
  useEffect(() => {
    const prev = prevWinsRef.current;
    const playerGain = Math.max(0, wins.player - prev.player);
    const enemyGain = Math.max(0, wins.enemy - prev.enemy);
    if (playerGain > 0 || enemyGain > 0) {
      setManaPools((current) => ({
        player: current.player + playerGain,
        enemy: current.enemy + enemyGain,
      }));
    }
    prevWinsRef.current = wins;
  }, [wins]);

  // --- render helpers ---
type SlotView = { side: LegacySide; card: Card | null; name: string };

const renderWheelPanel = (i: number) => {
  const pc = assign.player[i];
  const ec = assign.enemy[i];

  const leftSlot: SlotView  = { side: "player", card: pc, name: namesByLegacy.player };
  const rightSlot: SlotView = { side: "enemy",  card: ec, name: namesByLegacy.enemy };

  const ws = Math.round(lockedWheelSize ?? wheelSize);

  const isLeftSelected  = !!leftSlot.card  && selectedCardId === leftSlot.card!.id;
  const isRightSelected = !!rightSlot.card && selectedCardId === rightSlot.card!.id;

  const isPhaseChooseLike = phase === "choose" || phase === "spellTargeting";

  const shouldShowLeftCard =
    !!leftSlot.card && (leftSlot.side === localLegacySide || !isPhaseChooseLike);
  const shouldShowRightCard =
    !!rightSlot.card && (rightSlot.side === localLegacySide || !isPhaseChooseLike);

  const onZoneDragOver = (e: React.DragEvent) => {
    e.preventDefault();
    if (dragCardId && active[i]) setDragOverWheel(i);
  };
  const onZoneLeave = () => {
    if (dragCardId) setDragOverWheel(null);
  };
  const handleDropCommon = (id: string | null, targetSide?: LegacySide) => {
    if (!id || !active[i]) return;
    const intendedSide = targetSide ?? localLegacySide;
    if (intendedSide !== localLegacySide) {
      setDragOverWheel(null);
      setDragCardId(null);
      return;
    }

    const isLocalPlayer = localLegacySide === "player";
    const fromHand = (isLocalPlayer ? player.hand : enemy.hand).find((c) => c.id === id);
    const fromSlots = (isLocalPlayer ? assign.player : assign.enemy).find((c) => c && c.id === id) as
      | Card
      | undefined;
    const card = fromHand || fromSlots || null;
    if (card) assignToWheelLocal(i, card as Card);
    setDragOverWheel(null);
    setDragCardId(null);
  };
  const onZoneDrop = (e: React.DragEvent, targetSide?: LegacySide) => {
    e.preventDefault();
    handleDropCommon(e.dataTransfer.getData("text/plain") || dragCardId, targetSide);
  };

  const panelShadow =
    "0 2px 8px rgba(0,0,0,.28), inset 0 1px 0 rgba(255,255,255,.04)";

  return (
    <div
      className="relative rounded-xl border p-2 shadow flex-none"
      style={{
        width: panelW,
        height: ws + EXTRA_H,
        background: `linear-gradient(180deg, rgba(255,255,255,.04) 0%, rgba(0,0,0,.14) 100%), ${THEME.panelBg}`,
        borderColor: THEME.panelBorder,
        borderWidth: 2,
        boxShadow: panelShadow,
        contain: "paint",
        backfaceVisibility: "hidden",
        transform: "translateZ(0)",
        isolation: "isolate",
      }}
    >
      {(phase === "roundEnd" || phase === "ended") && (
        <>
          <span
            aria-label={`Wheel ${i + 1} player result`}
            className="absolute top-1 left-1 rounded-full border"
            style={{
              width: 10,
              height: 10,
              background: wheelHUD[i] === HUD_COLORS.player ? HUD_COLORS.player : "transparent",
              borderColor: wheelHUD[i] === HUD_COLORS.player ? HUD_COLORS.player : THEME.panelBorder,
              boxShadow: "0 0 0 1px rgba(0,0,0,0.4)",
            }}
          />
          <span
            aria-label={`Wheel ${i + 1} enemy result`}
            className="absolute top-1 right-1 rounded-full border"
            style={{
              width: 10,
              height: 10,
              background: wheelHUD[i] === HUD_COLORS.enemy ? HUD_COLORS.enemy : "transparent",
              borderColor: wheelHUD[i] === HUD_COLORS.enemy ? HUD_COLORS.enemy : THEME.panelBorder,
              boxShadow: "0 0 0 1px rgba(0,0,0,0.4)",
            }}
          />
        </>
      )}

      <div className="flex items-center justify-center gap-2" style={{ height: ws + EXTRA_H }}>
        {/* Left slot */}
        <div
          data-drop="slot"
          data-idx={i}
          onDragOver={onZoneDragOver}
          onDragEnter={onZoneDragOver}
          onDragLeave={onZoneLeave}
          onDrop={(e) => onZoneDrop(e, "player")}
          onClick={(e) => {
            e.stopPropagation();
            if (leftSlot.side !== localLegacySide) return;
            if (selectedCardId) {
              tapAssignIfSelected();
            } else if (leftSlot.card) {
              setSelectedCardId(leftSlot.card.id);
            }
          }}
          className="w-[80px] h-[92px] rounded-md border px-1 py-0 flex items-center justify-center flex-none"
          style={{
            backgroundColor:
              dragOverWheel === i || isLeftSelected ? "rgba(182,138,78,.12)" : THEME.slotBg,
            borderColor:
              dragOverWheel === i || isLeftSelected ? THEME.brass : THEME.slotBorder,
            boxShadow: isLeftSelected ? "0 0 0 1px rgba(251,191,36,0.7)" : "none",
          }}
          aria-label={`Wheel ${i + 1} left slot`}
        >
          {shouldShowLeftCard ? (
            renderSlotCard(leftSlot, isLeftSelected)
          ) : (
            <div className="text-[11px] opacity-80 text-center">
              {leftSlot.side === localLegacySide ? "Your card" : leftSlot.name}
            </div>
          )}
        </div>

        {/* Wheel */}
        <div
          data-drop="wheel"
          data-idx={i}
          className="relative flex-none flex items-center justify-center rounded-full overflow-hidden"
          style={{ width: ws, height: ws }}
          onDragOver={onZoneDragOver}
          onDragEnter={onZoneDragOver}
          onDragLeave={onZoneLeave}
          onDrop={onZoneDrop}
          onClick={(e) => {
            e.stopPropagation();
            tapAssignIfSelected();
          }}
          aria-label={`Wheel ${i + 1}`}
        >
          <CanvasWheel ref={wheelRefs[i]} sections={wheelSections[i]} size={ws} />
          <div
            aria-hidden
            className="pointer-events-none absolute inset-0 rounded-full"
            style={{
              boxShadow:
                dragOverWheel === i ? "0 0 0 2px rgba(251,191,36,0.7) inset" : "none",
            }}
          />
        </div>

        {/* Right slot */}
        <div
          className="w-[80px] h-[92px] rounded-md border px-1 py-0 flex items-center justify-center flex-none"
          style={{
            backgroundColor:
              dragOverWheel === i || isRightSelected ? "rgba(182,138,78,.12)" : THEME.slotBg,
            borderColor:
              dragOverWheel === i || isRightSelected ? THEME.brass : THEME.slotBorder,
            boxShadow: isRightSelected ? "0 0 0 1px rgba(251,191,36,0.7)" : "none",
          }}
          aria-label={`Wheel ${i + 1} right slot`}
          data-drop="slot"
          data-idx={i}
          onDragOver={onZoneDragOver}
          onDragEnter={onZoneDragOver}
          onDragLeave={onZoneLeave}
          onDrop={(e) => onZoneDrop(e, "enemy")}
          onClick={(e) => {
            e.stopPropagation();
            if (rightSlot.side !== localLegacySide) return;
            if (selectedCardId) {
              tapAssignIfSelected();
            } else if (rightSlot.card) {
              setSelectedCardId(rightSlot.card.id);
            }
          }}
        >
          {shouldShowRightCard ? (
            renderSlotCard(rightSlot, isRightSelected)
          ) : (
            <div className="text-[11px] opacity-60 text-center">
              {rightSlot.side === localLegacySide ? "Your card" : rightSlot.name}
            </div>
          )}
        </div>
      </div>
    </div>
  );
};

  const localResolveReady = resolveVotes[localLegacySide];
  const remoteResolveReady = resolveVotes[remoteLegacySide];

  const resolveButtonDisabled = !canReveal || (isMultiplayer && localResolveReady);
  const resolveButtonLabel = isMultiplayer && localResolveReady ? "Ready" : "Resolve";

  const resolveStatusText =
    isMultiplayer && phase === "choose"
      ? localResolveReady && !remoteResolveReady
        ? `Waiting for ${namesByLegacy[remoteLegacySide]}...`
        : !localResolveReady && remoteResolveReady
        ? `${namesByLegacy[remoteLegacySide]} is ready.`
        : null
      : null;

  const localAdvanceReady = advanceVotes[localLegacySide];
  const remoteAdvanceReady = advanceVotes[remoteLegacySide];
  const advanceButtonDisabled = isMultiplayer && localAdvanceReady;
  const advanceButtonLabel = isMultiplayer && localAdvanceReady ? "Ready" : "Next";
  const advanceStatusText =
    isMultiplayer && phase === "roundEnd"
      ? localAdvanceReady && !remoteAdvanceReady
        ? `Waiting for ${namesByLegacy[remoteLegacySide]}...`
        : !localAdvanceReady && remoteAdvanceReady
        ? `${namesByLegacy[remoteLegacySide]} is ready.`
        : null
      : null;

  const localRematchReady = rematchVotes[localLegacySide];
  const remoteRematchReady = rematchVotes[remoteLegacySide];
  const rematchButtonLabel = isMultiplayer && localRematchReady ? "Ready" : "Rematch";
  const rematchStatusText =
    isMultiplayer && phase === "ended"
      ? localRematchReady && !remoteRematchReady
        ? `Waiting for ${namesByLegacy[remoteLegacySide]}...`
        : !localRematchReady && remoteRematchReady
        ? `${namesByLegacy[remoteLegacySide]} is ready.`
        : null
      : null;

  const xpProgressPercent = xpDisplay ? Math.min(100, xpDisplay.percent * 100) : 0;
  const [victoryCollapsed, setVictoryCollapsed] = useState(false);
  useEffect(() => {
    if (phase !== "ended") setVictoryCollapsed(false);
  }, [phase]);

  const rootModeClassName = isGrimoireMode ? "grimoire-mode" : "classic-mode";
  const grimoireAttrValue = isGrimoireMode ? "true" : "false";
  const isAwaitingSpellTarget = Boolean(awaitingSpellTarget);
  const targetingPrompt = pendingSpell
    ? (() => {
        const target = pendingSpell.spell.target;
        if (target.type === "wheel") {
          return "Tap a wheel to continue.";
        }
        if (target.type === "card") {
          if (target.ownership === "ally") {
            return "Tap one of your cards to continue.";
          }
          if (target.ownership === "enemy") {
            return "Tap an enemy card to continue.";
          }
          return "Tap a card that matches the spell's requirement to continue.";
        }
        return "Tap a valid target to continue.";
      })()
    : "";

  useEffect(() => {
  if (isAwaitingSpellTarget) {
    setShowGrimoire(false);
    if (document.activeElement instanceof HTMLElement) {
      document.activeElement.blur();
    }
  }
}, [isAwaitingSpellTarget]);

  return (
    <div
      className={`h-screen w-screen overflow-x-hidden overflow-y-hidden text-slate-100 p-1 grid gap-2 ${rootModeClassName}`}
      style={{ gridTemplateRows: "auto auto 1fr auto" }}
      data-game-mode={effectiveGameMode}
      data-mana-enabled={grimoireAttrValue}
      data-spells-enabled={grimoireAttrValue}
      data-archetypes-enabled={grimoireAttrValue}
      data-pending-spell={pendingSpell ? pendingSpell.spell.id : ""}
      data-local-mana={localMana}
      data-awaiting-spell-target={isAwaitingSpellTarget ? "true" : "false"}
    >
      {isAwaitingSpellTarget && pendingSpell ? (
        <div className="pointer-events-none fixed inset-x-0 top-20 z-[90] flex justify-center px-3">
          <div className="pointer-events-auto w-full max-w-sm rounded-xl border border-sky-500/60 bg-slate-900/95 px-3 py-2 shadow-2xl">
            <div className="flex items-center justify-between gap-3">
              <div className="text-[13px] font-semibold text-slate-100">
                Select a target for {pendingSpell.spell.name}
              </div>
              <button
                type="button"
                onClick={() => handlePendingSpellCancel(true)}
                className="rounded border border-slate-600 px-2.5 py-1 text-[11px] text-slate-200 transition hover:border-slate-400 hover:text-white"
              >
                Cancel spell
              </button>
            </div>
            <div className="mt-2 text-[11px] leading-snug text-slate-300">
              {targetingPrompt}
            </div>
          </div>
        </div>
      ) : null}

      {showArchetypeModal && (
        <ArchetypeModal
          isMultiplayer={isMultiplayer}
          hudColors={HUD_COLORS}
          localSide={localLegacySide}
          remoteSide={remoteLegacySide}
          namesBySide={namesByLegacy}
          localSelection={localSelection}
          remoteSelection={remoteSelection}
          localReady={localReady}
          remoteReady={remoteReady}
          localSpells={localSpells}
          remoteSpells={remoteSpells}
          onSelect={handleLocalArchetypeSelect}
          onReady={handleLocalArchetypeReady}
          readyButtonDisabled={readyButtonDisabled}
        />
      )}

      {/* Controls */}
      <div className="flex items-center justify-between text-[12px] min-h-[24px]">
        <div className="flex items-center gap-3">
          <div>
            <span className="opacity-70">Round</span>{" "}
            <span className="font-semibold">{round}</span>
          </div>
          <div>
            <span className="opacity-70">Phase</span>{" "}
            <span className="font-semibold">{phase}</span>
          </div>
          <div>
            <span className="opacity-70">Goal</span>{" "}
            <span className="font-semibold">First to {winGoal} wins</span>
          </div>
        </div>

        <div ref={infoPopoverRootRef} className="flex items-center gap-2">
          {/* Reference button + popover */}
          <div className="relative">
            <button
              onClick={() =>
                setShowRef((prev) => {
                  const next = !prev;
                  if (next) setShowGrimoire(false);
                  return next;
                })
              }
              className="px-2.5 py-0.5 rounded bg-slate-700 text-white border border-slate-600 hover:bg-slate-600"
            >
              Reference
            </button>

            {showRef && (
              <div className="absolute top-[110%] right-0 w-80 rounded-lg border border-slate-700 bg-slate-800/95 shadow-xl p-3 z-50">
                <div className="flex items-center justify-between mb-1">
                  <div className="font-semibold">Reference</div>
                  <button
                    onClick={() => setShowRef(false)}
                    className="text-xl leading-none text-slate-300 hover:text-white"
                  >
                    ×
                  </button>
                </div>
                <div className="text-[12px] space-y-2">
                  <div>
                    Place <span className="font-semibold">1 card next to each wheel</span>, then{" "}
                    <span className="font-semibold">press the Resolve button</span>. Where the{" "}
                    <span className="font-semibold">token stops</span> decides the winnning rule, and
                    the player who matches it gets <span className="font-semibold">1 win</span>.
                    First to <span className="font-semibold">{winGoal}</span> wins takes the match.
                  </div>
                  <ul className="list-disc pl-5 space-y-1">
                    <li>💥 Strongest — higher value wins</li>
                    <li>🦊 Weakest — lower value wins</li>
                    <li>🗃️ Reserve — compare the two cards left in hand</li>
                    <li>🎯 Closest — value closest to target wins</li>
                    <li>⚑ Initiative — initiative holder wins</li>
                    <li><span className="font-semibold">0 Start</span> — no one wins</li>
                  </ul>
                  <div><span className="font-semibold">Grimoire - Casting Spells</span></div>
                    <div> Spells cost <span className="font-semibold">Mana</span> to cast. 
                      Your <span className="font-semibold">Grimoire</span> can be acceessed by pressing on your <span className="font-semibold">Mana. </span>
                      You gain <span className="font-semibold">+1 Mana</span> for each wheel you win. 
                      Some spells require you to select<span className="font-semibold"> either a card or a wheel</span> before they resolve. 
                      Most spells are available after the Resolve phase, but some can be cast at any time.
                  </div>
                </div>
              </div>
            )}
          </div>

          {phase === "choose" && (
            <div className="flex flex-col items-end gap-1">
              <button
                disabled={resolveButtonDisabled}
                onClick={handleRevealClick}
                className="px-2.5 py-0.5 rounded bg-amber-400 text-slate-900 font-semibold disabled:opacity-50"
              >
                {resolveButtonLabel}
              </button>
              {isMultiplayer && resolveStatusText && (
                <span className="text-[11px] italic text-amber-200 text-right leading-tight">
                  {resolveStatusText}
                </span>
              )}
            </div>
          )}
          {phase === "roundEnd" && (
            <div className="flex flex-col items-end gap-1">
              <button
                disabled={advanceButtonDisabled}
                onClick={handleNextClick}
                className="px-2.5 py-0.5 rounded bg-emerald-500 text-slate-900 font-semibold disabled:opacity-50"
              >
                {advanceButtonLabel}
              </button>
              {isMultiplayer && advanceStatusText && (
                <span className="text-[11px] italic text-emerald-200 text-right leading-tight">
                  {advanceStatusText}
                </span>
              )}
            </div>
          )}

          {/* Grimoire button + popover/modal */}
          {gameMode === "grimoire" && (
            <div className="relative">
              {showGrimoire && (
                <>
                  {/* Backdrop for mobile-only modal */}
                  <div
                    className="fixed inset-0 z-[70] bg-slate-950/40 backdrop-blur-sm sm:hidden"
                    onClick={() => setShowGrimoire(false)}
                    aria-hidden
                  />

                  {/* Desktop (>=sm) anchored popover */}
                  <div
                    className="hidden w-72 max-w-xs sm:block sm:max-w-sm z-[80]"
                    ref={grimoireDesktopRef}
                  >
                    <div className="rounded-2xl border border-slate-700 bg-slate-900/95 shadow-2xl">
                      <div className="flex items-center justify-between gap-2 border-b border-slate-700/70 px-4 py-3">
                        <div className="text-base font-semibold text-slate-100">Grimoire</div>
                        <button
                          onClick={() => setShowGrimoire(false)}
                          className="text-xl leading-none text-slate-300 transition hover:text-white"
                          aria-label="Close grimoire"
                        >
                          ×
                        </button>
                      </div>

                      {/* Shared content */}
                      <div className="max-h-[65vh] overflow-y-auto px-4 py-4 text-[12px]">
                        <div className="space-y-2">
                          {localSpellDefinitions.length === 0 ? (
                            <div className="italic text-slate-400">No spells learned yet.</div>
                          ) : (
                            <ul className="space-y-2">
                              {localSpellDefinitions.map((spell) => {
                                const allowedPhases = spell.allowedPhases ?? ["choose"];
                                const phaseAllowed = allowedPhases.includes(phase);
                                const effectiveCost = getSpellCost(spell);
                                const canAfford = localMana >= effectiveCost;
                                const disabled = !phaseAllowed || !canAfford || !!pendingSpell;

                                return (
                                  <li key={spell.id}>
  <button
    type="button"
    onClick={() => {
      handleSpellActivate(spell);
      setShowGrimoire(false);
      const el = document.activeElement as HTMLElement | null;
      if (el) el.blur();
    }}
    disabled={disabled}
    className="w-full rounded-xl border border-slate-700 bg-slate-800/60 px-3 py-2 text-left transition
               hover:bg-slate-800/90 disabled:opacity-50 disabled:cursor-not-allowed"
  >
    <div className="flex items-center justify-between gap-3">
      <div className="flex items-center gap-1 font-semibold text-[13px] text-slate-100">
        {spell.icon ? <span aria-hidden>{spell.icon}</span> : null}
        <span>{spell.name}</span>
      </div>
      <div className="flex items-center gap-1 text-[11px] text-sky-200">
        <span aria-hidden className="text-[14px] leading-none">🔹</span>
        <span>{effectiveCost}</span>
      </div>
    </div>

    <div className="mt-1 text-[11px] leading-snug text-slate-300">
      {spell.description}
    </div>

  </button>
</li>

                                );
                              })}
                            </ul>
                          )}
                        </div>
                      </div>
                    </div>
                  </div>

                  {/* Mobile (<sm) centered modal */}
                  <div className="fixed inset-x-4 top-20 z-[80] sm:hidden flex justify-center">
                    <div className="w-full max-w-sm rounded-2xl border border-slate-700 bg-slate-900/95 shadow-2xl">
                      <div className="flex items-center justify-between gap-2 border-b border-slate-700/70 px-4 py-3">
                        <div className="text-base font-semibold text-slate-100">Grimoire</div>
                        <button
                          onClick={() => setShowGrimoire(false)}
                          className="text-xl leading-none text-slate-300 transition hover:text-white"
                          aria-label="Close grimoire"
                        >
                          ×
                        </button>
                      </div>

                      {/* Same shared content as above */}
                      <div className="max-h-[65vh] overflow-y-auto px-4 py-4 text-[12px]">
                        <div className="space-y-2">
                          {localSpellDefinitions.length === 0 ? (
                            <div className="italic text-slate-400">No spells learned yet.</div>
                          ) : (
                            <ul className="space-y-2">
                              {localSpellDefinitions.map((spell) => {
                                const allowedPhases = spell.allowedPhases ?? ["choose"];
                                const phaseAllowed = allowedPhases.includes(phase);
                                const effectiveCost = getSpellCost(spell);
                                const canAfford = localMana >= effectiveCost;
                                const disabled = !phaseAllowed || !canAfford || !!pendingSpell;

                                return (
                                  <li key={spell.id}>
  <button
    type="button"
    onClick={() => {
      handleSpellActivate(spell);
      setShowGrimoire(false);
      const el = document.activeElement as HTMLElement | null;
      if (el) el.blur();
    }}
    disabled={disabled}
    className="w-full rounded-xl border border-slate-700 bg-slate-800/60 px-3 py-2 text-left transition
               hover:bg-slate-800/90 disabled:opacity-50 disabled:cursor-not-allowed"
  >
    <div className="flex items-center justify-between gap-3">
      <div className="flex items-center gap-1 font-semibold text-[13px] text-slate-100">
        {spell.icon ? <span aria-hidden>{spell.icon}</span> : null}
        <span>{spell.name}</span>
      </div>
      <div className="flex items-center gap-1 text-[11px] text-sky-200">
        <span aria-hidden className="text-[14px] leading-none">🔹</span>
        <span>{effectiveCost}</span>
      </div>
    </div>

    <div className="mt-1 text-[11px] leading-snug text-slate-300">
      {spell.description}
    </div>

  </button>
</li>

                                );
                              })}
                            </ul>
                          )}
                        </div>
                      </div>
                    </div>
                  </div>
                </>
              )}
            </div>
          )}
        </div>

      </div>

      {/* HUD */}
      <div className="relative z-10">
        <HUDPanels
          manaPools={manaPools}
          isGrimoireMode={isGrimoireMode}
          reserveSums={reserveSums}
          players={players}
          hudColors={HUD_COLORS}
          wins={wins}
          initiative={initiative}
          localLegacySide={localLegacySide}
          phase={phase}
          theme={THEME}
          onPlayerManaToggle={handlePlayerManaToggle}
          isGrimoireOpen={showGrimoire}
          playerManaButtonRef={playerManaButtonRef}
        />
      </div>

      {/* Wheels center */}
      <div
        className="relative z-0 flex h-full items-center justify-center"
        style={{ paddingBottom: handClearance }}
      >
        <div
          ref={wheelPanelContainerRef}
          className="flex h-full flex-col items-stretch justify-center gap-0 rounded-xl border border-transparent p-2 shadow"
          style={wheelPanelContainerStyle}
        >
          {[0, 1, 2].map((i) => (
            <div key={i} className={i === 0 ? undefined : "-mt-3 md:-mt-4"}>
              <WheelPanel
                index={i}
                assign={assign}
                namesByLegacy={namesByLegacy}
                wheelSize={wheelSize}
                lockedWheelSize={lockedWheelSize}
                wheelDamage={wheelDamage[i]}
                wheelMirror={wheelMirror[i]}
                wheelLocked={wheelLocks[i]}
                pointerShift={pointerShifts[i]}
                reservePenalties={reservePenalties}
                selectedCardId={selectedCardId}
                setSelectedCardId={setSelectedCardId}
                localLegacySide={localLegacySide}
                phase={phase}
                archetypeGateOpen={archetypeGateOpen}
                setDragCardId={setDragCardId}
                dragCardId={dragCardId}
                setDragOverWheel={setDragOverWheel}
                dragOverWheel={dragOverWheel}
                player={player}
                enemy={enemy}
                assignToWheelLocal={assignToWheelLocal}
                isWheelActive={active[i]}
                wheelRef={wheelRefs[i]}
                wheelSection={wheelSections[i]}
                hudColors={HUD_COLORS}
                theme={THEME}
                initiativeOverride={initiativeOverride}
                startPointerDrag={startPointerDrag}
                wheelHudColor={wheelHUD[i]}
                pendingSpell={pendingSpell}
                onSpellTargetSelect={handleSpellTargetSelect}
                onWheelTargetSelect={handleWheelTargetSelect}
                isAwaitingSpellTarget={isAwaitingSpellTarget}
                variant="grouped"
              />
            </div>
          ))}
        </div>
      </div>

      {/* Docked hand overlay */}
      <HandDock
        localLegacySide={localLegacySide}
        player={player}
        enemy={enemy}
        wheelPanelWidth={wheelPanelLayout.panelWidth}
<<<<<<< HEAD
=======
        wheelPanelBounds={wheelPanelBounds}
>>>>>>> 9bc34d81
        selectedCardId={selectedCardId}
        setSelectedCardId={setSelectedCardId}
        assign={assign}
        assignToWheelLocal={assignToWheelLocal}
        setDragCardId={setDragCardId}
        startPointerDrag={startPointerDrag}
        isPtrDragging={isPtrDragging}
        ptrDragCard={ptrDragCard}
        ptrPos={ptrPos}
        onMeasure={setHandClearance}
        pendingSpell={pendingSpell}
        isAwaitingSpellTarget={isAwaitingSpellTarget}
        onSpellTargetSelect={handleSpellTargetSelect}
      />

      {/* Ended overlay (banner + modal) */}
      {phase === "ended" && (
        <VictoryOverlay
          victoryCollapsed={victoryCollapsed}
          onCollapseChange={setVictoryCollapsed}
          localWon={localWon}
          matchSummary={matchSummary}
          winGoal={winGoal}
          winnerName={winnerName}
          remoteName={remoteName}
          localName={localName}
          localWinsCount={localWinsCount}
          remoteWinsCount={remoteWinsCount}
          xpDisplay={xpDisplay}
          xpProgressPercent={xpProgressPercent}
          levelUpFlash={levelUpFlash}
          onRematch={handleRematchClick}
          rematchButtonLabel={rematchButtonLabel}
          isMultiplayer={isMultiplayer}
          localRematchReady={localRematchReady}
          rematchStatusText={rematchStatusText}
          onExitClick={handleExitClick}
          onExit={onExit}
        />
      )}
    </div>
  );
}

// ---------------- Dev Self-Tests (lightweight) ----------------
if (typeof window !== 'undefined') {
  try {
    const s: Section = { id: "Strongest", color: "#fff", start: 14, end: 2 } as any;
    console.assert(!inSection(0, s), 'slice 0 excluded');
    console.assert(inSection(14, s) && inSection(15, s) && inSection(1, s) && inSection(2, s), 'wrap includes 14,15,1,2');
  } catch {}
  try {
    const secs = genWheelSections("bandit");
    const len = (sec: Section) => (sec.start <= sec.end ? (sec.end - sec.start + 1) : (SLICES - sec.start + (sec.end + 1)));
    const sum = secs.reduce((a, s) => a + len(s), 0);
    console.assert(sum === 15, 'sections cover 15 slices');
  } catch {}
}<|MERGE_RESOLUTION|>--- conflicted
+++ resolved
@@ -1198,10 +1198,7 @@
         player={player}
         enemy={enemy}
         wheelPanelWidth={wheelPanelLayout.panelWidth}
-<<<<<<< HEAD
-=======
         wheelPanelBounds={wheelPanelBounds}
->>>>>>> 9bc34d81
         selectedCardId={selectedCardId}
         setSelectedCardId={setSelectedCardId}
         assign={assign}
