--- conflicted
+++ resolved
@@ -67,8 +67,7 @@
 
 // keep your local alias
 type LegacySide = "player" | "enemy";
-
-<<<<<<< HEAD
+// ---- Shared per-side/per-wheel state helpers (from codex branch)
 type SideState<T> = Record<LegacySide, T>;
 type WheelSideState<T> = [SideState<T>, SideState<T>, SideState<T>];
 
@@ -78,11 +77,7 @@
   { player: value, enemy: value },
 ];
 
-const createWheelLockState = (): [boolean, boolean, boolean] => [
-  false,
-  false,
-  false,
-];
+const createWheelLockState = (): [boolean, boolean, boolean] => [false, false, false];
 
 const createPointerShiftState = (): [number, number, number] => [0, 0, 0];
 
@@ -91,8 +86,10 @@
   enemy: 0,
 });
 
+// keep pending spell descriptor
 type PendingSpellDescriptor = { side: LegacySide; spell: SpellDefinition };
-=======
+
+// ---- Lane spell state (from Spells branch)
 type LaneSpellState = {
   locked: boolean;
   damageModifier: number;
@@ -112,7 +109,6 @@
   a.damageModifier === b.damageModifier &&
   a.mirrorTargetCardId === b.mirrorTargetCardId &&
   a.occupantCardId === b.occupantCardId;
->>>>>>> 169c7385
 
 // your existing MPIntent union (merged from conflict)
 type SpellTargetIntentPayload = {
@@ -319,52 +315,60 @@
   );
   const [round, setRound] = useState(1);
 
-<<<<<<< HEAD
-  const resetRoundTransientState = useCallback(() => {
-    setPendingSpell(null);
-    setWheelDamage(createWheelSideState(0));
-    setWheelMirror(createWheelSideState(false));
-    setWheelLocks(createWheelLockState());
-    setReservePenalties(createReservePenaltyState());
-    setPointerShifts(createPointerShiftState());
-    setInitiativeOverride(null);
-  }, [
-    setPendingSpell,
-    setWheelDamage,
-    setWheelMirror,
-    setWheelLocks,
-    setReservePenalties,
-    setPointerShifts,
-    setInitiativeOverride,
-  ]);
-=======
-  type SpellSyncEntry = {
-    selectedSpellId: string | null;
-    target: SpellTargetIntentPayload | null;
-    fireballCost: number | null;
-    lastResolvedSpellId: string | null;
-    lastResolutionPayload: SpellResolutionIntentPayload | null;
-    lastKnownMana: number | null;
-  };
-
-  const createSpellSyncEntry = (): SpellSyncEntry => ({
-    selectedSpellId: null,
-    target: null,
-    fireballCost: null,
-    lastResolvedSpellId: null,
-    lastResolutionPayload: null,
-    lastKnownMana: null,
-  });
-
-  const [spellSyncState, setSpellSyncState] = useState<Record<LegacySide, SpellSyncEntry>>({
-    player: createSpellSyncEntry(),
-    enemy: createSpellSyncEntry(),
-  });
-  const spellSyncStateRef = useRef(spellSyncState);
-  useEffect(() => {
-    spellSyncStateRef.current = spellSyncState;
-  }, [spellSyncState]);
->>>>>>> 169c7385
+// ---- Spells sync state (from Spells)
+type SpellSyncEntry = {
+  selectedSpellId: string | null;
+  target: SpellTargetIntentPayload | null;
+  fireballCost: number | null;
+  lastResolvedSpellId: string | null;
+  lastResolutionPayload: SpellResolutionIntentPayload | null;
+  lastKnownMana: number | null;
+};
+
+const createSpellSyncEntry = (): SpellSyncEntry => ({
+  selectedSpellId: null,
+  target: null,
+  fireballCost: null,
+  lastResolvedSpellId: null,
+  lastResolutionPayload: null,
+  lastKnownMana: null,
+});
+
+const [spellSyncState, setSpellSyncState] = useState<Record<LegacySide, SpellSyncEntry>>({
+  player: createSpellSyncEntry(),
+  enemy: createSpellSyncEntry(),
+});
+const spellSyncStateRef = useRef(spellSyncState);
+useEffect(() => {
+  spellSyncStateRef.current = spellSyncState;
+}, [spellSyncState]);
+
+// ---- Round-transient reset (from codex), plus clear transient spell selections
+const resetRoundTransientState = useCallback(() => {
+  setPendingSpell(null);
+  setWheelDamage(createWheelSideState(0));
+  setWheelMirror(createWheelSideState(false));
+  setWheelLocks(createWheelLockState());
+  setReservePenalties(createReservePenaltyState());
+  setPointerShifts(createPointerShiftState());
+  setInitiativeOverride(null);
+
+  // Optional: clear only transient parts of spell sync (keep lastKnownMana / lastResolved if you want)
+  setSpellSyncState((prev) => ({
+    player: { ...prev.player, selectedSpellId: null, target: null, fireballCost: null },
+    enemy:  { ...prev.enemy,  selectedSpellId: null, target: null, fireballCost: null },
+  }));
+}, [
+  setPendingSpell,
+  setWheelDamage,
+  setWheelMirror,
+  setWheelLocks,
+  setReservePenalties,
+  setPointerShifts,
+  setInitiativeOverride,
+  setSpellSyncState, // <- include the new setter in deps
+]);
+
 
   const [archetypeSelections, setArchetypeSelections] = useState<
     Record<LegacySide, ArchetypeId | null>
@@ -1048,26 +1052,17 @@
   const handleSpellActivate = useCallback(
     (spell: SpellDefinition) => {
       if (gameMode !== "grimoire") return;
-<<<<<<< HEAD
-      setPendingSpell({ side: localLegacySide, spell });
-      spellCastRequestRef.current(spell);
-      setShowGrimoire(false);
-    },
-    [gameMode, localLegacySide, setPendingSpell]
-=======
-      syncLocalSpellSelection(spell.id);
-      spellCastRequestRef.current(spell);
-      setShowGrimoire(false);
-    },
-    [gameMode, syncLocalSpellSelection]
->>>>>>> 169c7385
+setPendingSpell({ side: localLegacySide, spell }); // local pending state
+syncLocalSpellSelection(spell.id);                  // sync to peer/remote UI
+spellCastRequestRef.current(spell);
+setShowGrimoire(false);
   );
 
   const canReveal = useMemo(() => {
     if (!archetypeGateOpen) return false;
     const lane = localLegacySide === "player" ? assign.player : assign.enemy;
     return lane.every((c, i) => !active[i] || !!c);
-  }, [assign, active, archetypeGateOpen, localLegacySide]);
+  }, [gameMode, localLegacySide, setPendingSpell, syncLocalSpellSelection]);
 
   // Wheel refs for imperative token updates
   const wheelRefs = [useRef<WheelHandle | null>(null), useRef<WheelHandle | null>(null), useRef<WheelHandle | null>(null)];
@@ -1563,10 +1558,7 @@
       setWheelSections,
       setRound,
       resetRoundTransientState,
-<<<<<<< HEAD
-=======
       resetLaneSpellStates,
->>>>>>> 169c7385
       wheelRefs
     ]
   );
@@ -1914,13 +1906,10 @@
     setReserveSums,
     setRound,
     setSelectedCardId,
-<<<<<<< HEAD
     setManaPools,
-=======
     setShowGrimoire,
     setShowRef,
     setMana,
->>>>>>> 169c7385
     setTokens,
     setWheelHUD,
     setWheelSections,
