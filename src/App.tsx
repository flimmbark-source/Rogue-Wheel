--- conflicted
+++ resolved
@@ -75,13 +75,8 @@
 import FirstRunCoach from "./features/threeWheel/components/FirstRunCoach";
 import HUDPanels from "./features/threeWheel/components/HUDPanels";
 import VictoryOverlay from "./features/threeWheel/components/VictoryOverlay";
-<<<<<<< HEAD
-import { getSpellDefinitions, type SpellDefinition, type SpellRuntimeState, type SpellId } from "./game/spells";
-import { countSymbolsFromCards, getVisibleSpellsForHand, limitSpellsToProfile } from "./game/grimoire";
-=======
 import { getSpellDefinitions, type SpellDefinition, type SpellRuntimeState } from "./game/spells";
 import { countSymbolsFromCards, getVisibleSpellsForHand } from "./game/grimoire";
->>>>>>> a380951e
 import StSCard from "./components/StSCard";
 
 // ---- Local aliases/types/state helpers
@@ -365,14 +360,8 @@
   const localSpellIds = useMemo(() => {
     if (!isGrimoireMode) return [] as string[];
     if (phase === "roundEnd" || phase === "ended") return [] as string[];
-<<<<<<< HEAD
-    const visible = getVisibleSpellsForHand(localHandSymbols);
-    return limitSpellsToProfile(visible, localGrimoireSpellIds);
-  }, [isGrimoireMode, phase, localHandSymbols, localGrimoireSpellIds]);
-=======
     return getVisibleSpellsForHand(localHandSymbols);
   }, [isGrimoireMode, phase, localHandSymbols]);
->>>>>>> a380951e
 
   const localSpellDefinitions = useMemo<SpellDefinition[]>(
     () => getSpellDefinitions(localSpellIds),
@@ -1078,14 +1067,8 @@
                       </div>
                       <div>
                         Each round your hand grants <span className="font-semibold">Arcana symbols</span> based on the loadout
-<<<<<<< HEAD
-                        set on your profile. Only the spells learned in your profile Grimoire can appear, and they show up when
-                        your hand reveals at least two of their required symbols (single-symbol spells only need that matching
-                        symbol).
-=======
                         set on your profile. Spells appear in the Grimoire when your hand shows at least two of their required
                         symbols (single-symbol spells only need that matching symbol).
->>>>>>> a380951e
                       </div>
                       <div>
                         Spend <span className="font-semibold">Mana</span> to cast those spells during the phases shown in the
