import { motion } from "framer-motion";
import { useThreeWheelGame } from "./features/threeWheel/hooks/useThreeWheelGame";
import React, {
  useMemo,
  useRef,
  useState,
  useEffect,
  forwardRef,
  useImperativeHandle,
  memo,
  startTransition,
  useCallback,
  useLayoutEffect,
} from "react";
import { Realtime } from "ably";



/**
 * Three-Wheel Roguelike — Wins-Only, Low Mental Load (v2.4.17-fix1)
 * Single-file App.tsx (Vite React)
 *
 * CHANGELOG (v2.4.17-fix1):
 * - Fix build error: wrapped adjacent JSX in WheelPanel and removed stray placeholder token.
 * - Moved enemy slot back inside the flex row; ensured a single parent element.
 * - Fixed typo in popover class (top-[110%]).
 * - Kept flicker mitigations: static IMG base, imperative token, integer snapping, isolated layers.
 */

// game modules
import {
  SLICES,
  type Side as TwoSide,
  type Card,
  type Section,
  type Fighter,
  type Players,
  type Phase,
  type CorePhase,
  type GameMode,
  LEGACY_FROM_SIDE,
} from "./game/types";
import { easeInOutCubic, inSection, createSeededRng } from "./game/math";
import { VC_META, genWheelSections } from "./game/wheel";
import { DEFAULT_GAME_MODE, normalizeGameMode } from "./gameModes";
import {
  makeFighter,
  drawOne,
  freshFive,
  recordMatchResult,
  getOnboardingState,
  setOnboardingStage as persistOnboardingStage,
  dismissOnboardingHint,
  getProfileBundle,
  type MatchResultSummary,
  type LevelProgress,
  type OnboardingState,
} from "./player/profileStore";
import { isSplit, isNormal, effectiveValue, fmtNum } from "./game/values";
import {
  autoPickEnemy,
  calcWheelSize,
  computeReserveSum,
  settleFighterAfterRound,
} from "./features/threeWheel/utils/combat";
import { computeSpellCost, type SpellEffectPayload } from "./game/spellEngine";
import { useSpellCasting } from "./game/hooks/useSpellCasting";

// components
import CanvasWheel, { type WheelHandle } from "./components/CanvasWheel";

import WheelPanel, { getWheelPanelLayout } from "./features/threeWheel/components/WheelPanel";

import HandDock from "./features/threeWheel/components/HandDock";
import FirstRunCoach from "./features/threeWheel/components/FirstRunCoach";
import HUDPanels from "./features/threeWheel/components/HUDPanels";
import VictoryOverlay from "./features/threeWheel/components/VictoryOverlay";
<<<<<<< HEAD
import { getSpellDefinitions, type SpellDefinition, type SpellRuntimeState, type SpellId } from "./game/spells";
import { countSymbolsFromCards, getVisibleProfileSpellsForHand } from "./game/grimoire";
=======
import { getSpellDefinitions, type SpellDefinition, type SpellRuntimeState } from "./game/spells";
import { countSymbolsFromCards, getVisibleSpellsForHand } from "./game/grimoire";
>>>>>>> c71e893b
import StSCard from "./components/StSCard";

// ---- Local aliases/types/state helpers
type AblyRealtime = InstanceType<typeof Realtime>;
type AblyChannel = ReturnType<AblyRealtime["channels"]["get"]>;
type LegacySide = "player" | "enemy";

type SideState<T> = Record<LegacySide, T>;
type WheelSideState<T> = [SideState<T>, SideState<T>, SideState<T>];

function createWheelSideState<T>(value: T): WheelSideState<T> {
  return [
    { player: value, enemy: value },
    { player: value, enemy: value },
    { player: value, enemy: value },
  ];
}

function createWheelLockState(): [boolean, boolean, boolean] {
  return [false, false, false];
}

function createPointerShiftState(): [number, number, number] {
  return [0, 0, 0];
}

function createReservePenaltyState(): SideState<number> {
  return { player: 0, enemy: 0 };
}

type LaneSpellState = {
  locked: boolean;
  damageModifier: number;
  mirrorTargetCardId: string | null;
  occupantCardId: string | null;
};


const createEmptyLaneSpellState = (): LaneSpellState => ({
  locked: false,
  damageModifier: 0,
  mirrorTargetCardId: null,
  occupantCardId: null,
});

const laneSpellStatesEqual = (a: LaneSpellState, b: LaneSpellState) =>
  a.locked === b.locked &&
  a.damageModifier === b.damageModifier &&
  a.mirrorTargetCardId === b.mirrorTargetCardId &&
  a.occupantCardId === b.occupantCardId;

// Multiplayer intents
type SpellTargetIntentPayload = {
  kind?: string;
  side?: LegacySide | null;
  lane?: number | null;
  cardId?: string | null;
  [key: string]: unknown;
};

type SpellResolutionIntentPayload = {
  manaSpent?: number;
  result?: Record<string, unknown> | null;
  [key: string]: unknown;
};

type MPIntent =
  | { type: "assign"; lane: number; side: LegacySide; card: Card }
  | { type: "clear"; lane: number; side: LegacySide }
  | { type: "reveal"; side: LegacySide }
  | { type: "nextRound"; side: LegacySide }
  | { type: "rematch"; side: LegacySide }
  | { type: "reserve"; side: LegacySide; reserve: number; round: number }
  | { type: "archetypeSelect"; side: LegacySide; archetype: ArchetypeId }
  | { type: "archetypeReady"; side: LegacySide; ready: boolean }
  | { type: "archetypeReadyAck"; side: LegacySide; ready: boolean }
  | { type: "spellSelect"; side: LegacySide; spellId: string | null }
  | { type: "spellTarget"; side: LegacySide; spellId: string; target: SpellTargetIntentPayload | null }
  | { type: "spellFireballCost"; side: LegacySide; spellId: string; cost: number }
  | {
      type: "spellResolve";
      side: LegacySide;
      spellId: string;
      manaAfter: number;
      payload?: SpellResolutionIntentPayload | null;
    }
  | { type: "spellState"; side: LegacySide; lane: number; state: LaneSpellState }
  | { type: "spellEffects"; payload: SpellEffectPayload };

// ---------------- Constants ----------------
const MAX_WHEEL = 200;

const THEME = {
  panelBg:   '#2c1c0e',
  panelBorder:'#5c4326',
  slotBg:    '#1b1209',
  slotBorder:'#7a5a33',
  brass:     '#b68a4e',
  textWarm:  '#ead9b9',
};

// ---------------- Main Component ----------------
export default function ThreeWheel_WinsOnly({
  localSide,
  localPlayerId,
  players,
  seed,
  gameMode = DEFAULT_GAME_MODE,
  roomCode,
  hostId,
  targetWins,
  onExit,
}: {
  localSide: TwoSide;
  localPlayerId: string;
  players: Players;
  seed: number;
  gameMode?: GameMode;
  roomCode?: string;
  hostId?: string;
  targetWins?: number;
  onExit?: () => void;
}) {
  
  const { state, derived, refs, actions } = useThreeWheelGame({
    localSide,
    localPlayerId,
    players,
    seed,
    roomCode,
    hostId,
    targetWins,
    gameMode,
    onExit,
  });
  // --- from hook
  const {
    player,
    enemy,
    initiative,
    wins,
    round,
    ante,
    phase: basePhase,
    resolveVotes,
    advanceVotes,
    rematchVotes,
    matchSummary,
    xpDisplay,
    levelUpFlash,
    handClearance,
    wheelSize,
    wheelSections,
    tokens,
    active,
    wheelHUD,
    assign,
    dragCardId,
    dragOverWheel,
    selectedCardId,
    reserveSums,
    isPtrDragging,
    ptrDragCard,
    lockedWheelSize,
  } = state;

  const {
    localLegacySide,
    remoteLegacySide,
    namesByLegacy,
    HUD_COLORS,
    winGoal,
    isMultiplayer,
    localWinsCount,
    remoteWinsCount,
    localWon,
    winnerName,
    localName,
    remoteName,
    canReveal,
  } = derived;

  const { wheelRefs, ptrPos } = refs;

  const {
    setHandClearance,
    setSelectedCardId,
    setDragCardId,
    setDragOverWheel,
    startPointerDrag,
    assignToWheelLocal,
    handleRevealClick,
    handleNextClick,
    handleRematchClick,
    handleExitClick,
    applySpellEffects,
    setAnteBet,
  } = actions;

  // --- local UI/Grimoire state (from Spells branch) ---
  const activeGameModes = useMemo(
    () => normalizeGameMode(gameMode ?? DEFAULT_GAME_MODE),
    [gameMode],
  );
  const isGrimoireMode = activeGameModes.includes("grimoire");
  const isAnteMode = activeGameModes.includes("ante");
  const effectiveGameMode = activeGameModes.length > 0 ? activeGameModes.join("+") : "classic";
  const spellRuntimeStateRef = useRef<SpellRuntimeState>({});

  const localGrimoireSpellIds = useMemo<SpellId[]>(() => {
    try {
      return getProfileBundle().grimoire?.spellIds ?? [];
    } catch {
      return [] as SpellId[];
    }
  }, []);

  const onboardingBootstrapRef = useRef<OnboardingState | null>(null);
  if (onboardingBootstrapRef.current === null) {
    onboardingBootstrapRef.current = getOnboardingState();
  }
  const [onboardingStage, setOnboardingStageState] = useState(
    onboardingBootstrapRef.current.stage,
  );
  const [onboardingDismissed, setOnboardingDismissed] = useState<string[]>(
    onboardingBootstrapRef.current.dismissed,
  );

  const [manaPools, setManaPools] = useState<SideState<number>>({ player: 0, enemy: 0 });
  const localMana = manaPools[localLegacySide];
  const lastManaAwardedRoundRef = useRef<number | null>(null);

  const [showGrimoire, setShowGrimoire] = useState(false);
  const closeGrimoire = useCallback(() => setShowGrimoire(false), [setShowGrimoire]);

  const localHandCards = localLegacySide === "player" ? player.hand : enemy.hand;
  const localHandSymbols = useMemo(() => countSymbolsFromCards(localHandCards), [localHandCards]);

  const casterFighter = localLegacySide === "player" ? player : enemy;
  const opponentFighter = localLegacySide === "player" ? enemy : player;

  const localAnteValue = ante?.bets?.[localLegacySide] ?? 0;
  const remoteAnteValue = ante?.bets?.[remoteLegacySide] ?? 0;

  const isWheelActive = useCallback((wheelIndex: number) => Boolean(active[wheelIndex]), [active]);

  const {
    pendingSpell,
    phaseBeforeSpell,
    awaitingSpellTarget,
    handleSpellActivate,
    handlePendingSpellCancel,
    handleSpellTargetSelect,
    handleWheelTargetSelect,
  } = useSpellCasting({
    caster: casterFighter,
    opponent: opponentFighter,
    phase: basePhase,
    localSide: localLegacySide,
    localMana,
    applySpellEffects,
    setManaPools,
    runtimeStateRef: spellRuntimeStateRef,
    closeGrimoire,
    isWheelActive,
  });

  const [spellTargetingSide, setSpellTargetingSide] = useState<LegacySide | null>(null);

  useEffect(() => {
    if (awaitingSpellTarget && pendingSpell) {
      setSpellTargetingSide(pendingSpell.side);
    } else if (!awaitingSpellTarget) {
      setSpellTargetingSide(null);
    }
  }, [awaitingSpellTarget, pendingSpell]);

  const phaseForLogic: CorePhase = phaseBeforeSpell ?? basePhase;
  const phase: Phase = spellTargetingSide ? "spellTargeting" : basePhase;

  const localSpellIds = useMemo(() => {
<<<<<<< HEAD
    if (!isGrimoireMode) return [] as SpellId[];
    if (phase === "roundEnd" || phase === "ended") return [] as SpellId[];
    return getVisibleProfileSpellsForHand(localHandSymbols, localGrimoireSpellIds);
  }, [isGrimoireMode, phase, localHandSymbols, localGrimoireSpellIds]);
=======
    if (!isGrimoireMode) return [] as string[];
    if (phase === "roundEnd" || phase === "ended") return [] as string[];
    return getVisibleSpellsForHand(localHandSymbols);
  }, [isGrimoireMode, phase, localHandSymbols]);
>>>>>>> c71e893b

  const localSpellDefinitions = useMemo<SpellDefinition[]>(
    () => getSpellDefinitions(localSpellIds),
    [localSpellIds]
  );

  const getSpellCost = useCallback(
    (spell: SpellDefinition): number =>
      computeSpellCost(spell, {
        caster: casterFighter,
        opponent: opponentFighter,
        phase: phaseForLogic,
        runtimeState: spellRuntimeStateRef.current,
      }),
    [casterFighter, opponentFighter, phaseForLogic]
  );


  const wheelDamage = useMemo(() => createWheelSideState(0), []);
  const wheelMirror = useMemo(() => createWheelSideState(false), []);
  const wheelLocks = useMemo(() => createWheelLockState(), []);
  const pointerShifts = useMemo(() => createPointerShiftState(), []);
  const reservePenalties = useMemo(() => createReservePenaltyState(), []);
  const wheelPanelLayout = useMemo(
    () => getWheelPanelLayout(wheelSize, lockedWheelSize),
    [wheelSize, lockedWheelSize],
  );
  const wheelPanelContainerStyle = useMemo(
    () => ({
      width: wheelPanelLayout.panelWidth,
      background: "transparent",
      borderColor: "transparent",
      borderWidth: 2,
      contain: "paint",
      backfaceVisibility: "hidden",
      transform: "translateZ(0)",
      isolation: "isolate",

    }),
    [wheelPanelLayout.panelWidth],
  );
  const wheelPanelContainerRef = useRef<HTMLDivElement | null>(null);
  const handDockRef = useRef<HTMLDivElement | null>(null);
  const [wheelPanelBounds, setWheelPanelBounds] = useState<
    { left: number; width: number } | null
  >(null);

  useLayoutEffect(() => {
    const node = wheelPanelContainerRef.current;
    if (!node) {
      setWheelPanelBounds(null);
      return;
    }

    const updateBounds = () => {
      const rect = node.getBoundingClientRect();
      const next = {
        left: Math.round(rect.left),
        width: Math.round(rect.width),
      };
      setWheelPanelBounds((prev) => {
        if (prev && prev.left === next.left && prev.width === next.width) {
          return prev;
        }
        return next;
      });
    };

    updateBounds();

    const handleResize = () => updateBounds();
    const handleOrientation = () => updateBounds();

    window.addEventListener("resize", handleResize);
    window.addEventListener("orientationchange", handleOrientation);

    let resizeObserver: ResizeObserver | null = null;
    if (typeof ResizeObserver !== "undefined") {
      resizeObserver = new ResizeObserver(() => updateBounds());
      resizeObserver.observe(node);
    }

    return () => {
      window.removeEventListener("resize", handleResize);
      window.removeEventListener("orientationchange", handleOrientation);
      if (resizeObserver) {
        resizeObserver.disconnect();
      }
    };
  }, [wheelPanelLayout.panelWidth]);
  const initiativeOverride: LegacySide | null = null;

  const playerManaButtonRef = useRef<HTMLButtonElement | null>(null);
  const resolveButtonRef = useRef<HTMLButtonElement | null>(null);
  const grimoireDesktopRef = useRef<HTMLDivElement | null>(null);

  const updateGrimoirePosition = useCallback(() => {
    const anchorEl = playerManaButtonRef.current;
    const popoverEl = grimoireDesktopRef.current;
    if (!anchorEl || !popoverEl) {
      return;
    }
    const rect = anchorEl.getBoundingClientRect();
    const yOffset = 12;
    popoverEl.style.position = "fixed";
    popoverEl.style.top = `${rect.bottom + yOffset}px`;
    popoverEl.style.left = `${rect.left + rect.width / 2}px`;
    popoverEl.style.transform = "translateX(-50%)";
  }, []);

  const infoPopoverRootRef = useRef<HTMLDivElement | null>(null);
  const [showRef, setShowRef] = useState(false);
  const [showAnte, setShowAnte] = useState(false);
  const persistStage = useCallback(
    (nextStage: number) => {
      const normalized = Number.isFinite(nextStage) ? Math.max(0, Math.floor(nextStage)) : 0;
      const targetStage = Math.max(onboardingStage, normalized);
      if (targetStage === onboardingStage) {
        return { stage: onboardingStage, dismissed: onboardingDismissed };
      }
      const updated = persistOnboardingStage(targetStage);
      setOnboardingStageState(updated.stage);
      setOnboardingDismissed(updated.dismissed);
      return updated;
    },
    [onboardingStage, onboardingDismissed, persistOnboardingStage],
  );

  const handlePlayerManaToggle = useCallback(() => {
    if (!isGrimoireMode) return;
    setShowGrimoire((prev) => {
      const next = !prev;
      if (next) {
        setShowRef(false);
        setShowAnte(false);
      }
      return next;
    });
  }, [isGrimoireMode]);

  useLayoutEffect(() => {
    if (!showGrimoire) {
      return;
    }

    updateGrimoirePosition();

    const handleReposition = () => {
      updateGrimoirePosition();
    };

    window.addEventListener("resize", handleReposition);
    window.addEventListener("scroll", handleReposition, true);

    return () => {
      window.removeEventListener("resize", handleReposition);
      window.removeEventListener("scroll", handleReposition, true);
    };
  }, [showGrimoire, updateGrimoirePosition]);

  useEffect(() => {
    if (!(phaseForLogic === "roundEnd" || phaseForLogic === "ended")) {
      return;
    }
    if (!reserveSums) {
      return;
    }
    if (lastManaAwardedRoundRef.current === round) {
      return;
    }
    lastManaAwardedRoundRef.current = round;
    const playerGain = Math.ceil(reserveSums.player / 2);
    const enemyGain = Math.ceil(reserveSums.enemy / 2);
    if (playerGain === 0 && enemyGain === 0) {
      return;
    }
    setManaPools((current) => ({
      player: current.player + playerGain,
      enemy: current.enemy + enemyGain,
    }));
  }, [phaseForLogic, reserveSums, round]);

  useEffect(() => {
    if (!isAnteMode) {
      setShowAnte(false);
      return;
    }
    if (phase !== "choose") {
      setShowAnte(false);
    }
  }, [isAnteMode, phase]);

  const totalWheelSlots = assign.player.length;
  const playerAssignedCount = useMemo(
    () => assign.player.reduce((count, card) => (card ? count + 1 : count), 0),
    [assign.player],
  );

  useEffect(() => {
    if (onboardingStage === 0 && playerAssignedCount > 0) {
      persistStage(1);
    }
  }, [onboardingStage, playerAssignedCount, persistStage]);

  useEffect(() => {
    if (
      onboardingStage === 1 &&
      totalWheelSlots > 0 &&
      playerAssignedCount === totalWheelSlots
    ) {
      persistStage(2);
    }
  }, [onboardingStage, playerAssignedCount, persistStage, totalWheelSlots]);

  useEffect(() => {
    if (onboardingStage === 2 && phaseForLogic === "roundEnd") {
      persistStage(3);
    }
  }, [onboardingStage, phaseForLogic, persistStage]);

  const hasDismissedCoach = useMemo(
    () => onboardingDismissed.includes("firstRunCoach"),
    [onboardingDismissed],
  );
  const showCoachOverlay =
    onboardingStage < 3 &&
    !hasDismissedCoach &&
    !showGrimoire &&
    !showAnte &&
    !showRef &&
    phase !== "ended" &&
    phase !== "spellTargeting";

  const handleCoachAdvance = useCallback(() => {
    const nextStage = Math.min(onboardingStage + 1, 3);
    persistStage(nextStage);
  }, [onboardingStage, persistStage]);

  const handleCoachDismiss = useCallback(() => {
    const staged = persistStage(3);
    const updated = dismissOnboardingHint("firstRunCoach");
    setOnboardingDismissed(updated.dismissed);
    if (updated.stage !== staged.stage) {
      setOnboardingStageState(updated.stage);
    }
  }, [dismissOnboardingHint, persistStage]);

  // --- render helpers ---
type SlotView = { side: LegacySide; card: Card | null; name: string };

const renderWheelPanel = (i: number) => {
  const pc = assign.player[i];
  const ec = assign.enemy[i];

  const leftSlot: SlotView  = { side: "player", card: pc, name: namesByLegacy.player };
  const rightSlot: SlotView = { side: "enemy",  card: ec, name: namesByLegacy.enemy };

  const ws = Math.round(lockedWheelSize ?? wheelSize);

  const isLeftSelected  = !!leftSlot.card  && selectedCardId === leftSlot.card!.id;
  const isRightSelected = !!rightSlot.card && selectedCardId === rightSlot.card!.id;

  const isPhaseChooseLike = phase === "choose" || phase === "spellTargeting";

  const shouldShowLeftCard =
    !!leftSlot.card && (leftSlot.side === localLegacySide || !isPhaseChooseLike);
  const shouldShowRightCard =
    !!rightSlot.card && (rightSlot.side === localLegacySide || !isPhaseChooseLike);

  const onZoneDragOver = (e: React.DragEvent) => {
    e.preventDefault();
    if (dragCardId && active[i]) setDragOverWheel(i);
  };
  const onZoneLeave = () => {
    if (dragCardId) setDragOverWheel(null);
  };
  const handleDropCommon = (id: string | null, targetSide?: LegacySide) => {
    if (!id || !active[i]) return;
    const intendedSide = targetSide ?? localLegacySide;
    if (intendedSide !== localLegacySide) {
      setDragOverWheel(null);
      setDragCardId(null);
      return;
    }

    const isLocalPlayer = localLegacySide === "player";
    const fromHand = (isLocalPlayer ? player.hand : enemy.hand).find((c) => c.id === id);
    const fromSlots = (isLocalPlayer ? assign.player : assign.enemy).find((c) => c && c.id === id) as
      | Card
      | undefined;
    const card = fromHand || fromSlots || null;
    if (card) assignToWheelLocal(i, card as Card);
    setDragOverWheel(null);
    setDragCardId(null);
  };
  const onZoneDrop = (e: React.DragEvent, targetSide?: LegacySide) => {
    e.preventDefault();
    handleDropCommon(e.dataTransfer.getData("text/plain") || dragCardId, targetSide);
  };

  const panelShadow =
    "0 2px 8px rgba(0,0,0,.28), inset 0 1px 0 rgba(255,255,255,.04)";

  return (
    <div
      className="relative rounded-xl border p-2 shadow flex-none"
      style={{
        width: panelW,
        height: ws + EXTRA_H,
        background: `linear-gradient(180deg, rgba(255,255,255,.04) 0%, rgba(0,0,0,.14) 100%), ${THEME.panelBg}`,
        borderColor: THEME.panelBorder,
        borderWidth: 2,
        boxShadow: panelShadow,
        contain: "paint",
        backfaceVisibility: "hidden",
        transform: "translateZ(0)",
        isolation: "isolate",
      }}
    >
      {(phase === "roundEnd" || phase === "ended") && (
        <>
          <span
            aria-label={`Wheel ${i + 1} player result`}
            className="absolute top-1 left-1 rounded-full border"
            style={{
              width: 10,
              height: 10,
              background: wheelHUD[i] === HUD_COLORS.player ? HUD_COLORS.player : "transparent",
              borderColor: wheelHUD[i] === HUD_COLORS.player ? HUD_COLORS.player : THEME.panelBorder,
              boxShadow: "0 0 0 1px rgba(0,0,0,0.4)",
            }}
          />
          <span
            aria-label={`Wheel ${i + 1} enemy result`}
            className="absolute top-1 right-1 rounded-full border"
            style={{
              width: 10,
              height: 10,
              background: wheelHUD[i] === HUD_COLORS.enemy ? HUD_COLORS.enemy : "transparent",
              borderColor: wheelHUD[i] === HUD_COLORS.enemy ? HUD_COLORS.enemy : THEME.panelBorder,
              boxShadow: "0 0 0 1px rgba(0,0,0,0.4)",
            }}
          />
        </>
      )}

      <div className="flex items-center justify-center gap-2" style={{ height: ws + EXTRA_H }}>
        {/* Left slot */}
        <div
          data-drop="slot"
          data-idx={i}
          onDragOver={onZoneDragOver}
          onDragEnter={onZoneDragOver}
          onDragLeave={onZoneLeave}
          onDrop={(e) => onZoneDrop(e, "player")}
          onClick={(e) => {
            e.stopPropagation();
            if (leftSlot.side !== localLegacySide) return;
            if (selectedCardId) {
              tapAssignIfSelected();
            } else if (leftSlot.card) {
              setSelectedCardId(leftSlot.card.id);
            }
          }}
          className="w-[80px] h-[92px] rounded-md border px-1 py-0 flex items-center justify-center flex-none"
          style={{
            backgroundColor:
              dragOverWheel === i || isLeftSelected ? "rgba(182,138,78,.12)" : THEME.slotBg,
            borderColor:
              dragOverWheel === i || isLeftSelected ? THEME.brass : THEME.slotBorder,
            boxShadow: isLeftSelected ? "0 0 0 1px rgba(251,191,36,0.7)" : "none",
          }}
          aria-label={`Wheel ${i + 1} left slot`}
        >
          {shouldShowLeftCard ? (
            renderSlotCard(leftSlot, isLeftSelected)
          ) : (
            <div className="text-[11px] opacity-80 text-center">
              {leftSlot.side === localLegacySide ? "Your card" : leftSlot.name}
            </div>
          )}
        </div>

        {/* Wheel */}
        <div
          data-drop="wheel"
          data-idx={i}
          className="relative flex-none flex items-center justify-center rounded-full overflow-hidden"
          style={{ width: ws, height: ws }}
          onDragOver={onZoneDragOver}
          onDragEnter={onZoneDragOver}
          onDragLeave={onZoneLeave}
          onDrop={onZoneDrop}
          onClick={(e) => {
            e.stopPropagation();
            tapAssignIfSelected();
          }}
          aria-label={`Wheel ${i + 1}`}
        >
          <CanvasWheel ref={wheelRefs[i]} sections={wheelSections[i]} size={ws} />
          <div
            aria-hidden
            className="pointer-events-none absolute inset-0 rounded-full"
            style={{
              boxShadow:
                dragOverWheel === i ? "0 0 0 2px rgba(251,191,36,0.7) inset" : "none",
            }}
          />
        </div>

        {/* Right slot */}
        <div
          className="w-[80px] h-[92px] rounded-md border px-1 py-0 flex items-center justify-center flex-none"
          style={{
            backgroundColor:
              dragOverWheel === i || isRightSelected ? "rgba(182,138,78,.12)" : THEME.slotBg,
            borderColor:
              dragOverWheel === i || isRightSelected ? THEME.brass : THEME.slotBorder,
            boxShadow: isRightSelected ? "0 0 0 1px rgba(251,191,36,0.7)" : "none",
          }}
          aria-label={`Wheel ${i + 1} right slot`}
          data-drop="slot"
          data-idx={i}
          onDragOver={onZoneDragOver}
          onDragEnter={onZoneDragOver}
          onDragLeave={onZoneLeave}
          onDrop={(e) => onZoneDrop(e, "enemy")}
          onClick={(e) => {
            e.stopPropagation();
            if (rightSlot.side !== localLegacySide) return;
            if (selectedCardId) {
              tapAssignIfSelected();
            } else if (rightSlot.card) {
              setSelectedCardId(rightSlot.card.id);
            }
          }}
        >
          {shouldShowRightCard ? (
            renderSlotCard(rightSlot, isRightSelected)
          ) : (
            <div className="text-[11px] opacity-60 text-center">
              {rightSlot.side === localLegacySide ? "Your card" : rightSlot.name}
            </div>
          )}
        </div>
      </div>
    </div>
  );
};

  const localResolveReady = resolveVotes[localLegacySide];
  const remoteResolveReady = resolveVotes[remoteLegacySide];

  const resolveButtonDisabled = !canReveal || (isMultiplayer && localResolveReady);
  const resolveButtonLabel = isMultiplayer && localResolveReady ? "Ready" : "Resolve";

  const resolveStatusText =
    isMultiplayer && phase === "choose"
      ? localResolveReady && !remoteResolveReady
        ? `Waiting for ${namesByLegacy[remoteLegacySide]}...`
        : !localResolveReady && remoteResolveReady
        ? `${namesByLegacy[remoteLegacySide]} is ready.`
        : null
      : null;

  const localAdvanceReady = advanceVotes[localLegacySide];
  const remoteAdvanceReady = advanceVotes[remoteLegacySide];
  const advanceButtonDisabled = isMultiplayer && localAdvanceReady;
  const advanceButtonLabel = isMultiplayer && localAdvanceReady ? "Ready" : "Next";
  const advanceStatusText =
    isMultiplayer && phase === "roundEnd"
      ? localAdvanceReady && !remoteAdvanceReady
        ? `Waiting for ${namesByLegacy[remoteLegacySide]}...`
        : !localAdvanceReady && remoteAdvanceReady
        ? `${namesByLegacy[remoteLegacySide]} is ready.`
        : null
      : null;

  const localRematchReady = rematchVotes[localLegacySide];
  const remoteRematchReady = rematchVotes[remoteLegacySide];
  const rematchButtonLabel = isMultiplayer && localRematchReady ? "Ready" : "Rematch";
  const rematchStatusText =
    isMultiplayer && phase === "ended"
      ? localRematchReady && !remoteRematchReady
        ? `Waiting for ${namesByLegacy[remoteLegacySide]}...`
        : !localRematchReady && remoteRematchReady
        ? `${namesByLegacy[remoteLegacySide]} is ready.`
        : null
      : null;

  const xpProgressPercent = xpDisplay ? Math.min(100, xpDisplay.percent * 100) : 0;
  const [victoryCollapsed, setVictoryCollapsed] = useState(false);
  useEffect(() => {
    if (phase !== "ended") setVictoryCollapsed(false);
  }, [phase]);

  const rootModeClassName = [
    "classic-mode",
    isGrimoireMode && "grimoire-mode",
    isAnteMode && "ante-mode",
  ]
    .filter(Boolean)
    .join(" ");
  const grimoireAttrValue = isGrimoireMode ? "true" : "false";
  const isAwaitingSpellTarget = Boolean(awaitingSpellTarget);
  const targetingPrompt = pendingSpell
    ? (() => {
        const target = pendingSpell.spell.target;
        if (target.type === "wheel") {
          return "Tap a wheel to continue.";
        }
        if (target.type === "card") {
          if (target.ownership === "ally") {
            return "Tap one of your cards to continue.";
          }
          if (target.ownership === "enemy") {
            return "Tap an enemy card to continue.";
          }
          return "Tap a card that matches the spell's requirement to continue.";
        }
        return "Tap a valid target to continue.";
      })()
    : "";

  useEffect(() => {
  if (isAwaitingSpellTarget) {
    setShowGrimoire(false);
    if (document.activeElement instanceof HTMLElement) {
      document.activeElement.blur();
    }
  }
}, [isAwaitingSpellTarget]);

  return (
    <div
      className={`h-screen w-screen overflow-x-hidden overflow-y-hidden text-slate-100 p-1 grid gap-2 ${rootModeClassName}`}
      style={{ gridTemplateRows: "auto auto 1fr auto" }}
      data-game-mode={effectiveGameMode}
      data-mana-enabled={grimoireAttrValue}
      data-spells-enabled={grimoireAttrValue}
      data-pending-spell={pendingSpell ? pendingSpell.spell.id : ""}
      data-local-mana={localMana}
      data-awaiting-spell-target={isAwaitingSpellTarget ? "true" : "false"}
    >
      {isAwaitingSpellTarget && pendingSpell ? (
        <div className="pointer-events-none fixed inset-x-0 top-20 z-[90] flex justify-center px-3">
          <div className="pointer-events-auto w-full max-w-sm rounded-xl border border-sky-500/60 bg-slate-900/95 px-3 py-2 shadow-2xl">
            <div className="flex items-center justify-between gap-3">
              <div className="text-[13px] font-semibold text-slate-100">
                Select a target for {pendingSpell.spell.name}
              </div>
              <button
                type="button"
                onClick={() => handlePendingSpellCancel(true)}
                className="rounded border border-slate-600 px-2.5 py-1 text-[11px] text-slate-200 transition hover:border-slate-400 hover:text-white"
              >
                Cancel spell
              </button>
            </div>
            <div className="mt-2 text-[11px] leading-snug text-slate-300">
              {targetingPrompt}
            </div>
          </div>
        </div>
      ) : null}

      {/* Controls */}
      <div className="flex items-center justify-between text-[12px] min-h-[24px]">
        <div className="flex items-center gap-3">
          <div>
            <span className="opacity-70">Goal</span>{" "}
            <span className="font-semibold">First to {winGoal} wins</span>
          </div>
        </div>

        <div ref={infoPopoverRootRef} className="flex items-center gap-2">
          {isAnteMode && (
            <div className="relative">
              <button
                onClick={() =>
                  setShowAnte((prev) => {
                    const next = !prev;
                    if (next) {
                      setShowRef(false);
                      setShowGrimoire(false);
                    }
                    return next;
                  })
                }
                disabled={phase !== "choose"}
                className="px-2.5 py-0.5 rounded bg-slate-700 text-white border border-slate-600 hover:bg-slate-600 disabled:opacity-50 disabled:cursor-not-allowed"
              >
                Ante
              </button>

              {showAnte && (
                <div className="absolute top-[110%] right-0 w-72 max-w-[calc(100vw-2rem)] sm:w-80 rounded-lg border border-slate-700 bg-slate-800/95 shadow-xl p-3 z-50">
                  <div className="flex items-center justify-between mb-1">
                    <div className="font-semibold">Ante</div>
                    <button
                      onClick={() => setShowAnte(false)}
                      className="text-xl leading-none text-slate-300 hover:text-white"
                    >
                      ×
                    </button>
                  </div>
                  <div className="text-[12px] space-y-3">
                    <div className="space-y-1">
                      <div className="font-semibold text-slate-200">Round odds</div>
                      <div className="flex justify-between text-xs text-slate-300">
                        <span>
                          {namesByLegacy.player}: {(ante?.odds?.player ?? 1.1).toFixed(2)}×
                        </span>
                        <span>
                          {namesByLegacy.enemy}: {(ante?.odds?.enemy ?? 1.1).toFixed(2)}×
                        </span>
                      </div>
                    </div>
                    <div className="space-y-1">
                      <label className="font-semibold text-slate-200" htmlFor="ante-input">
                        Your ante (wins)
                      </label>
                      <input
                        id="ante-input"
                        type="number"
                        min={0}
                        max={wins[localLegacySide]}
                        value={localAnteValue}
                        onChange={(event) => {
                          const parsed = Number.parseInt(event.target.value, 10);
                          setAnteBet(Number.isFinite(parsed) ? parsed : 0);
                        }}
                        disabled={phase !== "choose"}
                        className="w-full rounded border border-slate-700 bg-slate-900/60 px-3 py-1.5 text-sm focus:border-emerald-400 focus:outline-none focus:ring-2 focus:ring-emerald-400/40 disabled:opacity-60"
                      />
                      <div className="text-xs text-slate-400">
                        Available wins: {wins[localLegacySide]}
                      </div>
                    </div>
                    {isMultiplayer && (
                      <div className="text-xs text-slate-300">
                        Opponent ante: {remoteAnteValue}
                      </div>
                    )}
                    <div className="text-xs text-slate-400">
                      Ante can only be changed before resolving the round.
                    </div>
                  </div>
                </div>
              )}
            </div>
          )}

          {/* Reference button + popover */}
          <div className="relative">
            <button
              onClick={() =>
                setShowRef((prev) => {
                  const next = !prev;
                  if (next) setShowGrimoire(false);
                  if (next) setShowAnte(false);
                  return next;
                })
              }
              className="px-2.5 py-0.5 rounded bg-slate-700 text-white border border-slate-600 hover:bg-slate-600"
            >
              Reference
            </button>

            {showRef && (
              <div
                className="absolute top-[110%] right-0 w-72 max-w-[calc(100vw-2rem)] sm:w-80 rounded-lg border border-slate-700 bg-slate-800/95 shadow-xl p-3 z-50"
              >
                <div className="flex items-center justify-between mb-1">
                  <div className="font-semibold">Reference</div>
                  <button
                    onClick={() => setShowRef(false)}
                    className="text-xl leading-none text-slate-300 hover:text-white"
                  >
                    ×
                  </button>
                </div>
                <div className="text-[12px] space-y-2">
                  <div>
                    Place <span className="font-semibold">1 card next to each wheel</span>, then{" "}
                    <span className="font-semibold">press the Resolve button</span>. Where the{" "}
                    <span className="font-semibold">token stops</span> decides the winnning rule, and
                    the player who matches it gets <span className="font-semibold">1 win</span>.
                    First to <span className="font-semibold">{winGoal}</span> wins takes the match.
                  </div>
                  <ul className="list-disc pl-5 space-y-1">
                    <li>💥 Strongest — higher value wins</li>
                    <li>🦊 Weakest — lower value wins</li>
                    <li>🗃️ Reserve — highest sum of cards left in hand</li>
                    <li>🎯 Closest — value closest to target wins</li>
                    <li>⚑ Initiative — initiative holder wins</li>
                    <li><span className="font-semibold">0 Start</span> — no one wins</li>
                  </ul>
                  {isGrimoireMode && (
                    <div className="space-y-1">
                      <div>
                        <span className="font-semibold">Grimoire - Symbols &amp; Mana</span>
                      </div>
                      <div>
                        Each round your hand grants <span className="font-semibold">Arcana symbols</span> based on the loadout
<<<<<<< HEAD
                        set on your profile. Only the spells learned in your profile Grimoire can appear, and they show up when
                        your hand reveals at least two of their required symbols (single-symbol spells only need that matching
                        symbol).
=======
                        set on your profile. Spells appear in the Grimoire when your hand shows at least two of their required
                        symbols (single-symbol spells only need that matching symbol).
>>>>>>> c71e893b
                      </div>
                      <div>
                        Spend <span className="font-semibold">Mana</span> to cast those spells during the phases shown in the
                        Grimoire. Mana is earned after Resolve equal to half of your remaining reserve (rounded up).
                      </div>
                      <div>
                        Some spells ask you to pick a <span className="font-semibold">card</span> or{" "}
                        <span className="font-semibold">wheel</span> before they resolve. Use <b>Cancel</b> if you change
                        your mind mid-cast.
                      </div>
                    </div>
                  )}
                </div>
              </div>
            )}
          </div>

          {phase === "choose" && (
            <div className="flex flex-col items-end gap-1">
              <button
                ref={resolveButtonRef}
                disabled={resolveButtonDisabled}
                onClick={handleRevealClick}
                className="px-2.5 py-0.5 rounded bg-amber-400 text-slate-900 font-semibold disabled:opacity-50"
              >
                {resolveButtonLabel}
              </button>
              {isMultiplayer && resolveStatusText && (
                <span className="text-[11px] italic text-amber-200 text-right leading-tight">
                  {resolveStatusText}
                </span>
              )}
            </div>
          )}
          {phase === "roundEnd" && (
            <div className="flex flex-col items-end gap-1">
              <button
                disabled={advanceButtonDisabled}
                onClick={handleNextClick}
                className="px-2.5 py-0.5 rounded bg-emerald-500 text-slate-900 font-semibold disabled:opacity-50"
              >
                {advanceButtonLabel}
              </button>
              {isMultiplayer && advanceStatusText && (
                <span className="text-[11px] italic text-emerald-200 text-right leading-tight">
                  {advanceStatusText}
                </span>
              )}
            </div>
          )}

          {/* Grimoire button + popover/modal */}
          {isGrimoireMode && (
            <div className="relative">
              {showGrimoire && (
                <>
                  {/* Backdrop for mobile-only modal */}
                  <div
                    className="fixed inset-0 z-[70] bg-slate-950/40 backdrop-blur-sm sm:hidden"
                    onClick={() => setShowGrimoire(false)}
                    aria-hidden
                  />

                  {/* Desktop (>=sm) anchored popover */}
                  <div
                    className="hidden w-72 max-w-xs sm:block sm:max-w-sm z-[80]"
                    ref={grimoireDesktopRef}
                  >
                    <div className="rounded-2xl border border-slate-700 bg-slate-900/95 shadow-2xl">
                      <div className="flex items-center justify-between gap-2 border-b border-slate-700/70 px-4 py-3">
                        <div className="text-base font-semibold text-slate-100">Grimoire</div>
                        <button
                          onClick={() => setShowGrimoire(false)}
                          className="text-xl leading-none text-slate-300 transition hover:text-white"
                          aria-label="Close grimoire"
                        >
                          ×
                        </button>
                      </div>

                      {/* Shared content */}
                      <div className="max-h-[65vh] overflow-y-auto px-4 py-4 text-[12px]">
                        <div className="space-y-2">
                          {localSpellDefinitions.length === 0 ? (
                            <div className="italic text-slate-400">No spells learned yet.</div>
                          ) : (
                            <ul className="space-y-2">
                              {localSpellDefinitions.map((spell) => {
                                const allowedPhases = spell.allowedPhases ?? ["choose"];
                                const phaseAllowed = allowedPhases.includes(phase);
                                const effectiveCost = getSpellCost(spell);
                                const canAfford = localMana >= effectiveCost;
                                const disabled = !phaseAllowed || !canAfford || !!pendingSpell;

                                return (
                                  <li key={spell.id}>
  <button
    type="button"
    onClick={() => {
      handleSpellActivate(spell);
      setShowGrimoire(false);
      const el = document.activeElement as HTMLElement | null;
      if (el) el.blur();
    }}
    disabled={disabled}
    className="w-full rounded-xl border border-slate-700 bg-slate-800/60 px-3 py-2 text-left transition
               hover:bg-slate-800/90 disabled:opacity-50 disabled:cursor-not-allowed"
  >
    <div className="flex items-center justify-between gap-3">
      <div className="flex items-center gap-1 font-semibold text-[13px] text-slate-100">
        {spell.icon ? <span aria-hidden>{spell.icon}</span> : null}
        <span>{spell.name}</span>
      </div>
      <div className="flex items-center gap-1 text-[11px] text-sky-200">
        <span aria-hidden className="text-[14px] leading-none">🔹</span>
        <span>{effectiveCost}</span>
      </div>
    </div>

    <div className="mt-1 space-y-0.5 text-[11px] leading-snug text-slate-300">
      {spell.targetSummary ? (
        <div className="font-semibold text-slate-200">{spell.targetSummary}</div>
      ) : null}
      <div>{spell.description}</div>
    </div>

  </button>
</li>

                                );
                              })}
                            </ul>
                          )}
                        </div>
                      </div>
                    </div>
                  </div>

                  {/* Mobile (<sm) centered modal */}
                  <div className="fixed inset-x-4 top-20 z-[80] sm:hidden flex justify-center">
                    <div className="w-full max-w-sm rounded-2xl border border-slate-700 bg-slate-900/95 shadow-2xl">
                      <div className="flex items-center justify-between gap-2 border-b border-slate-700/70 px-4 py-3">
                        <div className="text-base font-semibold text-slate-100">Grimoire</div>
                        <button
                          onClick={() => setShowGrimoire(false)}
                          className="text-xl leading-none text-slate-300 transition hover:text-white"
                          aria-label="Close grimoire"
                        >
                          ×
                        </button>
                      </div>

                      {/* Same shared content as above */}
                      <div className="max-h-[65vh] overflow-y-auto px-4 py-4 text-[12px]">
                        <div className="space-y-2">
                          {localSpellDefinitions.length === 0 ? (
                            <div className="italic text-slate-400">No spells learned yet.</div>
                          ) : (
                            <ul className="space-y-2">
                              {localSpellDefinitions.map((spell) => {
                                const allowedPhases = spell.allowedPhases ?? ["choose"];
                                const phaseAllowed = allowedPhases.includes(phase);
                                const effectiveCost = getSpellCost(spell);
                                const canAfford = localMana >= effectiveCost;
                                const disabled = !phaseAllowed || !canAfford || !!pendingSpell;

                                return (
                                  <li key={spell.id}>
  <button
    type="button"
    onClick={() => {
      handleSpellActivate(spell);
      setShowGrimoire(false);
      const el = document.activeElement as HTMLElement | null;
      if (el) el.blur();
    }}
    disabled={disabled}
    className="w-full rounded-xl border border-slate-700 bg-slate-800/60 px-3 py-2 text-left transition
               hover:bg-slate-800/90 disabled:opacity-50 disabled:cursor-not-allowed"
  >
    <div className="flex items-center justify-between gap-3">
      <div className="flex items-center gap-1 font-semibold text-[13px] text-slate-100">
        {spell.icon ? <span aria-hidden>{spell.icon}</span> : null}
        <span>{spell.name}</span>
      </div>
      <div className="flex items-center gap-1 text-[11px] text-sky-200">
        <span aria-hidden className="text-[14px] leading-none">🔹</span>
        <span>{effectiveCost}</span>
      </div>
    </div>

    <div className="mt-1 space-y-0.5 text-[11px] leading-snug text-slate-300">
      {spell.targetSummary ? (
        <div className="font-semibold text-slate-200">{spell.targetSummary}</div>
      ) : null}
      <div>{spell.description}</div>
    </div>

  </button>
</li>

                                );
                              })}
                            </ul>
                          )}
                        </div>
                      </div>
                    </div>
                  </div>
                </>
              )}
            </div>
          )}
        </div>

      </div>

      {/* HUD */}
      <div className="relative z-10 mb-3 sm:mb-4">
        <HUDPanels
          manaPools={manaPools}
          isGrimoireMode={isGrimoireMode}
          reserveSums={reserveSums}
          players={players}
          hudColors={HUD_COLORS}
          wins={wins}
          initiative={initiative}
          localLegacySide={localLegacySide}
          phase={phase}
          theme={THEME}
          onPlayerManaToggle={handlePlayerManaToggle}
          isGrimoireOpen={showGrimoire}
          playerManaButtonRef={playerManaButtonRef}
        />
      </div>

      {/* Wheels center */}
      <div
        className="relative z-0 flex h-full items-center justify-center -translate-y-4 sm:-translate-y-6 lg:-translate-y-8"
        style={{ paddingBottom: handClearance }}
      >
        <div
          ref={wheelPanelContainerRef}
          className="mx-auto flex h-full flex-col items-center justify-center gap-0 rounded-xl border border-transparent p-2 shadow"
          style={wheelPanelContainerStyle}
        >
          {[0, 1, 2].map((i) => (
            <div key={i} className={i === 0 ? undefined : "-mt-3 md:-mt-4"}>
              <WheelPanel
                index={i}
                assign={assign}
                namesByLegacy={namesByLegacy}
                wheelSize={wheelSize}
                lockedWheelSize={lockedWheelSize}
                wheelDamage={wheelDamage[i]}
                wheelMirror={wheelMirror[i]}
                wheelLocked={wheelLocks[i]}
                pointerShift={pointerShifts[i]}
                reservePenalties={reservePenalties}
                selectedCardId={selectedCardId}
                setSelectedCardId={setSelectedCardId}
                localLegacySide={localLegacySide}
                phase={phase}
                setDragCardId={setDragCardId}
                dragCardId={dragCardId}
                setDragOverWheel={setDragOverWheel}
                dragOverWheel={dragOverWheel}
                player={player}
                enemy={enemy}
                assignToWheelLocal={assignToWheelLocal}
                isWheelActive={active[i]}
                wheelRef={wheelRefs[i]}
                wheelSection={wheelSections[i]}
                hudColors={HUD_COLORS}
                theme={THEME}
                initiativeOverride={initiativeOverride}
                startPointerDrag={startPointerDrag}
                wheelHudColor={wheelHUD[i]}
                pendingSpell={pendingSpell}
                onSpellTargetSelect={handleSpellTargetSelect}
                onWheelTargetSelect={handleWheelTargetSelect}
                isAwaitingSpellTarget={isAwaitingSpellTarget}
                variant="grouped"
              />
            </div>
          ))}
        </div>
      </div>

      {/* Docked hand overlay */}
      <HandDock
        ref={handDockRef}
        localLegacySide={localLegacySide}
        player={player}
        enemy={enemy}
        wheelPanelWidth={wheelPanelLayout.panelWidth}
        wheelPanelBounds={wheelPanelBounds}
        selectedCardId={selectedCardId}
        setSelectedCardId={setSelectedCardId}
        assign={assign}
        assignToWheelLocal={assignToWheelLocal}
        setDragCardId={setDragCardId}
        startPointerDrag={startPointerDrag}
        isPtrDragging={isPtrDragging}
        ptrDragCard={ptrDragCard}
        ptrPos={ptrPos}
        onMeasure={setHandClearance}
        pendingSpell={pendingSpell}
        isAwaitingSpellTarget={isAwaitingSpellTarget}
        onSpellTargetSelect={handleSpellTargetSelect}
      />

      <FirstRunCoach
        stage={onboardingStage}
        show={showCoachOverlay}
        infoPopoverRef={infoPopoverRootRef}
        handRef={handDockRef}
        wheelRef={wheelPanelContainerRef}
        resolveButtonRef={resolveButtonRef}
        assigned={assign.player}
        handCount={player.hand.length}
        phase={phaseForLogic}
        onDismiss={handleCoachDismiss}
        onAdvance={handleCoachAdvance}
      />

      {/* Ended overlay (banner + modal) */}
      {phase === "ended" && (
        <VictoryOverlay
          victoryCollapsed={victoryCollapsed}
          onCollapseChange={setVictoryCollapsed}
          localWon={localWon}
          matchSummary={matchSummary}
          winGoal={winGoal}
          winnerName={winnerName}
          remoteName={remoteName}
          localName={localName}
          localWinsCount={localWinsCount}
          remoteWinsCount={remoteWinsCount}
          xpDisplay={xpDisplay}
          xpProgressPercent={xpProgressPercent}
          levelUpFlash={levelUpFlash}
          onRematch={handleRematchClick}
          rematchButtonLabel={rematchButtonLabel}
          isMultiplayer={isMultiplayer}
          localRematchReady={localRematchReady}
          rematchStatusText={rematchStatusText}
          onExitClick={handleExitClick}
          onExit={onExit}
        />
      )}
    </div>
  );
}

// ---------------- Dev Self-Tests (lightweight) ----------------
if (typeof window !== 'undefined') {
  try {
    const s: Section = { id: "Strongest", color: "#fff", start: 14, end: 2 } as any;
    console.assert(!inSection(0, s), 'slice 0 excluded');
    console.assert(inSection(14, s) && inSection(15, s) && inSection(1, s) && inSection(2, s), 'wrap includes 14,15,1,2');
  } catch {}
  try {
    const secs = genWheelSections("bandit");
    const len = (sec: Section) => (sec.start <= sec.end ? (sec.end - sec.start + 1) : (SLICES - sec.start + (sec.end + 1)));
    const sum = secs.reduce((a, s) => a + len(s), 0);
    console.assert(sum === 15, 'sections cover 15 slices');
  } catch {}
}<|MERGE_RESOLUTION|>--- conflicted
+++ resolved
@@ -75,13 +75,8 @@
 import FirstRunCoach from "./features/threeWheel/components/FirstRunCoach";
 import HUDPanels from "./features/threeWheel/components/HUDPanels";
 import VictoryOverlay from "./features/threeWheel/components/VictoryOverlay";
-<<<<<<< HEAD
-import { getSpellDefinitions, type SpellDefinition, type SpellRuntimeState, type SpellId } from "./game/spells";
-import { countSymbolsFromCards, getVisibleProfileSpellsForHand } from "./game/grimoire";
-=======
 import { getSpellDefinitions, type SpellDefinition, type SpellRuntimeState } from "./game/spells";
 import { countSymbolsFromCards, getVisibleSpellsForHand } from "./game/grimoire";
->>>>>>> c71e893b
 import StSCard from "./components/StSCard";
 
 // ---- Local aliases/types/state helpers
@@ -363,17 +358,10 @@
   const phase: Phase = spellTargetingSide ? "spellTargeting" : basePhase;
 
   const localSpellIds = useMemo(() => {
-<<<<<<< HEAD
-    if (!isGrimoireMode) return [] as SpellId[];
-    if (phase === "roundEnd" || phase === "ended") return [] as SpellId[];
-    return getVisibleProfileSpellsForHand(localHandSymbols, localGrimoireSpellIds);
-  }, [isGrimoireMode, phase, localHandSymbols, localGrimoireSpellIds]);
-=======
     if (!isGrimoireMode) return [] as string[];
     if (phase === "roundEnd" || phase === "ended") return [] as string[];
     return getVisibleSpellsForHand(localHandSymbols);
   }, [isGrimoireMode, phase, localHandSymbols]);
->>>>>>> c71e893b
 
   const localSpellDefinitions = useMemo<SpellDefinition[]>(
     () => getSpellDefinitions(localSpellIds),
@@ -1079,14 +1067,8 @@
                       </div>
                       <div>
                         Each round your hand grants <span className="font-semibold">Arcana symbols</span> based on the loadout
-<<<<<<< HEAD
-                        set on your profile. Only the spells learned in your profile Grimoire can appear, and they show up when
-                        your hand reveals at least two of their required symbols (single-symbol spells only need that matching
-                        symbol).
-=======
                         set on your profile. Spells appear in the Grimoire when your hand shows at least two of their required
                         symbols (single-symbol spells only need that matching symbol).
->>>>>>> c71e893b
                       </div>
                       <div>
                         Spend <span className="font-semibold">Mana</span> to cast those spells during the phases shown in the
