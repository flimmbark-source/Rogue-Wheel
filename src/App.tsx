--- conflicted
+++ resolved
@@ -1,12 +1,6 @@
 import ClassicMatch, { type ClassicMatchProps } from "./game/modes/classic/ClassicMatch";
 import GauntletMatch, { type GauntletMatchProps } from "./game/modes/gauntlet/GauntletMatch";
 
-<<<<<<< HEAD
-export type AppProps = { mode: "classic" | "gauntlet" } & ClassicMatchProps;
-
-export default function App(props: AppProps) {
-  return <ClassicMatch {...props} />;
-=======
 export type AppProps =
   | ({ mode: "classic" } & ClassicMatchProps)
   | ({ mode: "gauntlet" } & GauntletMatchProps);
@@ -19,5 +13,5 @@
   }
 
   return <ClassicMatch {...matchProps} />;
->>>>>>> 25fc251a
+
 }