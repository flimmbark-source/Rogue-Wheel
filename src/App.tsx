import React, {
  useMemo,
  useRef,
  useState,
  useEffect,
  forwardRef,
  useImperativeHandle,
  memo,
  startTransition,
  useCallback,
} from "react";
import { Realtime } from "ably";
import { motion } from "framer-motion";


/**
 * Three-Wheel Roguelike — Wins-Only, Low Mental Load (v2.4.17-fix1)
 * Single-file App.tsx (Vite React)
 *
 * CHANGELOG (v2.4.17-fix1):
 * - Fix build error: wrapped adjacent JSX in WheelPanel and removed stray placeholder token.
 * - Moved enemy slot back inside the flex row; ensured a single parent element.
 * - Fixed typo in popover class (top-[110%]).
 * - Kept flicker mitigations: static IMG base, imperative token, integer snapping, isolated layers.
 */

// game modules
import {
  SLICES,
  TARGET_WINS,
  type Side as TwoSide,
  type Card,
  type Section,
  type Fighter,
  type SplitChoiceMap,
  type Players,
  type Phase,
  type GameMode,
  LEGACY_FROM_SIDE,
} from "./game/types";
import { easeInOutCubic, inSection, createSeededRng } from "./game/math";
import { VC_META, genWheelSections } from "./game/wheel";
import {
  ARCHETYPE_DEFINITIONS,
  ARCHETYPE_IDS,
  DEFAULT_ARCHETYPE,
  type ArchetypeId,
} from "./game/archetypes";
import {
  makeFighter,
  drawOne,
  refillTo,
  freshFive,
  recordMatchResult,
  type MatchResultSummary,
  type LevelProgress,
} from "./player/profileStore";
import { isSplit, isNormal, effectiveValue, fmtNum } from "./game/values";

// components
import CanvasWheel, { WheelHandle } from "./components/CanvasWheel";
import StSCard from "./components/StSCard";
import {
  getLearnedSpellsForFighter,
  type SpellDefinition,
} from "./game/spells";

type AblyRealtime = InstanceType<typeof Realtime>;
type AblyChannel = ReturnType<AblyRealtime["channels"]["get"]>;

// keep your local alias
type LegacySide = "player" | "enemy";

type GameMode = "classic" | "grimoire";

// your existing MPIntent union (merged from conflict)
type MPIntent =
  | { type: "assign"; lane: number; side: LegacySide; card: Card }
  | { type: "clear"; lane: number; side: LegacySide }
  | { type: "reveal"; side: LegacySide }
  | { type: "nextRound"; side: LegacySide }
  | { type: "rematch"; side: LegacySide }
  | { type: "reserve"; side: LegacySide; reserve: number; round: number }
  | { type: "archetypeSelect"; side: LegacySide; archetype: ArchetypeId }
  | { type: "archetypeReady"; side: LegacySide; ready: boolean };

// ---------------- Constants ----------------
const MIN_WHEEL = 160;
const MAX_WHEEL = 200;

const THEME = {
  panelBg:   '#2c1c0e',
  panelBorder:'#5c4326',
  slotBg:    '#1b1209',
  slotBorder:'#7a5a33',
  brass:     '#b68a4e',
  textWarm:  '#ead9b9',
};

// ---------------- Main Component ----------------
export default function ThreeWheel_WinsOnly({
  localSide,
  localPlayerId,
  players,
  seed,
  gameMode = "classic",
  roomCode,
  hostId,
  targetWins,
  onExit,
  gameMode = "classic",
}: {
  localSide: TwoSide;
  localPlayerId: string;
  players: Players;
  seed: number;
  gameMode?: GameMode;
  roomCode?: string;
  hostId?: string;
  targetWins?: number;
  onExit?: () => void;
  gameMode?: GameMode;
}) {
  const mountedRef = useRef(true);
  useEffect(() => { mountedRef.current = true; return () => { mountedRef.current = false; timeoutsRef.current.forEach(clearTimeout); timeoutsRef.current.clear(); }; }, []);
  const timeoutsRef = useRef<Set<ReturnType<typeof setTimeout>>>(new Set());
  const setSafeTimeout = (fn: () => void, ms: number) => { const id = setTimeout(() => { if (mountedRef.current) fn(); }, ms); timeoutsRef.current.add(id); return id; };

  const localLegacySide: LegacySide = LEGACY_FROM_SIDE[localSide];
  const remoteLegacySide: LegacySide = localLegacySide === "player" ? "enemy" : "player";

  const HUD_COLORS = {
    player: players.left.color ?? "#84cc16",
    enemy: players.right.color ?? "#d946ef",
  } as const;

  const namesByLegacy: Record<LegacySide, string> = {
    player: players.left.name,
    enemy: players.right.name,
  };


  const hasGrimoireMarker = useMemo(() => {
    const markerValues = [
      players.left.id,
      players.right.id,
      players.left.name,
      players.right.name,
    ];
    if (markerValues.some((value) => value.toLowerCase().includes("grimoire"))) {
      return true;
    }

    if (typeof window !== "undefined") {
      try {
        const params = new URLSearchParams(window.location.search);
        const modeParam = (params.get("mode") ?? params.get("ruleset") ?? "").toLowerCase();
        if (modeParam.includes("grimoire")) {
          return true;
        }
      } catch {
        // ignore query parsing errors
      }

      const hash = (window.location.hash ?? "").toLowerCase();
      if (hash.includes("grimoire")) {
        return true;
      }
    }

    return false;
  }, [players.left.id, players.left.name, players.right.id, players.right.name]);

  c// raw value from players.* (or undefined)
const rawGameMode =
  (players as Players & { gameMode?: unknown }).gameMode ??
  (players.left as Players["left"] & { gameMode?: unknown }).gameMode ??
  (players.right as Players["right"] & { gameMode?: unknown }).gameMode;

// USE THIS instead of 'const gameMode = ...'
const effectiveGameMode: GameMode =
  rawGameMode === "grimoire" ? "grimoire" : (gameMode ?? "classic");


  const winGoal =
    typeof targetWins === "number" && Number.isFinite(targetWins)
      ? Math.max(1, Math.min(15, Math.round(targetWins)))
      : TARGET_WINS;

  const isGrimoireMode = gameMode === "grimoire";

  const createInitialArchetypeSelection = () => ({
    player: isGrimoireMode ? null : DEFAULT_ARCHETYPE,
    enemy: isGrimoireMode ? null : DEFAULT_ARCHETYPE,
  } satisfies Record<LegacySide, ArchetypeId | null>);

  const createInitialArchetypeReady = () => ({
    player: !isGrimoireMode,
    enemy: !isGrimoireMode,
  } satisfies Record<LegacySide, boolean>);


  const hostLegacySide: LegacySide = (() => {
    if (!hostId) return "player";
    if (players.left.id === hostId) return "player";
    if (players.right.id === hostId) return "enemy";
    return "player";
  })();

  const isMultiplayer = !!roomCode;
  const isGrimoireMode = effectiveGameMode === "grimoire" || hasGrimoireMarker;
  const ablyRef = useRef<AblyRealtime | null>(null);
  const chanRef = useRef<AblyChannel | null>(null);

  // Fighters & initiative
  const [player, setPlayer] = useState<Fighter>(() => makeFighter("Wanderer"));
  const [enemy, setEnemy] = useState<Fighter>(() => makeFighter("Shade Bandit"));
  const [initiative, setInitiative] = useState<LegacySide>(() =>
    hostId ? hostLegacySide : localLegacySide
  );
  const [wins, setWins] = useState<{ player: number; enemy: number }>({ player: 0, enemy: 0 });
  const [mana, setMana] = useState<{ player: number; enemy: number }>({ player: 0, enemy: 0 });
  const [round, setRound] = useState(1);

  const [archetypeSelections, setArchetypeSelections] = useState<
    Record<LegacySide, ArchetypeId | null>
  >(createInitialArchetypeSelection);
  const [archetypeReady, setArchetypeReady] = useState<Record<LegacySide, boolean>>(
    createInitialArchetypeReady
  );

  const archetypeSpellIdsBySide = useMemo(
    () => ({
      player: archetypeSelections.player
        ? [...ARCHETYPE_DEFINITIONS[archetypeSelections.player].spellIds]
        : [],
      enemy: archetypeSelections.enemy
        ? [...ARCHETYPE_DEFINITIONS[archetypeSelections.enemy].spellIds]
        : [],
    }),
    [archetypeSelections]
  );

  const archetypeGateOpen =
    !isGrimoireMode ||
    (!!archetypeSelections.player &&
      !!archetypeSelections.enemy &&
      archetypeReady.player &&
      archetypeReady.enemy);

  useEffect(() => {
    setArchetypeSelections(
      isGrimoireMode
        ? { player: null, enemy: null }
        : { player: DEFAULT_ARCHETYPE, enemy: DEFAULT_ARCHETYPE }
    );
    setArchetypeReady(
      isGrimoireMode
        ? { player: false, enemy: false }
        : { player: true, enemy: true }
    );
  }, [isGrimoireMode, setArchetypeReady, setArchetypeSelections]);

  useEffect(() => {
    if (!isGrimoireMode) return;
    if (isMultiplayer) return;
    const cpuSide = remoteLegacySide;
    if (archetypeSelections[cpuSide]) return;

    const timeoutId = setSafeTimeout(() => {
      const ids = ARCHETYPE_IDS;
      const pick = ids[Math.floor(Math.random() * ids.length)];
      setArchetypeSelections((prev) => {
        if (prev[cpuSide]) return prev;
        return { ...prev, [cpuSide]: pick };
      });
      setArchetypeReady((prev) => {
        if (prev[cpuSide]) return prev;
        return { ...prev, [cpuSide]: true };
      });
      timeoutsRef.current.delete(timeoutId);
    }, 450);

    return () => {
      clearTimeout(timeoutId);
      timeoutsRef.current.delete(timeoutId);
    };
  }, [
    archetypeSelections,
    isGrimoireMode,
    isMultiplayer,
    remoteLegacySide,
    setArchetypeReady,
    setArchetypeSelections,
  ]);

  // Freeze layout during resolution
  const [freezeLayout, setFreezeLayout] = useState(false);
  const [lockedWheelSize, setLockedWheelSize] = useState<number | null>(null);

  // Phase state
  const [phase, setPhase] = useState<Phase>("choose");

  const [resolveVotes, setResolveVotes] = useState<{ player: boolean; enemy: boolean }>({
    player: false,
    enemy: false,
  });

  const markResolveVote = useCallback((side: LegacySide) => {
    setResolveVotes((prev) => {
      if (prev[side]) return prev;
      return { ...prev, [side]: true };
    });
  }, []);

  const clearResolveVotes = useCallback(() => {
    setResolveVotes((prev) => {
      if (!prev.player && !prev.enemy) return prev;
      return { player: false, enemy: false };
    });
  }, []);

  const [advanceVotes, setAdvanceVotes] = useState<{ player: boolean; enemy: boolean }>({
    player: false,
    enemy: false,
  });

  const markAdvanceVote = useCallback((side: LegacySide) => {
    setAdvanceVotes((prev) => {
      if (prev[side]) return prev;
      return { ...prev, [side]: true };
    });
  }, []);

  const clearAdvanceVotes = useCallback(() => {
    setAdvanceVotes((prev) => {
      if (!prev.player && !prev.enemy) return prev;
      return { player: false, enemy: false };
    });
  }, []);

  const [rematchVotes, setRematchVotes] = useState<{ player: boolean; enemy: boolean }>({
    player: false,
    enemy: false,
  });

  const markRematchVote = useCallback((side: LegacySide) => {
    setRematchVotes((prev) => {
      if (prev[side]) return prev;
      return { ...prev, [side]: true };
    });
  }, []);

  const clearRematchVotes = useCallback(() => {
    setRematchVotes((prev) => {
      if (!prev.player && !prev.enemy) return prev;
      return { player: false, enemy: false };
    });
  }, []);

  const [matchSummary, setMatchSummary] = useState<MatchResultSummary | null>(null);
  const [xpDisplay, setXpDisplay] = useState<LevelProgress | null>(null);
  const [levelUpFlash, setLevelUpFlash] = useState(false);
  const hasRecordedResultRef = useRef(false);

  const matchWinner: LegacySide | null =
    wins.player >= winGoal ? "player" : wins.enemy >= winGoal ? "enemy" : null;
  const localWinsCount = localLegacySide === "player" ? wins.player : wins.enemy;
  const remoteWinsCount = localLegacySide === "player" ? wins.enemy : wins.player;
  const localWon = matchWinner ? matchWinner === localLegacySide : false;
  const winnerName = matchWinner ? namesByLegacy[matchWinner] : null;
  const localName = namesByLegacy[localLegacySide];
  const remoteName = namesByLegacy[remoteLegacySide];

  useEffect(() => {
    setInitiative(hostId ? hostLegacySide : localLegacySide);
  }, [hostId, hostLegacySide, localLegacySide]);

  useEffect(() => {
    if (phase === "ended") {
      if (!hasRecordedResultRef.current) {
        const summary = recordMatchResult({ didWin: localWon });
        hasRecordedResultRef.current = true;
        setMatchSummary(summary);

        if (summary.didWin) {
          setXpDisplay(summary.before);
          setLevelUpFlash(false);
          if (summary.segments.length === 0) {
            setXpDisplay(summary.after);
          }
          summary.segments.forEach((segment, idx) => {
            setSafeTimeout(() => {
              setXpDisplay({
                level: segment.level,
                exp: segment.exp,
                expToNext: segment.expToNext,
                percent: segment.percent,
              });
              if (segment.leveledUp) {
                setLevelUpFlash(true);
                setSafeTimeout(() => setLevelUpFlash(false), 900);
              }
            }, 600 * (idx + 1));
          });
        } else {
          setXpDisplay(null);
          setLevelUpFlash(false);
        }
      }
    } else {
      hasRecordedResultRef.current = false;
      if (phase === "choose" && wins.player === 0 && wins.enemy === 0) {
        setMatchSummary(null);
        setXpDisplay(null);
        setLevelUpFlash(false);
      }
    }
  }, [phase, localWon, wins.player, wins.enemy]);

  const [handClearance, setHandClearance] = useState<number>(0);

function calcWheelSize(viewH: number, viewW: number, dockAllowance = 0) {
  const isMobile = viewW <= 480;
  const chromeAllowance = viewW >= 1024 ? 200 : 140;
  const raw = Math.floor((viewH - chromeAllowance - dockAllowance) / 3);
  const MOBILE_MAX = 188;
  const DESKTOP_MAX = 220;
  const maxAllowed = isMobile ? MOBILE_MAX : DESKTOP_MAX;
  return Math.max(MIN_WHEEL, Math.min(maxAllowed, raw));
}
  
  
  // --- Mobile pointer-drag support ---
const [isPtrDragging, setIsPtrDragging] = useState(false);
const [ptrDragCard, setPtrDragCard] = useState<Card | null>(null);
const ptrPos = useRef<{ x: number; y: number }>({ x: 0, y: 0 });

function addTouchDragCss(on: boolean) {
  const root = document.documentElement;
  if (on) {
    // store previous to restore later
    (root as any).__prevTouchAction = root.style.touchAction;
    (root as any).__prevOverscroll = root.style.overscrollBehavior;
    root.style.touchAction = 'none';
    root.style.overscrollBehavior = 'contain';
  } else {
    root.style.touchAction = (root as any).__prevTouchAction ?? '';
    root.style.overscrollBehavior = (root as any).__prevOverscroll ?? '';
    delete (root as any).__prevTouchAction;
    delete (root as any).__prevOverscroll;
  }
}

function getDropTargetAt(x: number, y: number): { kind: 'wheel' | 'slot'; idx: number } | null {
  let el = document.elementFromPoint(x, y) as HTMLElement | null;
  while (el) {
    const d = (el as HTMLElement).dataset;
    if (d.drop && d.idx) {
      if (d.drop === 'wheel') return { kind: 'wheel', idx: Number(d.idx) };
      if (d.drop === 'slot')  return { kind: 'slot',  idx: Number(d.idx) };
    }
    el = el.parentElement;
  }
  return null;
}

function startPointerDrag(card: Card, e: React.PointerEvent) {
  // only trigger for touch/pen; mouse still uses native DnD you already have
  if (e.pointerType === 'mouse') return;
  e.currentTarget.setPointerCapture?.(e.pointerId);
  setSelectedCardId(card.id);
  setDragCardId(card.id);
  setPtrDragCard(card);
  setIsPtrDragging(true);
  addTouchDragCss(true);
  ptrPos.current = { x: e.clientX, y: e.clientY };

  const onMove = (ev: PointerEvent) => {
    ptrPos.current = { x: ev.clientX, y: ev.clientY };
    const t = getDropTargetAt(ev.clientX, ev.clientY);
    setDragOverWheel(t && (t.kind === 'wheel' || t.kind === 'slot') ? t.idx : null);
    // avoid scroll while dragging
    ev.preventDefault?.();
  };

  const onUp = (ev: PointerEvent) => {
    const t = getDropTargetAt(ev.clientX, ev.clientY);
    if (t && active[t.idx]) {
      // assign card to that wheel index (slot clicks already map to a wheel index)
      assignToWheelLocal(t.idx, card);
    }
    cleanup();
  };

  const onCancel = () => cleanup();

  function cleanup() {
    window.removeEventListener('pointermove', onMove, { capture: true } as any);
    window.removeEventListener('pointerup', onUp, { capture: true } as any);
    window.removeEventListener('pointercancel', onCancel, { capture: true } as any);
    setIsPtrDragging(false);
    setPtrDragCard(null);
    setDragOverWheel(null);
    setDragCardId(null);
    addTouchDragCss(false);
  }

  window.addEventListener('pointermove', onMove, { passive: false, capture: true });
  window.addEventListener('pointerup', onUp, { passive: false, capture: true });
  window.addEventListener('pointercancel', onCancel, { passive: false, capture: true });
}
  
  // Responsive wheel size
  const [wheelSize, setWheelSize] = useState<number>(() => (typeof window !== 'undefined' ? calcWheelSize(window.innerHeight, window.innerWidth, 0) : MAX_WHEEL));
  useEffect(() => {
    const onResize = () => { if (freezeLayout || lockedWheelSize !== null) return; setWheelSize(calcWheelSize(window.innerHeight, window.innerWidth, handClearance)); };
    window.addEventListener('resize', onResize); window.addEventListener('orientationchange', onResize);
    const t = setTimeout(() => { if (!freezeLayout && lockedWheelSize === null) onResize(); }, 350);
    return () => { window.removeEventListener('resize', onResize); window.removeEventListener('orientationchange', onResize); clearTimeout(t); };
  }, [freezeLayout, handClearance, lockedWheelSize]);
  useEffect(() => { if (typeof window !== 'undefined' && !freezeLayout && lockedWheelSize === null) { setWheelSize(calcWheelSize(window.innerHeight, window.innerWidth, handClearance)); } }, [handClearance, freezeLayout, lockedWheelSize]);

  // Per-wheel sections & tokens & active
  const wheelRngRef = useRef<() => number>(() => Math.random());
  const [wheelSections, setWheelSections] = useState<Section[][]>(() => {
    const seeded = createSeededRng(seed);
    wheelRngRef.current = seeded;
    return [
      genWheelSections("bandit", seeded),
      genWheelSections("sorcerer", seeded),
      genWheelSections("beast", seeded),
    ];
  });

  const generateWheelSet = useCallback((): Section[][] => {
    const rng = wheelRngRef.current ?? Math.random;
    return [
      genWheelSections("bandit", rng),
      genWheelSections("sorcerer", rng),
      genWheelSections("beast", rng),
    ];
  }, []);

  useEffect(() => {
    wheelRngRef.current = createSeededRng(seed);
    setWheelSections(generateWheelSet());
  }, [seed, generateWheelSet]);

  const [tokens, setTokens] = useState<[number, number, number]>([0, 0, 0]);
  const [active] = useState<[boolean, boolean, boolean]>([true, true, true]);
  const [wheelHUD, setWheelHUD] = useState<[string | null, string | null, string | null]>([null, null, null]);

  // Assignments
  const [assign, setAssign] = useState<{ player: (Card | null)[]; enemy: (Card | null)[] }>({ player: [null, null, null], enemy: [null, null, null] });
  const assignRef = useRef(assign);
  useEffect(() => {
    assignRef.current = assign;
  }, [assign]);

const reserveReportsRef = useRef<
  Record<LegacySide, { reserve: number; round: number } | null>
>({
  player: null,
  enemy: null,
});

const storeReserveReport = useCallback(
  (side: LegacySide, reserve: number, roundValue: number) => {
    const prev = reserveReportsRef.current[side];
    if (!prev || prev.reserve !== reserve || prev.round !== roundValue) {
      reserveReportsRef.current[side] = { reserve, round: roundValue };
      return true;
    }
    return false;
  },
  []
);

  const handleMPIntentRef = useRef<(intent: MPIntent) => void>(() => {});
  const spellCastRequestRef = useRef<(spell: SpellDefinition) => void>(() => {});
  const infoPopoverRootRef = useRef<HTMLDivElement | null>(null);

  const sendIntent = useCallback(
    (intent: MPIntent) => {
      if (!roomCode) return;
      try {
        void chanRef.current?.publish("intent", intent);
      } catch {}
    },
    [roomCode]
  );


  const broadcastLocalReserve = useCallback(() => {
    const lane = localLegacySide === "player" ? assignRef.current.player : assignRef.current.enemy;
    const reserve = computeReserveSum(localLegacySide, lane);
    const updated = storeReserveReport(localLegacySide, reserve, round);
    if (isMultiplayer && updated) {
      sendIntent({ type: "reserve", side: localLegacySide, reserve, round });
    }
  }, [isMultiplayer, localLegacySide, round, sendIntent, storeReserveReport, player, enemy]);


  // Drag state + tap-to-assign selected id
  const [dragCardId, setDragCardId] = useState<string | null>(null);
  const [dragOverWheel, _setDragOverWheel] = useState<number | null>(null);
  const dragOverRef = useRef<number | null>(null);
  const setDragOverWheel = (i: number | null) => { dragOverRef.current = i; (window as any).requestIdleCallback ? (window as any).requestIdleCallback(() => _setDragOverWheel(dragOverRef.current)) : setTimeout(() => _setDragOverWheel(dragOverRef.current), 0); };
  const [selectedCardId, setSelectedCardId] = useState<string | null>(null);

  // Reserve sums after resolve (HUD only)
  const [reserveSums, setReserveSums] = useState<null | { player: number; enemy: number }>(null);

  // Reference popover
  const [showRef, setShowRef] = useState(false);
  const [showGrimoire, setShowGrimoire] = useState(false);

  const appendLog = (s: string) => setLog((prev) => [s, ...prev].slice(0, 60));
  const START_LOG = "A Shade Bandit eyes your purse...";
  const [log, setLog] = useState<string[]>([START_LOG]);

  const playerMana = useMemo(() => {
    const maybe = (player as Fighter & { mana?: unknown }).mana;
    return typeof maybe === "number" && Number.isFinite(maybe) ? maybe : 0;
  }, [player]);

  const playerSpells = useMemo(() => {
    if (gameMode !== "grimoire") return [] as SpellDefinition[];
    return getLearnedSpellsForFighter(player);
  }, [gameMode, player]);

  useEffect(() => {
    if (gameMode !== "grimoire" && showGrimoire) {
      setShowGrimoire(false);
    }
  }, [gameMode, showGrimoire]);

  useEffect(() => {
    if (!showRef && !showGrimoire) return;

    const handlePointer = (event: MouseEvent | TouchEvent) => {
      const target = event.target as Node | null;
      if (!target) return;
      if (infoPopoverRootRef.current?.contains(target)) return;
      setShowRef(false);
      setShowGrimoire(false);
    };

    const handleKey = (event: KeyboardEvent) => {
      if (event.key === "Escape") {
        setShowRef(false);
        setShowGrimoire(false);
      }
    };

    document.addEventListener("mousedown", handlePointer);
    document.addEventListener("touchstart", handlePointer);
    document.addEventListener("keydown", handleKey);

    return () => {
      document.removeEventListener("mousedown", handlePointer);
      document.removeEventListener("touchstart", handlePointer);
      document.removeEventListener("keydown", handleKey);
    };
  }, [showRef, showGrimoire]);

  const handleSpellActivate = useCallback(
    (spell: SpellDefinition) => {
      if (gameMode !== "grimoire") return;
      spellCastRequestRef.current(spell);
      setShowGrimoire(false);
    },
    [gameMode]
  );

  const canReveal = useMemo(() => {
    if (!archetypeGateOpen) return false;
    const lane = localLegacySide === "player" ? assign.player : assign.enemy;
    return lane.every((c, i) => !active[i] || !!c);
  }, [assign, active, archetypeGateOpen, localLegacySide]);

  // Wheel refs for imperative token updates
  const wheelRefs = [useRef<WheelHandle | null>(null), useRef<WheelHandle | null>(null), useRef<WheelHandle | null>(null)];

  // ---- Assignment helpers (batched) ----
  const assignToWheelFor = useCallback(
    (side: LegacySide, laneIndex: number, card: Card) => {
      if (!archetypeGateOpen) return false;
      if (!active[laneIndex]) return false;


      const lane = side === "player" ? assignRef.current.player : assignRef.current.enemy;
      const prevAtLane = lane[laneIndex];
      const fromIdx = lane.findIndex((c) => c?.id === card.id);


      if (prevAtLane && prevAtLane.id === card.id && fromIdx === laneIndex) {
        if (side === localLegacySide) {
          setSelectedCardId(null);
        }
        return false;
      }

      const isPlayer = side === "player";

      startTransition(() => {
        setAssign((prev) => {
          const laneArr = isPlayer ? prev.player : prev.enemy;
          const nextLane = [...laneArr];
          const existingIdx = nextLane.findIndex((c) => c?.id === card.id);
          if (existingIdx !== -1) nextLane[existingIdx] = null;
          nextLane[laneIndex] = card;
          return isPlayer ? { ...prev, player: nextLane } : { ...prev, enemy: nextLane };
        });

        if (isPlayer) {
          setPlayer((p) => {
            let hand = p.hand.filter((c) => c.id !== card.id);
            if (prevAtLane && prevAtLane.id !== card.id && !hand.some((c) => c.id === prevAtLane.id)) {
              hand = [...hand, prevAtLane];
            }
            return { ...p, hand };
          });
        } else {
          setEnemy((e) => {
            let hand = e.hand.filter((c) => c.id !== card.id);
            if (prevAtLane && prevAtLane.id !== card.id && !hand.some((c) => c.id === prevAtLane.id)) {
              hand = [...hand, prevAtLane];
            }
            return { ...e, hand };
          });
        }

        if (side === localLegacySide) {
          setSelectedCardId(null);
        }
      });

      clearResolveVotes();

      return true;
    },
    [active, archetypeGateOpen, clearResolveVotes, localLegacySide]

  );

  const clearAssignFor = useCallback(
    (side: LegacySide, laneIndex: number) => {
      if (!archetypeGateOpen) return false;
      const lane = side === "player" ? assignRef.current.player : assignRef.current.enemy;
      const prev = lane[laneIndex];
      if (!prev) return false;

      const isPlayer = side === "player";

      startTransition(() => {
        setAssign((prevState) => {
          const laneArr = isPlayer ? prevState.player : prevState.enemy;
          if (!laneArr[laneIndex]) return prevState;
          const nextLane = [...laneArr];
          nextLane[laneIndex] = null;
          return isPlayer ? { ...prevState, player: nextLane } : { ...prevState, enemy: nextLane };
        });

        if (isPlayer) {
          setPlayer((p) => {
            if (p.hand.some((c) => c.id === prev.id)) return p;
            return { ...p, hand: [...p.hand, prev] };
          });
        } else {
          setEnemy((e) => {
            if (e.hand.some((c) => c.id === prev.id)) return e;
            return { ...e, hand: [...e.hand, prev] };
          });
        }

        if (side === localLegacySide) {
          setSelectedCardId((sel) => (sel === prev.id ? null : sel));
        }
      });


      clearResolveVotes();


      return true;
    },
    [archetypeGateOpen, clearResolveVotes, localLegacySide]
  );

  function assignToWheelLocal(i: number, card: Card) {
    const changed = assignToWheelFor(localLegacySide, i, card);
    if (changed && isMultiplayer) {
      sendIntent({ type: "assign", lane: i, side: localLegacySide, card });
    }
  }

  function clearAssign(i: number) {
    const changed = clearAssignFor(localLegacySide, i);
    if (changed && isMultiplayer) {
      sendIntent({ type: "clear", lane: i, side: localLegacySide });
    }
  }


function autoPickEnemy(): (Card | null)[] {
  const hand = [...enemy.hand].filter(isNormal);   // ← guard
  const picks: (Card | null)[] = [null, null, null];
  const take = (c: typeof hand[number]) => { const k = hand.indexOf(c); if (k >= 0) hand.splice(k, 1); return c; };
  const best = [...hand].sort((a, b) => b.number - a.number)[0]; if (best) picks[0] = take(best);
  const low  = [...hand].sort((a, b) => a.number - b.number)[0]; if (low) picks[1] = take(low);
  const sorted = [...hand].sort((a, b) => a.number - b.number); const mid = sorted[Math.floor(sorted.length / 2)]; if (mid) picks[2] = take(mid);
  for (let i = 0; i < 3; i++) if (!picks[i] && hand.length) picks[i] = take(hand[0]);
  return picks;
}

function computeReserveSum(who: LegacySide, used: (Card | null)[]) {
  const hand = who === "player" ? player.hand : enemy.hand;
  const usedIds = new Set((used.filter(Boolean) as Card[]).map((c) => c.id));
  const left = hand.filter((c) => !usedIds.has(c.id));
  return left.slice(0, 2).reduce((a, c) => a + (isNormal(c) ? c.number : 0), 0);
}

  useEffect(() => {
    broadcastLocalReserve();
  }, [broadcastLocalReserve, assign, player, enemy, localLegacySide, round, isMultiplayer]);

// Keep this: after a round, move only played cards out of hand, discard them, then draw.
function settleFighterAfterRound(f: Fighter, played: Card[]): Fighter {
  const playedIds = new Set(played.map((c) => c.id));
  const next: Fighter = {
    name: f.name,
    deck: [...f.deck],
    hand: f.hand.filter((c) => !playedIds.has(c.id)), // keep reserves in hand
    discard: [...f.discard, ...played],
  };

  // First, try to draw back to 5 using your existing deck util.
  const refilled = refillTo(next, 5);

  // Then, as a safety net, pad with neutral 0-cards if still short.
  return ensureFiveHand(refilled, 5);
}

// Small helper to top-up a hand with neutral 0-value cards if needed.
// Uses crypto.randomUUID() when available to avoid ID collisions.
function ensureFiveHand<T extends Fighter>(f: T, TARGET = 5): T {
  if (f.hand.length >= TARGET) return f;

  const padded = [...f.hand];
  while (padded.length < TARGET) {
    padded.push({
      id: typeof crypto !== "undefined" && "randomUUID" in crypto
        ? crypto.randomUUID()
        : `pad-${Date.now()}-${Math.random().toString(36).slice(2)}`,
      name: "Reserve",
      number: 0,
      kind: "normal",
    } as unknown as Card);
  }
  return { ...f, hand: padded } as T;
}

  // ---------------- Reveal / Resolve ----------------
  const revealRoundCore = useCallback(
    (opts?: { force?: boolean }) => {
      if (!opts?.force && !canReveal) return false;

      clearResolveVotes();


      if (isMultiplayer) {
        broadcastLocalReserve();
      }

      setLockedWheelSize((s) => s ?? wheelSize);
      setFreezeLayout(true);

      let enemyPicks: (Card | null)[];

      if (isMultiplayer) {
        enemyPicks = [...assignRef.current.enemy];
      } else {
        enemyPicks = autoPickEnemy();
        if (enemyPicks.some(Boolean)) {
          const pickIds = new Set((enemyPicks.filter(Boolean) as Card[]).map((c) => c.id));
          setEnemy((prev) => ({
            ...prev,
            hand: prev.hand.filter((card) => !pickIds.has(card.id)),
          }));
        }
        setAssign((a) => ({ ...a, enemy: enemyPicks }));
      }

      setPhase("showEnemy");
      setSafeTimeout(() => {
        if (!mountedRef.current) return;
        setPhase("anim");
        resolveRound(enemyPicks);
      }, 600);

      return true;
    },

    [broadcastLocalReserve, canReveal, clearResolveVotes, isMultiplayer, resolveRound, setAssign, setEnemy, setFreezeLayout, setLockedWheelSize, setPhase, setSafeTimeout, wheelSize]

  );

  const onReveal = useCallback(() => revealRoundCore(), [revealRoundCore]);

  useEffect(() => {
    if (!isMultiplayer) return;
    if (phase !== "choose") return;
    if (!canReveal) return;
    if (!resolveVotes.player || !resolveVotes.enemy) return;
    revealRoundCore();
  }, [canReveal, isMultiplayer, phase, resolveVotes, revealRoundCore]);

  function resolveRound(enemyPicks?: (Card | null)[]) {
    const played = [0, 1, 2].map((i) => ({ p: assign.player[i] as Card | null, e: (enemyPicks?.[i] ?? assign.enemy[i]) as Card | null }));

    const localPlayed = localLegacySide === "player"
      ? played.map((pe) => pe.p)
      : played.map((pe) => pe.e);
    const remotePlayed = remoteLegacySide === "player"
      ? played.map((pe) => pe.p)
      : played.map((pe) => pe.e);

    const localReserve = computeReserveSum(localLegacySide, localPlayed);
    let remoteReserve: number;
    let usedRemoteReport = false;

    if (!isMultiplayer) {
      remoteReserve = computeReserveSum(remoteLegacySide, remotePlayed);
    } else {
      const report = reserveReportsRef.current[remoteLegacySide];
      if (report && report.round === round) {
        remoteReserve = report.reserve;
        usedRemoteReport = true;
      } else {
        remoteReserve = computeReserveSum(remoteLegacySide, remotePlayed);
      }
    }

    storeReserveReport(localLegacySide, localReserve, round);
    if (!isMultiplayer || !usedRemoteReport) {
      storeReserveReport(remoteLegacySide, remoteReserve, round);
    }

    const pReserve = localLegacySide === "player" ? localReserve : remoteReserve;
    const eReserve = localLegacySide === "enemy" ? localReserve : remoteReserve;

    // 🔸 show these during showEnemy/anim immediately
    setReserveSums({ player: pReserve, enemy: eReserve });

    type Outcome = { steps: number; targetSlice: number; section: Section; winner: LegacySide | null; tie: boolean; wheel: number; detail: string };
    const outcomes: Outcome[] = [];

    for (let w = 0; w < 3; w++) {
      const secList = wheelSections[w];
      const baseP = (played[w].p?.number ?? 0);
      const baseE = (played[w].e?.number ?? 0);
      const steps = ((baseP % SLICES) + (baseE % SLICES)) % SLICES;
      const targetSlice = (tokens[w] + steps) % SLICES;
      const section = secList.find((s) => targetSlice !== 0 && inSection(targetSlice, s)) || ({ id: "Strongest", color: "transparent", start: 0, end: 0 } as Section);

      const pVal = baseP; const eVal = baseE;
      let winner: LegacySide | null = null; let tie = false; let detail = "";
      switch (section.id) {
        case "Strongest": if (pVal === eVal) tie = true; else winner = pVal > eVal ? "player" : "enemy"; detail = `Strongest ${pVal} vs ${eVal}`; break;
        case "Weakest": if (pVal === eVal) tie = true; else winner = pVal < eVal ? "player" : "enemy"; detail = `Weakest ${pVal} vs ${eVal}`; break;
        case "ReserveSum": if (pReserve === eReserve) tie = true; else winner = pReserve > eReserve ? "player" : "enemy"; detail = `Reserve ${pReserve} vs ${eReserve}`; break;
        case "ClosestToTarget": {
          const t = targetSlice === 0 ? (section.target ?? 0) : targetSlice;
          const pd = Math.abs(pVal - t);
          const ed = Math.abs(eVal - t);
          if (pd === ed) tie = true;
          else winner = pd < ed ? "player" : "enemy";
          detail = `Closest to ${t}: ${pVal} vs ${eVal}`;
          break;
        }
        case "Initiative": winner = initiative; detail = `Initiative -> ${winner}`; break;
        default: tie = true; detail = `Slice 0: no section`; break;
      }
      outcomes.push({ steps, targetSlice, section, winner, tie, wheel: w, detail });
    }

    const animateSpins = async () => {
      const finalTokens: [number, number, number] = [...tokens] as [number, number, number];

      for (const o of outcomes) {
        const start = finalTokens[o.wheel]; const steps = o.steps; if (steps <= 0) continue;
        const total = Math.max(220, Math.min(1000, 110 + 70 * steps));
        const t0 = performance.now();
        await new Promise<void>((resolve) => {
          const frame = (now: number) => {
            if (!mountedRef.current) return resolve();
            const tt = Math.max(0, Math.min(1, (now - t0) / total));
            const progressed = Math.floor(easeInOutCubic(tt) * steps);
            wheelRefs[o.wheel].current?.setVisualToken((start + progressed) % SLICES);
            if (tt < 1) requestAnimationFrame(frame); else { wheelRefs[o.wheel].current?.setVisualToken((start + steps) % SLICES); resolve(); }
          };
          requestAnimationFrame(frame);
        });
        finalTokens[o.wheel] = (start + steps) % SLICES;
        await new Promise((r) => setTimeout(r, 90));
      }

      // Single commit after all wheels have finished
      setTokens(finalTokens);

      let pWins = wins.player, eWins = wins.enemy;
      let pMana = mana.player, eMana = mana.enemy;
      let hudColors: [string | null, string | null, string | null] = [null, null, null];
      const roundWinsCount: Record<LegacySide, number> = { player: 0, enemy: 0 };
      outcomes.forEach((o) => {
        if (o.tie) { appendLog(`Wheel ${o.wheel + 1} tie: ${o.detail} — no win.`); }
        else if (o.winner) {
          hudColors[o.wheel] = HUD_COLORS[o.winner];
          roundWinsCount[o.winner] += 1;
          if (o.winner === "player") {
            pWins++;
            pMana++;
          } else {
            eWins++;
            eMana++;
          }
          appendLog(`Wheel ${o.wheel + 1} win -> ${o.winner} (${o.detail}).`);
        }
      });

      if (!mountedRef.current) return;

      const prevInitiative = initiative;
      const roundScore = `${roundWinsCount.player}-${roundWinsCount.enemy}`;
      let nextInitiative: LegacySide;
      let initiativeLog: string;
      if (roundWinsCount.player === roundWinsCount.enemy) {
        nextInitiative = prevInitiative === "player" ? "enemy" : "player";
        initiativeLog = `Round ${round} tie (${roundScore}) — initiative swaps to ${namesByLegacy[nextInitiative]}.`;
      } else if (roundWinsCount.player > roundWinsCount.enemy) {
        nextInitiative = "player";
        initiativeLog = `${namesByLegacy.player} wins the round ${roundScore} and takes initiative next round.`;
      } else {
        nextInitiative = "enemy";
        initiativeLog = `${namesByLegacy.enemy} wins the round ${roundScore} and takes initiative next round.`;
      }

      setInitiative(nextInitiative);
      appendLog(initiativeLog);

      setWheelHUD(hudColors);
      setWins({ player: pWins, enemy: eWins });
      setMana({ player: pMana, enemy: eMana });
      setReserveSums({ player: pReserve, enemy: eReserve });
      clearAdvanceVotes();
      setPhase("roundEnd");
      if (pWins >= winGoal || eWins >= winGoal) {
        clearRematchVotes();
        setPhase("ended");
        const localWins = localLegacySide === "player" ? pWins : eWins;
        appendLog(
          localWins >= winGoal
            ? "You win the match!"
            : `${namesByLegacy[remoteLegacySide]} wins the match!`
        );
      }
    };

    animateSpins();
  }

  const nextRoundCore = useCallback(
    (opts?: { force?: boolean }) => {
      const allow = opts?.force || phase === "roundEnd";
      if (!allow) return false;

      clearResolveVotes();
      clearAdvanceVotes();

      const currentAssign = assignRef.current;
      const playerPlayed = currentAssign.player.filter((c): c is Card => !!c);
      const enemyPlayed  = currentAssign.enemy.filter((c): c is Card => !!c);

      wheelRefs.forEach(ref => ref.current?.setVisualToken(0));

      setFreezeLayout(false);
      setLockedWheelSize(null);

      setPlayer((p) => settleFighterAfterRound(p, playerPlayed));
      setEnemy((e) => settleFighterAfterRound(e, enemyPlayed));

      setWheelSections(generateWheelSet());
      setAssign({ player: [null, null, null], enemy: [null, null, null] });

      setSelectedCardId(null);
      setDragCardId(null);
      setDragOverWheel(null);
      setTokens([0, 0, 0]);
      setReserveSums(null);
      setWheelHUD([null, null, null]);

      setPhase("choose");
      setRound((r) => r + 1);

      return true;
    },
    [
      clearResolveVotes,
      clearAdvanceVotes,
      generateWheelSet,
      phase,
      setAssign,
      setDragCardId,
      setDragOverWheel,
      setEnemy,
      setFreezeLayout,
      setLockedWheelSize,
      setPhase,
      setPlayer,
      setReserveSums,
      setSelectedCardId,
      setTokens,
      setWheelHUD,
      setWheelSections,
      setRound,
      wheelRefs
    ]
  );

  // ✅ stable wrapper (pick ONE of these)

  // Option A: alias (simplest; same identity as memoized core)
  const nextRound = nextRoundCore;

  const handleMPIntent = useCallback(
    (msg: MPIntent) => {
      switch (msg.type) {
        case "assign": {
          if (msg.side === localLegacySide) break;
          assignToWheelFor(msg.side, msg.lane, msg.card);
          break;
        }
        case "clear": {
          if (msg.side === localLegacySide) break;
          clearAssignFor(msg.side, msg.lane);
          break;
        }
        case "archetypeSelect": {
          if (msg.side === localLegacySide) break;
          if (!msg.archetype || !(msg.archetype in ARCHETYPE_DEFINITIONS)) break;
          setArchetypeSelections((prev) => {
            if (prev[msg.side] === msg.archetype) return prev;
            return { ...prev, [msg.side]: msg.archetype };
          });
          setArchetypeReady((prev) => {
            if (!prev[msg.side]) return prev;
            return { ...prev, [msg.side]: false };
          });
          break;
        }
        case "archetypeReady": {
          if (msg.side === localLegacySide) break;
          setArchetypeReady((prev) => {
            if (prev[msg.side] === msg.ready) return prev;
            return { ...prev, [msg.side]: !!msg.ready };
          });
          break;
        }
        case "reveal": {
          if (msg.side === localLegacySide) break;

          markResolveVote(msg.side);
          break;
        }
        case "nextRound": {
          if (msg.side === localLegacySide) break;
          markAdvanceVote(msg.side);
          break;
        }
        case "rematch": {
          if (msg.side === localLegacySide) break;
          markRematchVote(msg.side);
          break;
        }
        case "reserve": {
          if (msg.side === localLegacySide) break;
          if (typeof msg.reserve === "number" && typeof msg.round === "number") {
            storeReserveReport(msg.side, msg.reserve, msg.round);
          }
          break;
        }
        default:
          break;
      }
    },
    [
      assignToWheelFor,
      clearAssignFor,
      localLegacySide,
      markAdvanceVote,
      markRematchVote,
      markResolveVote,
      storeReserveReport,
      setArchetypeReady,
      setArchetypeSelections,
    ]
  );

  useEffect(() => {
    handleMPIntentRef.current = handleMPIntent;
  }, [handleMPIntent]);

  useEffect(() => {
    if (!roomCode) {
      try { chanRef.current?.unsubscribe(); } catch {}
      try { chanRef.current?.detach(); } catch {}
      chanRef.current = null;
      if (ablyRef.current) {
        try { ablyRef.current.close(); } catch {}
        ablyRef.current = null;
      }
      return;
    }

    const key = import.meta.env.VITE_ABLY_API_KEY;
    if (!key) return;

    const ably = new Realtime({ key, clientId: localPlayerId });
    ablyRef.current = ably;
    const channel = ably.channels.get(`rw:v1:rooms:${roomCode}`);
    chanRef.current = channel;

    let activeSub = true;

    (async () => {
      try {
        await channel.attach();
        channel.subscribe("intent", (msg) => {
          if (!activeSub) return;
          const intent = msg?.data as MPIntent;
          handleMPIntentRef.current(intent);
        });
      } catch {}
    })();

    return () => {
      activeSub = false;
      try { channel.unsubscribe(); } catch {}
      try { channel.detach(); } catch {}
      try { ably.close(); } catch {}
      if (chanRef.current === channel) {
        chanRef.current = null;
      }
      if (ablyRef.current === ably) {
        ablyRef.current = null;
      }
    };
  }, [roomCode, localPlayerId]);

  const handleRevealClick = useCallback(() => {
    if (phase !== "choose" || !canReveal) return;

    if (!isMultiplayer) {
      onReveal();
      return;
    }

    if (resolveVotes[localLegacySide]) return;

    markResolveVote(localLegacySide);
    sendIntent({ type: "reveal", side: localLegacySide });
  }, [canReveal, isMultiplayer, localLegacySide, markResolveVote, onReveal, phase, resolveVotes, sendIntent]);

  const handleNextClick = useCallback(() => {
    if (phase !== "roundEnd") return;

    if (!isMultiplayer) {
      nextRound();
      return;
    }

    if (advanceVotes[localLegacySide]) return;

    markAdvanceVote(localLegacySide);
    sendIntent({ type: "nextRound", side: localLegacySide });
  }, [advanceVotes, isMultiplayer, localLegacySide, markAdvanceVote, nextRound, phase, sendIntent]);

  useEffect(() => {
    if (!isMultiplayer) return;
    if (phase !== "roundEnd") return;
    if (!advanceVotes.player || !advanceVotes.enemy) return;
    nextRound();
  }, [advanceVotes, isMultiplayer, nextRound, phase]);

  const resetMatch = useCallback(() => {
    clearResolveVotes();
    clearAdvanceVotes();
    clearRematchVotes();

    reserveReportsRef.current = { player: null, enemy: null };

    wheelRefs.forEach((ref) => ref.current?.setVisualToken(0));

    setFreezeLayout(false);
    setLockedWheelSize(null);

    setPlayer(() => makeFighter("Wanderer"));
    setEnemy(() => makeFighter("Shade Bandit"));

    setInitiative(hostId ? hostLegacySide : localLegacySide);

    setWins({ player: 0, enemy: 0 });
    setMana({ player: 0, enemy: 0 });
    setRound(1);
    setPhase("choose");

    setArchetypeSelections(
      isGrimoireMode
        ? { player: null, enemy: null }
        : { player: DEFAULT_ARCHETYPE, enemy: DEFAULT_ARCHETYPE }
    );
    setArchetypeReady(
      isGrimoireMode
        ? { player: false, enemy: false }
        : { player: true, enemy: true }
    );

    const emptyAssign: { player: (Card | null)[]; enemy: (Card | null)[] } = {
      player: [null, null, null],
      enemy: [null, null, null],
    };
    assignRef.current = emptyAssign;
    setAssign(emptyAssign);

    setSelectedCardId(null);
    setDragCardId(null);
    dragOverRef.current = null;
    _setDragOverWheel(null);

    setTokens([0, 0, 0]);
    setReserveSums(null);
    setWheelHUD([null, null, null]);

    setLog([START_LOG]);

    wheelRngRef.current = createSeededRng(seed);
    setWheelSections(generateWheelSet());
  }, [
    clearAdvanceVotes,
    clearRematchVotes,
    clearResolveVotes,
    generateWheelSet,
    hostId,
    hostLegacySide,
    isGrimoireMode,
    localLegacySide,
    seed,
    setArchetypeReady,
    setArchetypeSelections,
    setAssign,
    setDragCardId,
    setEnemy,
    setFreezeLayout,
    setInitiative,
    setLockedWheelSize,
    setLog,
    setPhase,
    setPlayer,
    setReserveSums,
    setRound,
    setSelectedCardId,
    setMana,
    setTokens,
    setWheelHUD,
    setWheelSections,
    setWins,
    _setDragOverWheel,
    wheelRefs
  ]);

  useEffect(() => {
    if (!isMultiplayer) return;
    if (phase !== "ended") return;
    if (!rematchVotes.player || !rematchVotes.enemy) return;
    resetMatch();
  }, [isMultiplayer, phase, rematchVotes, resetMatch]);

  const handleRematchClick = useCallback(() => {
    if (phase !== "ended") return;

    if (!isMultiplayer) {
      resetMatch();
      return;
    }

    if (rematchVotes[localLegacySide]) return;

    markRematchVote(localLegacySide);
    sendIntent({ type: "rematch", side: localLegacySide });
  }, [
    isMultiplayer,
    localLegacySide,
    markRematchVote,
    phase,
    rematchVotes,
    resetMatch,
    sendIntent
  ]);

  const handleExitClick = useCallback(() => {
    onExit?.();
  }, [onExit]);


  const showArchetypeModal = isGrimoireMode && !archetypeGateOpen;
  const localSelection = archetypeSelections[localLegacySide];
  const remoteSelection = archetypeSelections[remoteLegacySide];
  const localReady = archetypeReady[localLegacySide];
  const remoteReady = archetypeReady[remoteLegacySide];

  const localSpells = archetypeSpellIdsBySide[localLegacySide];
  const remoteSpells = archetypeSpellIdsBySide[remoteLegacySide];

  const localArchetypeDef = localSelection
    ? ARCHETYPE_DEFINITIONS[localSelection]
    : null;
  const remoteArchetypeDef = remoteSelection
    ? ARCHETYPE_DEFINITIONS[remoteSelection]
    : null;

  const formatSpellId = useCallback((spellId: string) => {
    if (!spellId) return spellId;
    return spellId
      .replace(/([a-z0-9])([A-Z])/g, "$1 $2")
      .replace(/(^|\s)([a-z])/g, (_, prefix, char) => prefix + char.toUpperCase());
  }, []);

  const handleLocalArchetypeSelect = useCallback(
    (id: ArchetypeId) => {
      let changed = false;
      setArchetypeSelections((prev) => {
        if (prev[localLegacySide] === id) return prev;
        changed = true;
        return { ...prev, [localLegacySide]: id };
      });
      if (changed) {
        setArchetypeReady((prev) => {
          if (!prev[localLegacySide]) return prev;
          return { ...prev, [localLegacySide]: false };
        });
        sendIntent({ type: "archetypeSelect", side: localLegacySide, archetype: id });
      }
    },
    [localLegacySide, sendIntent, setArchetypeReady, setArchetypeSelections]
  );

  const handleLocalArchetypeReady = useCallback(() => {
    if (!localSelection) return;
    if (!isMultiplayer) {
      setArchetypeReady((prev) => {
        if (prev[localLegacySide]) return prev;
        return { ...prev, [localLegacySide]: true };
      });
      return;
    }

    let nextReady: boolean | null = null;
    setArchetypeReady((prev) => {
      const toggled = !prev[localLegacySide];
      nextReady = toggled;
      return { ...prev, [localLegacySide]: toggled };
    });
    if (nextReady !== null) {
      sendIntent({ type: "archetypeReady", side: localLegacySide, ready: nextReady });
    }
  }, [isMultiplayer, localLegacySide, localSelection, sendIntent, setArchetypeReady]);

  const readyButtonLabel = isMultiplayer
    ? localReady
      ? "Unready"
      : "Ready"
    : "Next";
  const readyButtonDisabled = !localSelection || (!isMultiplayer && localReady);



  // ---------------- UI ----------------

  const renderArchetypeModal = () => (
    <div className="fixed inset-0 z-50 flex items-center justify-center bg-slate-950/80 backdrop-blur-sm px-4 py-6">
      <div className="w-full max-w-4xl space-y-6 rounded-2xl border border-slate-700 bg-slate-900/95 p-6 shadow-2xl">
        <div className="space-y-2 text-center">
          <h2 className="text-2xl font-semibold text-amber-200">Choose Your Archetype</h2>
          <p className="text-sm text-slate-200/80">
            Archetypes determine which spells appear in your grimoire. Pick one, then press
            {" "}
            {isMultiplayer ? "Ready" : "Next"} to begin.
          </p>
        </div>

        <div className="grid gap-4 sm:grid-cols-3">
          {ARCHETYPE_IDS.map((id) => {
            const def = ARCHETYPE_DEFINITIONS[id];
            const isLocalChoice = localSelection === id;
            const isRemoteChoice = remoteSelection === id;
            return (
              <div
                key={id}
                className="relative flex h-full flex-col rounded-xl border border-slate-700/70 bg-slate-800/70 p-4 shadow"
                style={{
                  borderColor: isLocalChoice
                    ? HUD_COLORS[localLegacySide]
                    : isRemoteChoice
                    ? HUD_COLORS[remoteLegacySide]
                    : undefined,
                }}
              >
                <div className="flex items-start justify-between gap-2">
                  <div>
                    <div className="text-lg font-semibold text-slate-100">{def.name}</div>
                    <p className="mt-1 text-xs text-slate-300/80 leading-snug">{def.description}</p>
                  </div>
                  <div className="flex flex-col items-end gap-1 text-[10px] font-semibold uppercase tracking-wide">
                    {isLocalChoice && (
                      <span
                        className="rounded-full px-2 py-0.5"
                        style={{ background: `${HUD_COLORS[localLegacySide]}22`, color: HUD_COLORS[localLegacySide] }}
                      >
                        You
                      </span>
                    )}
                    {isRemoteChoice && (
                      <span
                        className="rounded-full px-2 py-0.5"
                        style={{ background: `${HUD_COLORS[remoteLegacySide]}22`, color: HUD_COLORS[remoteLegacySide] }}
                      >
                        {namesByLegacy[remoteLegacySide]}
                      </span>
                    )}
                  </div>
                </div>

                <div className="mt-3 flex-1 rounded-lg border border-slate-700/70 bg-slate-900/60 p-3">
                  <div className="text-xs font-semibold uppercase text-slate-300/80">Spells</div>
                  <ul className="mt-2 space-y-1 text-xs text-slate-100/90">
                    {def.spellIds.map((spell) => (
                      <li key={spell} className="flex items-center gap-2">
                        <span className="h-1.5 w-1.5 rounded-full bg-slate-500" aria-hidden />
                        <span>{formatSpellId(spell)}</span>
                      </li>
                    ))}
                  </ul>
                </div>

                <button
                  onClick={() => handleLocalArchetypeSelect(id)}
                  disabled={isLocalChoice}
                  className="mt-4 rounded-lg border border-amber-400/70 px-3 py-1.5 text-sm font-semibold text-amber-100 transition hover:bg-amber-400/10 disabled:cursor-not-allowed disabled:border-amber-200/40 disabled:text-amber-200/70"
                >
                  {isLocalChoice ? "Selected" : "Choose"}
                </button>
              </div>
            );
          })}
        </div>

        <div className="grid gap-4 sm:grid-cols-2">
          <div className="rounded-xl border border-slate-700/70 bg-slate-900/70 p-4">
            <div className="flex items-center justify-between gap-2">
              <div className="text-sm font-semibold text-slate-100">{namesByLegacy[localLegacySide]}</div>
              <span
                className={`rounded-full px-2 py-0.5 text-[10px] font-semibold uppercase tracking-wide ${
                  localReady ? "bg-emerald-500/20 text-emerald-300" : "bg-slate-700/60 text-slate-300"
                }`}
              >
                {localReady ? "Ready" : "Not Ready"}
              </span>
            </div>
            <div className="mt-2 text-xs text-slate-300/90">
              {localArchetypeDef ? localArchetypeDef.name : "Select an archetype"}
            </div>
            <ul className="mt-3 space-y-1 text-xs text-slate-100/90">
              {localSpells.length === 0 ? (
                <li className="italic text-slate-400">No spells yet</li>
              ) : (
                localSpells.map((spell) => <li key={spell}>{formatSpellId(spell)}</li>)
              )}
            </ul>
          </div>

          <div className="rounded-xl border border-slate-700/70 bg-slate-900/70 p-4">
            <div className="flex items-center justify-between gap-2">
              <div className="text-sm font-semibold text-slate-100">{namesByLegacy[remoteLegacySide]}</div>
              <span
                className={`rounded-full px-2 py-0.5 text-[10px] font-semibold uppercase tracking-wide ${
                  remoteReady ? "bg-emerald-500/20 text-emerald-300" : "bg-slate-700/60 text-slate-300"
                }`}
              >
                {remoteReady ? "Ready" : "Waiting"}
              </span>
            </div>
            <div className="mt-2 text-xs text-slate-300/90">
              {remoteArchetypeDef ? remoteArchetypeDef.name : "Awaiting selection"}
            </div>
            <ul className="mt-3 space-y-1 text-xs text-slate-100/90">
              {remoteSpells.length === 0 ? (
                <li className="italic text-slate-400">Hidden</li>
              ) : (
                remoteSpells.map((spell) => <li key={spell}>{formatSpellId(spell)}</li>)
              )}
            </ul>
          </div>
        </div>

        <div className="flex flex-col gap-3 sm:flex-row sm:items-center sm:justify-between">
          <div className="text-sm text-slate-300/90">
            {isMultiplayer
              ? remoteReady
                ? `${namesByLegacy[remoteLegacySide]} is ready.`
                : `Waiting for ${namesByLegacy[remoteLegacySide]}...`
              : remoteArchetypeDef
              ? `${namesByLegacy[remoteLegacySide]} is ready.`
              : `${namesByLegacy[remoteLegacySide]} is choosing an archetype...`}
          </div>
          <div className="flex justify-end gap-2">
            <button
              onClick={handleLocalArchetypeReady}
              disabled={readyButtonDisabled}
              className="rounded-lg bg-amber-400 px-4 py-2 text-sm font-semibold text-slate-900 transition hover:bg-amber-300 disabled:cursor-not-allowed disabled:bg-amber-200/80"
            >
              {readyButtonLabel}
            </button>
          </div>
        </div>
      </div>
    </div>
  );

  const renderWheelPanel = (i: number) => {
  const pc = assign.player[i];
  const ec = assign.enemy[i];

  const leftSlot = { side: "player" as const, card: pc, name: namesByLegacy.player };
  const rightSlot = { side: "enemy" as const, card: ec, name: namesByLegacy.enemy };

  const ws = Math.round(lockedWheelSize ?? wheelSize);

  const isLeftSelected = !!leftSlot.card && selectedCardId === leftSlot.card.id;
  const isRightSelected = !!rightSlot.card && selectedCardId === rightSlot.card.id;

  const shouldShowLeftCard =
    !!leftSlot.card && (leftSlot.side === localLegacySide || phase !== "choose");
  const shouldShowRightCard =
    !!rightSlot.card && (rightSlot.side === localLegacySide || phase !== "choose");

  // --- layout numbers that must match the classes below ---
  const slotW    = 80;   // w-[80px] on both slots
  const gapX     = 16;   // gap-2 => 8px, two gaps between three items => 16
  const paddingX = 16;   // p-2 => 8px left + 8px right
  const borderX  = 4;    // border-2 => 2px left + 2px right
  const EXTRA_H  = 16;   // extra breathing room inside the panel (change to tweak height)

  // panel width (border-box) so wheel is visually centered
  const panelW = ws + slotW * 2 + gapX + paddingX + borderX;

  const renderSlotCard = (slot: typeof leftSlot, isSlotSelected: boolean) => {
    if (!slot.card) return null;
    const card = slot.card;
    const interactable =
      slot.side === localLegacySide && phase === "choose" && archetypeGateOpen;

    const handlePick = () => {
      if (!interactable) return;
      if (selectedCardId) {
        tapAssignIfSelected();
      } else {
        setSelectedCardId(card.id);
      }
    };

    const handleDragStart = (e: React.DragEvent<HTMLButtonElement>) => {
      if (!interactable) return;
      setSelectedCardId(card.id);
      setDragCardId(card.id);
      try { e.dataTransfer.setData("text/plain", card.id); } catch {}
      e.dataTransfer.effectAllowed = "move";
    };

    const handleDragEnd = () => {
      setDragCardId(null);
      setDragOverWheel(null);
    };

    const handlePointerDown = (e: React.PointerEvent<HTMLButtonElement>) => {
      if (!interactable) return;
      e.stopPropagation();
      startPointerDrag(card, e);
    };

    return (
      <StSCard
        card={card}
        size="sm"
        disabled={!interactable}
        selected={isSlotSelected}
        onPick={handlePick}
        draggable={interactable}
        onDragStart={handleDragStart}
        onDragEnd={handleDragEnd}
        onPointerDown={handlePointerDown}
      />
    );
  };

  const onZoneDragOver = (e: React.DragEvent) => { e.preventDefault(); if (dragCardId && active[i]) setDragOverWheel(i); };
  const onZoneLeave = () => { if (dragCardId) setDragOverWheel(null); };
  const handleDropCommon = (id: string | null, targetSide?: LegacySide) => {
    if (!id || !active[i]) return;
    const intendedSide = targetSide ?? localLegacySide;
    if (intendedSide !== localLegacySide) {
      setDragOverWheel(null);
      setDragCardId(null);
      return;
    }

    const isLocalPlayer = localLegacySide === "player";
    const fromHand = (isLocalPlayer ? player.hand : enemy.hand).find((c) => c.id === id);
    const fromSlots = (isLocalPlayer ? assign.player : assign.enemy).find((c) => c && c.id === id) as Card | undefined;
    const card = fromHand || fromSlots || null;
    if (card) assignToWheelLocal(i, card as Card);
    setDragOverWheel(null);
    setDragCardId(null);
  };
  const onZoneDrop = (e: React.DragEvent, targetSide?: LegacySide) => {
    e.preventDefault();
    handleDropCommon(e.dataTransfer.getData("text/plain") || dragCardId, targetSide);
  };

  const tapAssignIfSelected = () => {
    if (!selectedCardId) return;
    const isLocalPlayer = localLegacySide === "player";
    const card =
      (isLocalPlayer ? player.hand : enemy.hand).find(c => c.id === selectedCardId) ||
      (isLocalPlayer ? assign.player : assign.enemy).find(c => c?.id === selectedCardId) ||
      null;
    if (card) assignToWheelLocal(i, card as Card);
  };

  const panelShadow = '0 2px 8px rgba(0,0,0,.28), inset 0 1px 0 rgba(255,255,255,.04)';

  return (
    <div
      className="relative rounded-xl border p-2 shadow flex-none"
      style={{
        width: panelW,
        height: ws + EXTRA_H,
        background: `linear-gradient(180deg, rgba(255,255,255,.04) 0%, rgba(0,0,0,.14) 100%), ${THEME.panelBg}`,
        borderColor: THEME.panelBorder,
        borderWidth: 2,
        boxShadow: panelShadow,
        contain: 'paint',
        backfaceVisibility: 'hidden',
        transform: 'translateZ(0)',
        isolation: 'isolate'
      }}
    >
  {/* ADD: winner dots (don’t affect layout) */}
  { (phase === "roundEnd" || phase === "ended") && (
    <>
      {/* Player dot (top-left) */}
      <span
        aria-label={`Wheel ${i+1} player result`}
        className="absolute top-1 left-1 rounded-full border"
        style={{
          width: 10,
          height: 10,
          background: wheelHUD[i] === HUD_COLORS.player ? HUD_COLORS.player : 'transparent',
          borderColor: wheelHUD[i] === HUD_COLORS.player ? HUD_COLORS.player : THEME.panelBorder,
          boxShadow: '0 0 0 1px rgba(0,0,0,0.4)'
        }}
      />

      {/* Enemy dot (top-right) */}
      <span
        aria-label={`Wheel ${i+1} enemy result`}
        className="absolute top-1 right-1 rounded-full border"
        style={{
          width: 10,
          height: 10,
          background: wheelHUD[i] === HUD_COLORS.enemy ? HUD_COLORS.enemy : 'transparent',
          borderColor: wheelHUD[i] === HUD_COLORS.enemy ? HUD_COLORS.enemy : THEME.panelBorder,
          boxShadow: '0 0 0 1px rgba(0,0,0,0.4)'
        }}
      />
    </>
  )}

  {/* the row: slots + centered wheel */}
  <div
    className="flex items-center justify-center gap-2"
    style={{ height: (ws + EXTRA_H) /* removed the - 3 */ }}
  >
        {/* Player slot */}
        <div
          data-drop="slot"
          data-idx={i}
          onDragOver={onZoneDragOver}
          onDragEnter={onZoneDragOver}
          onDragLeave={onZoneLeave}
          onDrop={(e) => onZoneDrop(e, "player")}
          onClick={(e) => {
            e.stopPropagation();
            if (leftSlot.side !== localLegacySide) return;
            if (selectedCardId) {
              // If a hand card is already selected, assign it here (this also swaps)
              tapAssignIfSelected();
            } else if (leftSlot.card) {
              // 🔸 Arm this placed card for swapping (select it)
              setSelectedCardId(leftSlot.card.id);
            }
          }}
          className="w-[80px] h-[92px] rounded-md border px-1 py-0 flex items-center justify-center flex-none"
          style={{
            backgroundColor: dragOverWheel === i || isLeftSelected ? 'rgba(182,138,78,.12)' : THEME.slotBg,
            borderColor:     dragOverWheel === i || isLeftSelected ? THEME.brass          : THEME.slotBorder,
            boxShadow: isLeftSelected ? '0 0 0 1px rgba(251,191,36,0.7)' : 'none',
          }}
          aria-label={`Wheel ${i+1} left slot`}
        >
          {shouldShowLeftCard
            ? renderSlotCard(leftSlot, isLeftSelected)
            : <div className="text-[11px] opacity-80 text-center">
                {leftSlot.side === localLegacySide ? "Your card" : leftSlot.name}
              </div>}
        </div>

  {/* Wheel face (fixed width equals wheel size; centers wheel exactly) */}
  <div
  data-drop="wheel"
  data-idx={i}
  className="relative flex-none flex items-center justify-center rounded-full overflow-hidden"
  style={{ width: ws, height: ws }}
  onDragOver={onZoneDragOver}
  onDragEnter={onZoneDragOver}
  onDragLeave={onZoneLeave}
  onDrop={onZoneDrop}
  onClick={(e) => { e.stopPropagation(); tapAssignIfSelected(); }}
  aria-label={`Wheel ${i+1}`}
>
    <CanvasWheel ref={wheelRefs[i]} sections={wheelSections[i]} size={ws} />
    <div
      aria-hidden
      className="pointer-events-none absolute inset-0 rounded-full"
      style={{ boxShadow: dragOverWheel === i ? '0 0 0 2px rgba(251,191,36,0.7) inset' : 'none' }}
    />
  </div>
    
        {/* Enemy slot */}
        <div
          className="w-[80px] h-[92px] rounded-md border px-1 py-0 flex items-center justify-center flex-none"
          style={{
            backgroundColor: dragOverWheel === i || isRightSelected ? 'rgba(182,138,78,.12)' : THEME.slotBg,
            borderColor:     dragOverWheel === i || isRightSelected ? THEME.brass          : THEME.slotBorder,
            boxShadow: isRightSelected ? '0 0 0 1px rgba(251,191,36,0.7)' : 'none',
          }}
          aria-label={`Wheel ${i+1} right slot`}
          data-drop="slot"
          data-idx={i}
          onDragOver={onZoneDragOver}
          onDragEnter={onZoneDragOver}
          onDragLeave={onZoneLeave}
          onDrop={(e) => onZoneDrop(e, "enemy")}
          onClick={(e) => {
            e.stopPropagation();
            if (rightSlot.side !== localLegacySide) return;
            if (selectedCardId) {
              tapAssignIfSelected();
            } else if (rightSlot.card) {
              setSelectedCardId(rightSlot.card.id);
            }
          }}
        >
          {shouldShowRightCard
            ? renderSlotCard(rightSlot, isRightSelected)
            : <div className="text-[11px] opacity-60 text-center">
                {rightSlot.side === localLegacySide ? "Your card" : rightSlot.name}
              </div>}
        </div>
      </div>
    </div>
  );
};

  const HandDock = ({ onMeasure }: { onMeasure?: (px: number) => void }) => {
    const dockRef = useRef<HTMLDivElement | null>(null);
    const [liftPx, setLiftPx] = useState<number>(18);
    useEffect(() => {
      const compute = () => {
        const root = dockRef.current; if (!root) return;
        const sample = root.querySelector('[data-hand-card]') as HTMLElement | null; if (!sample) return;
        const h = sample.getBoundingClientRect().height || 96;
        const nextLift = Math.round(Math.min(44, Math.max(12, h * 0.34)));
        setLiftPx(nextLift);
        const clearance = Math.round(h + nextLift + 12);
        onMeasure?.(clearance);
      };
      compute(); window.addEventListener('resize', compute); window.addEventListener('orientationchange', compute);
      return () => { window.removeEventListener('resize', compute); window.removeEventListener('orientationchange', compute); };
    }, [onMeasure]);

    const localFighter: Fighter = localLegacySide === "player" ? player : enemy;

    return (
      <div ref={dockRef} className="fixed left-0 right-0 bottom-0 z-50 pointer-events-none select-none" style={{ bottom: 'calc(env(safe-area-inset-bottom, 0px) + -30px)' }}>
        <div className="mx-auto max-w-[1400px] flex justify-center gap-1.5 py-0.5">
          {localFighter.hand.map((card, idx) => {
            const isSelected = selectedCardId === card.id;
            return (
              <div key={card.id} className="group relative pointer-events-auto" style={{ zIndex: 10 + idx }}>
                <motion.div data-hand-card initial={false} animate={{ y: isSelected ? -Math.max(8, liftPx - 10) : -liftPx, opacity: 1, scale: isSelected ? 1.06 : 1 }} whileHover={{ y: -Math.max(8, liftPx - 10), opacity: 1, scale: 1.04 }} transition={{ type: 'spring', stiffness: 320, damping: 22 }} className={`drop-shadow-xl ${isSelected ? 'ring-2 ring-amber-300' : ''}`}>
                  <button
  data-hand-card
  className="pointer-events-auto"
  onClick={(e) => {
    e.stopPropagation();
    if (!selectedCardId) {
      setSelectedCardId(card.id);
      return;
    }

    if (selectedCardId === card.id) {
      setSelectedCardId(null);
      return;
    }

    const lane = localLegacySide === "player" ? assign.player : assign.enemy;
    const slotIdx = lane.findIndex((c) => c?.id === selectedCardId);
    if (slotIdx !== -1) {
      assignToWheelLocal(slotIdx, card);
      return;
    }

    setSelectedCardId(card.id);
  }}
  draggable
  onDragStart={(e) => {
    // Desktop HTML5 drag
    setDragCardId(card.id);
    try { e.dataTransfer.setData("text/plain", card.id); } catch {}
    e.dataTransfer.effectAllowed = "move";
  }}
  onDragEnd={() => setDragCardId(null)}
  onPointerDown={(e) => startPointerDrag(card, e)}   // ← NEW: touch/pen drag
  aria-pressed={isSelected}
  aria-label={`Select ${card.name}`}
>
  <StSCard card={card} />
</button>

                </motion.div>
              </div>
            );
          })}
        </div>
{/* Touch drag ghost (mobile) */}
{isPtrDragging && ptrDragCard && (
  <div
    style={{
      position: 'fixed',
      left: 0,
      top: 0,
      transform: `translate(${ptrPos.current.x - 48}px, ${ptrPos.current.y - 64}px)`,
      pointerEvents: 'none',
      zIndex: 9999,
    }}
    aria-hidden
  >
    <div style={{ transform: 'scale(0.9)', filter: 'drop-shadow(0 6px 8px rgba(0,0,0,.35))' }}>
      <StSCard card={ptrDragCard} />
    </div>
  </div>
)}

      </div>
    );
  };

const HUDPanels = ({
  mana,
  isGrimoireMode,
}: {
  mana: { player: number; enemy: number };
  isGrimoireMode: boolean;
}) => {
  const rsP = reserveSums ? reserveSums.player : null;
  const rsE = reserveSums ? reserveSums.enemy : null;

  const Panel = ({ side }: { side: LegacySide }) => {
    const isPlayer = side === 'player';
    const color = isPlayer ? (players.left.color ?? HUD_COLORS.player) : (players.right.color ?? HUD_COLORS.enemy);
    const name = isPlayer ? players.left.name : players.right.name;
    const win = isPlayer ? wins.player : wins.enemy;
    const manaCount = isPlayer ? mana.player : mana.enemy;
    const rs = isPlayer ? rsP : rsE;
    const hasInit = initiative === side;
    const isReserveVisible =
      (phase === 'showEnemy' || phase === 'anim' || phase === 'roundEnd' || phase === 'ended') &&
      rs !== null;

    return (
      <div className="flex h-full flex-col items-center w-full">
        {/* HUD row (flag moved inside; absolute to avoid layout shift) */}
        <div
          className="relative flex min-w-0 items-center gap-2 rounded-lg border px-2 py-1 text-[12px] shadow w-full"
          style={{
            maxWidth: '100%',
            background: THEME.panelBg,
            borderColor: THEME.panelBorder,
            color: THEME.textWarm,
          }}
        >
          <div className="w-1.5 h-6 rounded" style={{ background: color }} />
          <div className="flex items-center min-w-0 flex-1">
            <span className="truncate block font-semibold">{name}</span>
            {(isPlayer ? "player" : "enemy") === localLegacySide && (
              <span className="ml-2 rounded bg-white/10 px-1.5 py-0.5 text-[10px]">You</span>
            )}
          </div>
          <div className="flex items-center gap-3 ml-1 flex-shrink-0">
            <div className="flex items-center gap-1">
              <span className="opacity-80">Wins</span>
              <span className="text-base font-extrabold tabular-nums">{win}</span>
            </div>
            <div
              className={`flex items-center gap-1 rounded-full border px-2 py-0.5 text-[11px] font-semibold transition-opacity ${
                isGrimoireMode ? 'opacity-100 visible' : 'opacity-0 invisible'
              }`}
              style={{
                background: '#1b1209ee',
                borderColor: THEME.slotBorder,
                color: THEME.textWarm,
                minWidth: '62px',
                justifyContent: 'center',
              }}
              aria-hidden={!isGrimoireMode}
              title={isGrimoireMode ? `Mana: ${manaCount}` : undefined}
            >
              <span role="img" aria-label="Mana" className="text-sm leading-none">
                🔮
              </span>
              <span className="tabular-nums text-sm leading-none">{manaCount}</span>
            </div>
          </div>
          <div
            className={`ml-2 hidden sm:flex rounded-full border px-2 py-0.5 text-[11px] overflow-hidden text-ellipsis whitespace-nowrap transition-opacity ${
              isReserveVisible ? 'opacity-100 visible' : 'opacity-0 invisible'
            }`}
            style={{
              maxWidth: '44vw',
              minWidth: '90px',
              background: '#1b1209ee',
              borderColor: THEME.slotBorder,
              color: THEME.textWarm,
            }}
            title={rs !== null ? `Reserve: ${rs}` : undefined}
          >
            Reserve: <span className="font-bold tabular-nums">{rs ?? 0}</span>
          </div>

          {/* Initiative flag — absolute, no extra height */}
          {hasInit && (
            <span
              aria-label="Has initiative"
              className="absolute -top-1 -right-1 leading-none select-none"
              style={{
                fontSize: 24,
                filter: 'drop-shadow(0 1px 1px rgba(0,0,0,.6))',
              }}
            >
              ⚑
            </span>
          )}
        </div>

        {isReserveVisible && (
          <div className="mt-1 w-full sm:hidden">
            <div className="w-full flex flex-col gap-1">
              <div
                className="w-full rounded-full border px-3 py-1 text-[11px] text-center"
                style={{
                  background: '#1b1209ee',
                  borderColor: THEME.slotBorder,
                  color: THEME.textWarm,
                }}
                title={rs !== null ? `Reserve: ${rs}` : undefined}
              >
                Reserve: <span className="font-bold tabular-nums">{rs ?? 0}</span>
              </div>
              <div
                className={`w-full rounded-full border px-3 py-1 text-[11px] text-center transition-opacity ${
                  isGrimoireMode ? 'opacity-100 visible' : 'opacity-0 invisible'
                }`}
                style={{
                  background: '#1b1209ee',
                  borderColor: THEME.slotBorder,
                  color: THEME.textWarm,
                }}
                aria-hidden={!isGrimoireMode}
                title={isGrimoireMode ? `Mana: ${manaCount}` : undefined}
              >
                <span className="font-semibold">Mana:</span>{' '}
                <span className="font-bold tabular-nums">{manaCount}</span>
              </div>
            </div>
          </div>
        )}

        {/* (removed) old outside flag that was pushing layout down */}
        {/* {hasInit && <span className="mt-1" aria-label="Has initiative">⚑</span>} */}
      </div>
    );
  };

  return (
    <div className="w-full flex flex-col items-center">
      <div className="grid w-full max-w-[900px] grid-cols-2 items-stretch gap-2 overflow-x-hidden">
        <div className="min-w-0 w-full max-w-[420px] mx-auto h-full">
          <Panel side="player" />
        </div>
        <div className="min-w-0 w-full max-w-[420px] mx-auto h-full">
          <Panel side="enemy" />
        </div>
      </div>
    </div>
  );
};


  const localResolveReady = resolveVotes[localLegacySide];
  const remoteResolveReady = resolveVotes[remoteLegacySide];

  const resolveButtonDisabled = !canReveal || (isMultiplayer && localResolveReady);
  const resolveButtonLabel = isMultiplayer && localResolveReady ? "Ready" : "Resolve";

  const resolveStatusText =
    isMultiplayer && phase === "choose"
      ? localResolveReady && !remoteResolveReady
        ? `Waiting for ${namesByLegacy[remoteLegacySide]}...`
        : !localResolveReady && remoteResolveReady
        ? `${namesByLegacy[remoteLegacySide]} is ready.`
        : null
      : null;

  const localAdvanceReady = advanceVotes[localLegacySide];
  const remoteAdvanceReady = advanceVotes[remoteLegacySide];
  const advanceButtonDisabled = isMultiplayer && localAdvanceReady;
  const advanceButtonLabel = isMultiplayer && localAdvanceReady ? "Ready" : "Next";
  const advanceStatusText =
    isMultiplayer && phase === "roundEnd"
      ? localAdvanceReady && !remoteAdvanceReady
        ? `Waiting for ${namesByLegacy[remoteLegacySide]}...`
        : !localAdvanceReady && remoteAdvanceReady
        ? `${namesByLegacy[remoteLegacySide]} is ready.`
        : null
      : null;

  const localRematchReady = rematchVotes[localLegacySide];
  const remoteRematchReady = rematchVotes[remoteLegacySide];
  const rematchButtonLabel = isMultiplayer && localRematchReady ? "Ready" : "Rematch";
  const rematchStatusText =
    isMultiplayer && phase === "ended"
      ? localRematchReady && !remoteRematchReady
        ? `Waiting for ${namesByLegacy[remoteLegacySide]}...`
        : !localRematchReady && remoteRematchReady
        ? `${namesByLegacy[remoteLegacySide]} is ready.`
        : null
      : null;

  const xpProgressPercent = xpDisplay ? Math.min(100, xpDisplay.percent * 100) : 0;
  const [victoryCollapsed, setVictoryCollapsed] = useState(false); // or true if you want banner-first
  useEffect(() => {
    if (phase !== "ended") setVictoryCollapsed(false); // reset when leaving "ended"
  }, [phase]);

  const rootModeClassName = isGrimoireMode ? "grimoire-mode" : "classic-mode";
  const grimoireAttrValue = isGrimoireMode ? "true" : "false";

  return (
<<<<<<< HEAD
    <div className="h-screen w-screen overflow-x-hidden overflow-y-hidden text-slate-100 p-1 grid gap-2" style={{ gridTemplateRows: "auto auto 1fr auto" }}>
      {showArchetypeModal && renderArchetypeModal()}
=======
    <div
      className={`h-screen w-screen overflow-x-hidden overflow-y-hidden text-slate-100 p-1 grid gap-2 ${rootModeClassName}`}
      style={{ gridTemplateRows: "auto auto 1fr auto" }}
      data-game-mode={gameMode}
      data-mana-enabled={grimoireAttrValue}
      data-spells-enabled={grimoireAttrValue}
      data-archetypes-enabled={grimoireAttrValue}
    >
>>>>>>> fdc58f5b
      {/* Controls */}
      <div className="flex items-center justify-between text-[12px] min-h-[24px]">
        <div className="flex items-center gap-3">
          <div><span className="opacity-70">Round</span> <span className="font-semibold">{round}</span></div>
          <div><span className="opacity-70">Phase</span> <span className="font-semibold">{phase}</span></div>
          <div><span className="opacity-70">Goal</span> <span className="font-semibold">First to {winGoal} wins</span></div>
        </div>
        <div ref={infoPopoverRootRef} className="flex items-center gap-2 relative">
          <div className="relative">
            <button
              onClick={() =>
                setShowRef((prev) => {
                  const next = !prev;
                  if (next) setShowGrimoire(false);
                  return next;
                })
              }
              className="px-2.5 py-0.5 rounded bg-slate-700 text-white border border-slate-600 hover:bg-slate-600"
            >
              Reference
            </button>
            {showRef && (
              <div className="absolute top-[110%] right-0 w-80 rounded-lg border border-slate-700 bg-slate-800/95 shadow-xl p-3 z-50">
                <div className="flex items-center justify-between mb-1">
                  <div className="font-semibold">Reference</div>
                  <button
                    onClick={() => setShowRef(false)}
                    className="text-xl leading-none text-slate-300 hover:text-white"
                  >
                    ×
                  </button>
                </div>
                <div className="text-[12px] space-y-2">
                  <div>
                    Place <span className="font-semibold">1 card next to each wheel</span>, then <span className="font-semibold">press the Resolve button</span>. Where the <span className="font-semibold">token stops</span> decides the winnning rule, and the player who matches it gets <span className="font-semibold">1 win</span>. First to <span className="font-semibold">{winGoal}</span> wins takes the match.
                  </div>
                  <ul className="list-disc pl-5 space-y-1">
                    <li>💥 Strongest — higher value wins</li>
                    <li>🦊 Weakest — lower value wins</li>
                    <li>🗃️ Reserve — compare the two cards left in hand</li>
                    <li>🎯 Closest — value closest to target wins</li>
                    <li>⚑ Initiative — initiative holder wins</li>
                    <li>
                      <span className="font-semibold">0 Start</span> — no one wins
                    </li>
                  </ul>
                </div>
              </div>
            )}
          </div>
          {gameMode === "grimoire" && (
            <div className="relative">
              <button
                onClick={() =>
                  setShowGrimoire((prev) => {
                    const next = !prev;
                    if (next) setShowRef(false);
                    return next;
                  })
                }
                className="px-2.5 py-0.5 rounded bg-slate-700 text-white border border-slate-600 hover:bg-slate-600"
              >
                Grimoire
              </button>
              {showGrimoire && (
                <div className="absolute top-[110%] left-0 w-80 rounded-lg border border-slate-700 bg-slate-800/95 shadow-xl p-3 z-50">
                  <div className="flex items-center justify-between mb-1">
                    <div className="font-semibold">Grimoire</div>
                    <button
                      onClick={() => setShowGrimoire(false)}
                      className="text-xl leading-none text-slate-300 hover:text-white"
                    >
                      ×
                    </button>
                  </div>
                  <div className="text-[12px] space-y-2">
                    <div className="flex items-center justify-between text-[11px] text-slate-300">
                      <span className="flex items-center gap-1">
                        <span aria-hidden className="text-sky-300">🔹</span>
                        <span>Mana</span>
                      </span>
                      <span className="font-semibold text-slate-100">{playerMana}</span>
                    </div>
                    {playerSpells.length === 0 ? (
                      <div className="italic text-slate-400">No spells learned yet.</div>
                    ) : (
                      <ul className="space-y-1">
                        {playerSpells.map((spell) => {
                          const allowedPhases = spell.allowedPhases ?? ["choose"];
                          const phaseAllowed = allowedPhases.includes(phase);
                          const canAfford = playerMana >= spell.cost;
                          const disabled = !phaseAllowed || !canAfford;
                          return (
                            <li key={spell.id}>
                              <button
                                type="button"
                                onClick={() => handleSpellActivate(spell)}
                                disabled={disabled}
                                className={`w-full rounded border border-slate-700/70 bg-slate-900/60 px-2 py-1.5 text-left transition ${
                                  disabled
                                    ? "cursor-not-allowed opacity-50"
                                    : "hover:bg-slate-800/80 focus:outline-none focus:ring-2 focus:ring-slate-500/50"
                                }`}
                              >
                                <div className="flex items-center justify-between gap-2">
                                  <div className="flex items-center gap-1 font-semibold text-[13px]">
                                    {spell.icon ? (
                                      <span aria-hidden>{spell.icon}</span>
                                    ) : null}
                                    <span>{spell.name}</span>
                                  </div>
                                  <div className="flex items-center gap-1 text-[11px] text-sky-200">
                                    <span aria-hidden className="text-[14px] leading-none">🔹</span>
                                    <span>{spell.cost}</span>
                                  </div>
                                </div>
                                <div className="mt-1 text-[11px] leading-snug text-slate-300">{spell.description}</div>
                                {!phaseAllowed && (
                                  <div className="mt-1 text-[10px] uppercase tracking-wide text-amber-200">
                                    Unavailable this phase
                                  </div>
                                )}
                                {!canAfford && (
                                  <div className="mt-1 text-[10px] uppercase tracking-wide text-rose-200">
                                    Not enough mana
                                  </div>
                                )}
                              </button>
                            </li>
                          );
                        })}
                      </ul>
                    )}
                  </div>
                </div>
              )}
            </div>
          )}
          {phase === "choose" && (
            <div className="flex flex-col items-end gap-1">
              <button
                disabled={resolveButtonDisabled}
                onClick={handleRevealClick}
                className="px-2.5 py-0.5 rounded bg-amber-400 text-slate-900 font-semibold disabled:opacity-50"
              >
                {resolveButtonLabel}
              </button>
              {isMultiplayer && resolveStatusText && (
                <span className="text-[11px] italic text-amber-200 text-right leading-tight">
                  {resolveStatusText}
                </span>
              )}
            </div>
          )}
          {phase === "roundEnd" && (
            <div className="flex flex-col items-end gap-1">
              <button
                disabled={advanceButtonDisabled}
                onClick={handleNextClick}
                className="px-2.5 py-0.5 rounded bg-emerald-500 text-slate-900 font-semibold disabled:opacity-50"
              >
                {advanceButtonLabel}
              </button>
              {isMultiplayer && advanceStatusText && (
                <span className="text-[11px] italic text-emerald-200 text-right leading-tight">
                  {advanceStatusText}
                </span>
              )}
            </div>
          )}
        </div>
      </div>

      {/* HUD */}
      <div className="relative z-10"><HUDPanels mana={mana} isGrimoireMode={isGrimoireMode} /></div>

      {/* Wheels center */}
      <div className="relative z-0" style={{ paddingBottom: handClearance }}>
        <div className="flex flex-col items-center justify-start gap-1">
          {[0, 1, 2].map((i) => (
            <div key={i} className="flex-shrink-0">{renderWheelPanel(i)}</div>
          ))}
        </div>
      </div>

      {/* Docked hand overlay */}
      <HandDock onMeasure={setHandClearance} />

      {/* Ended overlay (banner + modal) */}
      {phase === "ended" && (
        <>
          {victoryCollapsed ? (
            <button
              onClick={() => setVictoryCollapsed(false)}
              className={`fixed top-3 left-1/2 z-50 flex -translate-x-1/2 items-center gap-3 rounded-full border px-4 py-2 text-sm font-semibold shadow-lg transition hover:-translate-y-[1px] focus:outline-none focus:ring-2 focus:ring-emerald-400/60 ${
                localWon
                  ? "border-emerald-500/40 bg-emerald-900/70 text-emerald-100"
                  : "border-slate-700 bg-slate-900/80 text-slate-100"
              }`}
            >
              <span className="rounded-full bg-slate-950/40 px-2 py-0.5 text-xs uppercase tracking-wide">
                {localWon ? "Victory" : "Defeat"}
              </span>
              <span className="text-xs opacity-80">Tap to reopen results</span>
              {localWon && matchSummary?.expGained ? (
                <span className="rounded-full bg-emerald-500/20 px-2 py-0.5 text-[11px] text-emerald-100">
                  +{matchSummary.expGained} XP
                </span>
              ) : null}
            </button>
          ) : null}

          {!victoryCollapsed && (
            <div className="fixed inset-0 z-50 flex items-center justify-center bg-slate-950/80 backdrop-blur-sm px-3">
              <div className="relative w-full max-w-sm rounded-lg border border-slate-700 bg-slate-900/95 p-6 text-center shadow-2xl space-y-4">
                {/* Minimize */}
          <button
            onClick={() => setVictoryCollapsed(true)}
            
            className="group absolute top-2 right-2 flex h-10 w-10 items-center justify-center rounded-lg border border-slate-700/70 bg-slate-800/80 text-slate-200 transition hover:bg-slate-700 focus:outline-none focus:ring-2 focus:ring-emerald-400/60"
            aria-label="Minimize results"
            title="Minimize"
          >
            <div className="flex flex-col items-end text-right leading-none">
              <span className="text-[10px] font-semibold uppercase tracking-wide text-emerald-200/80 transition group-hover:text-emerald-100">
                Hide
              </span>
              <svg
                aria-hidden
                focusable="false"
                className="mt-1 h-5 w-5 text-emerald-200 transition group-hover:text-emerald-100"
                viewBox="0 0 20 20"
                fill="currentColor"
              >
                <path d="M4 10a1 1 0 0 1 1-1h6.586L9.293 6.707a1 1 0 1 1 1.414-1.414l4.5 4.5a1 1 0 0 1 0 1.414l-4.5 4.5a1 1 0 0 1-1.414-1.414L11.586 11H5a1 1 0 0 1-1-1Z" />
              </svg>
            </div>
            <span className="text-lg font-semibold leading-none text-slate-200 transition group-hover:text-white">–</span>
          </button>

          <div className={`text-3xl font-bold ${localWon ? "text-emerald-300" : "text-rose-300"}`}>
            {localWon ? "Victory" : "Defeat"}
          </div>

          <div className="text-sm text-slate-200">
            {localWon
              ? `You reached ${winGoal} wins.`
              : `${winnerName ?? remoteName} reached ${winGoal} wins.`}
          </div>

          <div className="rounded-md border border-slate-700 bg-slate-800/80 px-4 py-3 text-sm text-slate-100">
            <div className="font-semibold tracking-wide uppercase text-xs text-slate-400">Final Score</div>
            <div className="mt-2 flex items-center justify-center gap-3 text-base font-semibold">
              <span className="text-emerald-300">{localName}</span>
              <span className="px-2 py-0.5 rounded bg-slate-900/60 text-slate-200 tabular-nums">{localWinsCount}</span>
              <span className="text-slate-500">—</span>
              <span className="px-2 py-0.5 rounded bg-slate-900/60 text-slate-200 tabular-nums">{remoteWinsCount}</span>
              <span className="text-rose-300">{remoteName}</span>
            </div>
          </div>

          {localWon && matchSummary?.didWin && xpDisplay && (
            <div className="rounded-md border border-emerald-500/40 bg-emerald-900/15 px-4 py-3 text-sm text-emerald-50">
              <div className="flex items-center justify-between text-[11px] uppercase tracking-wide text-emerald-200/80">
                <span>Level {xpDisplay.level}</span>
                <span>
                  {xpDisplay.exp} / {xpDisplay.expToNext} XP
                </span>
              </div>
              <div className="mt-2 h-2 rounded-full bg-emerald-950/50">
                <div
                  className="h-2 rounded-full bg-emerald-400 transition-[width] duration-500"
                  style={{ width: `${xpProgressPercent}%` }}
                />
              </div>
              <div className="mt-2 flex items-center justify-between text-xs text-emerald-100/90">
                <span>+{matchSummary.expGained} XP</span>
                <span>Win streak: {matchSummary.streak}</span>
              </div>
              {levelUpFlash && (
                <div className="mt-2 text-base font-semibold uppercase tracking-wide text-amber-200">
                  Level up!
                </div>
              )}
            </div>
          )}

          <div className="flex flex-col gap-2">
            <button
              disabled={isMultiplayer && localRematchReady}
              onClick={handleRematchClick}
              className="w-full rounded bg-emerald-500 px-4 py-2 font-semibold text-slate-900 disabled:opacity-50"
            >
              {rematchButtonLabel}
            </button>
            {isMultiplayer && rematchStatusText && (
              <span className="text-[11px] italic text-amber-200 leading-tight">
                {rematchStatusText}
              </span>
            )}
            {onExit && (
              <button
                onClick={handleExitClick}
                className="w-full rounded border border-slate-600 px-4 py-2 text-sm font-semibold text-slate-200 hover:bg-slate-800"
              >
                Exit to Main Menu
              </button>
            )}
          </div>
        </div>
      </div>
    )}
  </>
  )}
  
      </div>
    );
  }

// ---------------- Dev Self-Tests (lightweight) ----------------
if (typeof window !== 'undefined') {
  try {
    const s: Section = { id: "Strongest", color: "#fff", start: 14, end: 2 } as any;
    console.assert(!inSection(0, s), 'slice 0 excluded');
    console.assert(inSection(14, s) && inSection(15, s) && inSection(1, s) && inSection(2, s), 'wrap includes 14,15,1,2');
  } catch {}
  try {
    const secs = genWheelSections("bandit");
    const len = (sec: Section) => (sec.start <= sec.end ? (sec.end - sec.start + 1) : (SLICES - sec.start + (sec.end + 1)));
    const sum = secs.reduce((a, s) => a + len(s), 0);
    console.assert(sum === 15, 'sections cover 15 slices');
  } catch {}
}<|MERGE_RESOLUTION|>--- conflicted
+++ resolved
@@ -2188,19 +2188,18 @@
   const grimoireAttrValue = isGrimoireMode ? "true" : "false";
 
   return (
-<<<<<<< HEAD
-    <div className="h-screen w-screen overflow-x-hidden overflow-y-hidden text-slate-100 p-1 grid gap-2" style={{ gridTemplateRows: "auto auto 1fr auto" }}>
-      {showArchetypeModal && renderArchetypeModal()}
-=======
-    <div
-      className={`h-screen w-screen overflow-x-hidden overflow-y-hidden text-slate-100 p-1 grid gap-2 ${rootModeClassName}`}
-      style={{ gridTemplateRows: "auto auto 1fr auto" }}
-      data-game-mode={gameMode}
-      data-mana-enabled={grimoireAttrValue}
-      data-spells-enabled={grimoireAttrValue}
-      data-archetypes-enabled={grimoireAttrValue}
+
+    <div className={`h-screen w-screen overflow-x-hidden overflow-y-hidden text-slate-100 p-1 grid gap-2 ${rootModeClassName}`}
+  style={{ gridTemplateRows: "auto auto 1fr auto" }}
+  data-game-mode={effectiveGameMode}         // <- use your resolved mode var
+  data-mana-enabled={grimoireAttrValue}
+  data-spells-enabled={grimoireAttrValue}
+  data-archetypes-enabled={grimoireAttrValue}
+>
+  {showArchetypeModal && renderArchetypeModal()}
     >
->>>>>>> fdc58f5b
+
+
       {/* Controls */}
       <div className="flex items-center justify-between text-[12px] min-h-[24px]">
         <div className="flex items-center gap-3">
