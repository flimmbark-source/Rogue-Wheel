import { AnimatePresence, motion } from "framer-motion";
import { useThreeWheelGame, type GameLogEntry } from "./features/threeWheel/hooks/useThreeWheelGame";
import React, {
  useMemo,
  useRef,
  useState,
  useEffect,
  forwardRef,
  useImperativeHandle,
  memo,
  startTransition,
  useCallback,
  useLayoutEffect,
} from "react";
import { Realtime } from "ably";


/**
 * Three-Wheel Roguelike — Wins-Only, Low Mental Load (v2.4.17-fix1)
 * Single-file App.tsx (Vite React)
 *
 * CHANGELOG (v2.4.17-fix1):
 * - Fix build error: wrapped adjacent JSX in WheelPanel and removed stray placeholder token.
 * - Moved enemy slot back inside the flex row; ensured a single parent element.
 * - Fixed typo in popover class (top-[110%]).
 * - Kept flicker mitigations: static IMG base, imperative token, integer snapping, isolated layers.
 */

// game modules
import {
  SLICES,
  type Side as TwoSide,
  type Card,
  type Section,
  type Fighter,
  type Players,
  type Phase,
  type CorePhase,
  type GameMode,
  LEGACY_FROM_SIDE,
} from "./game/types";
import { easeInOutCubic, inSection, createSeededRng } from "./game/math";
import { VC_META, genWheelSections } from "./game/wheel";
import { DEFAULT_GAME_MODE, normalizeGameMode } from "./gameModes";
import type { ArchetypeId } from "./game/archetypes";
import {
  makeFighter,
  drawOne,
  freshFive,
  recordMatchResult,
  getOnboardingState,
  setOnboardingStage as persistOnboardingStage,
  dismissOnboardingHint,
  getProfileBundle,
  type MatchResultSummary,
  type LevelProgress,
  type OnboardingState,
} from "./player/profileStore";
import { isSplit, isNormal, effectiveValue, fmtNum } from "./game/values";
import {
  autoPickEnemy,
  calcWheelSize,
  computeReserveSum,
  settleFighterAfterRound,
} from "./features/threeWheel/utils/combat";
import {
  computeSpellCost,
  resolvePendingSpell,
  type PendingSpellDescriptor,
  type SpellEffectPayload,
  type SpellTargetInstance,
} from "./game/spellEngine";
import { useSpellCasting } from "./game/hooks/useSpellCasting";

// components
import CanvasWheel, { type WheelHandle } from "./components/CanvasWheel";
import { SpellDescription } from "./components/SpellDescription";

import WheelPanel, { getWheelPanelLayout } from "./features/threeWheel/components/WheelPanel";

import HandDock from "./features/threeWheel/components/HandDock";
import FirstRunCoach from "./features/threeWheel/components/FirstRunCoach";
import HUDPanels from "./features/threeWheel/components/HUDPanels";
import VictoryOverlay from "./features/threeWheel/components/VictoryOverlay";
import {
  getLearnedSpellsForFighter,
  getSpellDefinitions,
  getSpellTargetStage,
  type SpellDefinition,
  type SpellId,
  type SpellRuntimeState,
} from "./game/spells";
import { countSymbolsFromCards, getVisibleSpellsForHand } from "./game/grimoire";
import StSCard from "./components/StSCard";
import { chooseCpuSpellResponse, type CpuSpellDecision } from "./game/ai/grimoireCpu";

// ---- Local aliases/types/state helpers
type AblyRealtime = InstanceType<typeof Realtime>;
type AblyChannel = ReturnType<AblyRealtime["channels"]["get"]>;
type LegacySide = "player" | "enemy";

type SideState<T> = Record<LegacySide, T>;
type WheelSideState<T> = [SideState<T>, SideState<T>, SideState<T>];

function createWheelSideState<T>(value: T): WheelSideState<T> {
  return [
    { player: value, enemy: value },
    { player: value, enemy: value },
    { player: value, enemy: value },
  ];
}

function createWheelLockState(): [boolean, boolean, boolean] {
  return [false, false, false];
}

function createPointerShiftState(): [number, number, number] {
  return [0, 0, 0];
}

function createReservePenaltyState(): SideState<number> {
  return { player: 0, enemy: 0 };
}

type LaneSpellState = {
  locked: boolean;
  damageModifier: number;
  mirrorTargetCardId: string | null;
  occupantCardId: string | null;
};


const createEmptyLaneSpellState = (): LaneSpellState => ({
  locked: false,
  damageModifier: 0,
  mirrorTargetCardId: null,
  occupantCardId: null,
});

const laneSpellStatesEqual = (a: LaneSpellState, b: LaneSpellState) =>
  a.locked === b.locked &&
  a.damageModifier === b.damageModifier &&
  a.mirrorTargetCardId === b.mirrorTargetCardId &&
  a.occupantCardId === b.occupantCardId;

// Multiplayer intents
type SpellTargetIntentPayload = {
  kind?: string;
  side?: LegacySide | null;
  lane?: number | null;
  cardId?: string | null;
  [key: string]: unknown;
};

type SpellResolutionIntentPayload = {
  manaSpent?: number;
  result?: Record<string, unknown> | null;
  [key: string]: unknown;
};

type MPIntent =
  | { type: "assign"; lane: number; side: LegacySide; card: Card }
  | { type: "clear"; lane: number; side: LegacySide }
  | { type: "reveal"; side: LegacySide }
  | { type: "nextRound"; side: LegacySide }
  | { type: "rematch"; side: LegacySide }
  | { type: "reserve"; side: LegacySide; reserve: number; round: number }
  | { type: "archetypeSelect"; side: LegacySide; archetype: ArchetypeId }
  | { type: "archetypeReady"; side: LegacySide; ready: boolean }
  | { type: "archetypeReadyAck"; side: LegacySide; ready: boolean }
  | { type: "spellSelect"; side: LegacySide; spellId: string | null }
  | { type: "spellTarget"; side: LegacySide; spellId: string; target: SpellTargetIntentPayload | null }
  | { type: "spellFireballCost"; side: LegacySide; spellId: string; cost: number }
  | {
      type: "spellResolve";
      side: LegacySide;
      spellId: string;
      manaAfter: number;
      payload?: SpellResolutionIntentPayload | null;
    }
  | { type: "spellState"; side: LegacySide; lane: number; state: LaneSpellState }
  | { type: "spellEffects"; payload: SpellEffectPayload };

// ---------------- Constants ----------------
const MAX_WHEEL = 200;

const THEME = {
  panelBg:   '#2c1c0e',
  panelBorder:'#5c4326',
  slotBg:    '#1b1209',
  slotBorder:'#7a5a33',
  brass:     '#b68a4e',
  textWarm:  '#ead9b9',
};

// ---------------- Main Component ----------------
export default function ThreeWheel_WinsOnly({
  localSide,
  localPlayerId,
  players,
  seed,
  gameMode = DEFAULT_GAME_MODE,
  roomCode,
  hostId,
  targetWins,
  onExit,
}: {
  localSide: TwoSide;
  localPlayerId: string;
  players: Players;
  seed: number;
  gameMode?: GameMode;
  roomCode?: string;
  hostId?: string;
  targetWins?: number;
  onExit?: () => void;
}) {
  
  const { state, derived, refs, actions } = useThreeWheelGame({
    localSide,
    localPlayerId,
    players,
    seed,
    roomCode,
    hostId,
    targetWins,
    gameMode,
    onExit,
  });
  // --- from hook
  const {
    player,
    enemy,
    initiative,
    wins,
    round,
    ante,
    phase: basePhase,
    resolveVotes,
    advanceVotes,
    rematchVotes,
    matchSummary,
    xpDisplay,
    levelUpFlash,
    handClearance,
    wheelSize,
    wheelSections,
    tokens,
    active,
    wheelHUD,
    assign,
    dragCardId,
    dragOverWheel,
    selectedCardId,
    reserveSums,
<<<<<<< HEAD
=======
    isPtrDragging,
    ptrDragCard,
>>>>>>> 28d52876
    lockedWheelSize,
    log,
  } = state;

  const {
    localLegacySide,
    remoteLegacySide,
    namesByLegacy,
    HUD_COLORS,
    winGoal,
    isMultiplayer,
    localWinsCount,
    remoteWinsCount,
    localWon,
    winnerName,
    localName,
    remoteName,
    canReveal,
  } = derived;

  const { wheelRefs } = refs;

  const {
    setHandClearance,
    setSelectedCardId,
    setDragCardId,
    setDragOverWheel,
<<<<<<< HEAD
=======
    startPointerDrag,
>>>>>>> 28d52876
    assignToWheelLocal,
    handleRevealClick,
    handleNextClick: handleNextClickBase,
    handleRematchClick,
    handleExitClick,
    applySpellEffects,
    setAnteBet,
  } = actions;

  // --- local UI/Grimoire state (from Spells branch) ---
  const activeGameModes = useMemo(
    () => normalizeGameMode(gameMode ?? DEFAULT_GAME_MODE),
    [gameMode],
  );
  const isGrimoireMode = activeGameModes.includes("grimoire");
  const isAnteMode = activeGameModes.includes("ante");
  const effectiveGameMode = activeGameModes.length > 0 ? activeGameModes.join("+") : "classic";
  const spellRuntimeStateRef = useRef<SpellRuntimeState>({});

  const [cpuResponseTick, setCpuResponseTick] = useState(0);

  const applySpellEffectsWithAi = useCallback(
    (payload: SpellEffectPayload, options?: { broadcast?: boolean }) => {
      applySpellEffects(payload, options);
      if (
        !isMultiplayer &&
        isGrimoireMode &&
        payload.caster === localLegacySide &&
        remoteLegacySide !== localLegacySide
      ) {
        setCpuResponseTick((tick) => tick + 1);
      }
    },
    [
      applySpellEffects,
      isGrimoireMode,
      isMultiplayer,
      localLegacySide,
      remoteLegacySide,
    ],
  );

  const handleApplySpellEffects = useCallback(
    (payload: SpellEffectPayload) => {
      applySpellEffectsWithAi(payload);
    },
    [applySpellEffectsWithAi],
  );

  const localGrimoireSpellIds = useMemo<SpellId[]>(() => {
    try {
      return getProfileBundle().grimoire?.spellIds ?? [];
    } catch {
      return [] as SpellId[];
    }
  }, []);

  const onboardingBootstrapRef = useRef<OnboardingState | null>(null);
  if (onboardingBootstrapRef.current === null) {
    onboardingBootstrapRef.current = getOnboardingState();
  }
  const [onboardingStage, setOnboardingStageState] = useState(
    onboardingBootstrapRef.current.stage,
  );
  const [onboardingDismissed, setOnboardingDismissed] = useState<string[]>(
    onboardingBootstrapRef.current.dismissed,
  );

  const [manaPools, setManaPools] = useState<SideState<number>>({ player: 0, enemy: 0 });
  const localMana = manaPools[localLegacySide];
  const lastManaAwardedRoundRef = useRef<number | null>(null);

  const [showGrimoire, setShowGrimoire] = useState(false);
  const closeGrimoire = useCallback(() => setShowGrimoire(false), [setShowGrimoire]);

  const [spellBannerEntry, setSpellBannerEntry] = useState<GameLogEntry | null>(null);
  const spellBannerTimeoutRef = useRef<ReturnType<typeof setTimeout> | null>(null);
  const latestSpellEntry = log.find((entry) => entry.type === "spell") ?? null;

  useEffect(() => {
    if (!latestSpellEntry) {
      setSpellBannerEntry(null);
      if (spellBannerTimeoutRef.current) {
        clearTimeout(spellBannerTimeoutRef.current);
        spellBannerTimeoutRef.current = null;
      }
      return;
    }

    setSpellBannerEntry(latestSpellEntry);
    if (spellBannerTimeoutRef.current) {
      clearTimeout(spellBannerTimeoutRef.current);
    }

    const timeoutId = setTimeout(() => {
      setSpellBannerEntry((current) =>
        current && current.id === latestSpellEntry.id ? null : current,
      );
      if (spellBannerTimeoutRef.current === timeoutId) {
        spellBannerTimeoutRef.current = null;
      }
    }, 2400);

    spellBannerTimeoutRef.current = timeoutId;

    return () => {
      clearTimeout(timeoutId);
      if (spellBannerTimeoutRef.current === timeoutId) {
        spellBannerTimeoutRef.current = null;
      }
    };
  }, [latestSpellEntry]);

  useEffect(() => {
    return () => {
      if (spellBannerTimeoutRef.current) {
        clearTimeout(spellBannerTimeoutRef.current);
        spellBannerTimeoutRef.current = null;
      }
    };
  }, []);

  const localHandCards = localLegacySide === "player" ? player.hand : enemy.hand;
  const localHandSymbols = useMemo(() => countSymbolsFromCards(localHandCards), [localHandCards]);
  const [spellLock, setSpellLock] = useState<{ round: number | null; ids: SpellId[] }>({
    round: null,
    ids: [],
  });
  const clearSpellLock = useCallback(() => {
    setSpellLock((prev) => {
      if (prev.round === null && prev.ids.length === 0) {
        return prev;
      }
      return { round: null, ids: [] };
    });
  }, []);

  const casterFighter = localLegacySide === "player" ? player : enemy;
  const opponentFighter = localLegacySide === "player" ? enemy : player;

  const localAnteValue = ante?.bets?.[localLegacySide] ?? 0;
  const remoteAnteValue = ante?.bets?.[remoteLegacySide] ?? 0;

  const isWheelActive = useCallback((wheelIndex: number) => Boolean(active[wheelIndex]), [active]);

  const {
    pendingSpell,
    phaseBeforeSpell,
    awaitingSpellTarget,
    handleSpellActivate,
    handlePendingSpellCancel,
    handleSpellTargetSelect,
    handleWheelTargetSelect,
    handleOptionalStageSkip,
  } = useSpellCasting({
    caster: casterFighter,
    opponent: opponentFighter,
    phase: basePhase,
    localSide: localLegacySide,
    localMana,
    applySpellEffects: handleApplySpellEffects,
    setManaPools,
    runtimeStateRef: spellRuntimeStateRef,
    closeGrimoire,
    isWheelActive,
  });

  const [spellTargetingSide, setSpellTargetingSide] = useState<LegacySide | null>(null);

  useEffect(() => {
    if (awaitingSpellTarget && pendingSpell) {
      setSpellTargetingSide(pendingSpell.side);
    } else if (!awaitingSpellTarget) {
      setSpellTargetingSide(null);
    }
  }, [awaitingSpellTarget, pendingSpell]);

  const phaseForLogic: CorePhase = phaseBeforeSpell ?? basePhase;
  const phase: Phase = spellTargetingSide ? "spellTargeting" : basePhase;
  const castCpuSpell = useCallback(
    (decision: CpuSpellDecision) => {
      if (isMultiplayer) return;
      const cpuSide = remoteLegacySide;
      if (cpuSide === localLegacySide) return;

      const caster = cpuSide === "player" ? player : enemy;
      const opponent = cpuSide === "player" ? enemy : player;

      const availableMana = manaPools[cpuSide];
      if (availableMana < decision.cost) return;

      setManaPools((current) => {
        const currentMana = current[cpuSide];
        if (currentMana < decision.cost) return current;
        const next = { ...current } as SideState<number>;
        next[cpuSide] = currentMana - decision.cost;
        return next;
      });

      let pending: PendingSpellDescriptor | null = {
        side: cpuSide,
        spell: decision.spell,
        targets: [],
        currentStage: 0,
        spentMana: decision.cost,
      };

      let targetIndex = 0;

      while (pending) {
        const overrideTarget: SpellTargetInstance | undefined =
          targetIndex < decision.targets.length
            ? { ...decision.targets[targetIndex], stageIndex: pending.currentStage }
            : undefined;

        const result = resolvePendingSpell({
          descriptor: pending,
          caster,
          opponent,
          phase: phaseForLogic,
          runtimeState: spellRuntimeStateRef.current,
          targetOverride: overrideTarget,
        });

        if (result.outcome === "requiresTarget") {
          if (overrideTarget) {
            targetIndex += 1;
            pending = result.pendingSpell;
            continue;
          }

          setManaPools((current) => {
            const next = { ...current } as SideState<number>;
            next[cpuSide] = current[cpuSide] + decision.cost;
            return next;
          });
          return;
        }

        if (result.outcome === "error") {
          console.error("CPU spell failed", result.error);
          setManaPools((current) => {
            const next = { ...current } as SideState<number>;
            next[cpuSide] = current[cpuSide] + decision.cost;
            return next;
          });
          return;
        }

        if (result.manaRefund && result.manaRefund > 0) {
          setManaPools((current) => {
            const next = { ...current } as SideState<number>;
            next[cpuSide] = current[cpuSide] + result.manaRefund!;
            return next;
          });
        }

        if (result.payload) {
          applySpellEffectsWithAi(result.payload, { broadcast: false });
        }

        pending = null;
      }
    },
    [
      applySpellEffectsWithAi,
      enemy,
      isMultiplayer,
      localLegacySide,
      manaPools,
      phaseForLogic,
      player,
      remoteLegacySide,
      setManaPools,
      spellRuntimeStateRef,
    ],
  );

  const attemptCpuSpell = useCallback(() => {
    if (isMultiplayer || !isGrimoireMode) return;
    const cpuSide = remoteLegacySide;
    if (cpuSide === localLegacySide) return;
    if (phaseForLogic === "ended") return;

    const caster = cpuSide === "player" ? player : enemy;
    const opponent = cpuSide === "player" ? enemy : player;
    const mana = manaPools[cpuSide];
    if (mana <= 0) return;

    const learned = getLearnedSpellsForFighter(caster);
    if (!learned || learned.length === 0) return;

    const spellbook: SpellId[] = learned.map((spell) => spell.id as SpellId);
    if (spellbook.length === 0) return;

    const handSymbols = countSymbolsFromCards(caster.hand);
    const visibleSpellIds = getVisibleSpellsForHand(handSymbols, spellbook);
    if (visibleSpellIds.length === 0) return;

    const visibleSpells = getSpellDefinitions(visibleSpellIds);

    const affordableSpells: Array<{ spell: SpellDefinition; cost: number }> = [];
    const deferredSpells: Array<{ spell: SpellDefinition; cost: number }> = [];

    visibleSpells.forEach((spell) => {
      const allowedPhases = spell.allowedPhases ?? ["choose"];
      if (!allowedPhases.includes(phaseForLogic)) return;
      const cost = computeSpellCost(spell, {
        caster,
        opponent,
        phase: phaseForLogic,
        runtimeState: spellRuntimeStateRef.current,
      });
      const entry = { spell, cost };
      if (cost <= mana) {
        affordableSpells.push(entry);
      } else {
        deferredSpells.push(entry);
      }
    });

    if (affordableSpells.length === 0) return;

    const decision = chooseCpuSpellResponse({
      casterSide: cpuSide,
      caster,
      opponent,
      board: assign,
      reserveSums,
      initiative,
      availableSpells: affordableSpells,
    });

    if (!decision) return;

    if (deferredSpells.length > 0) {
      const minDeferredCost = deferredSpells.reduce(
        (lowest, entry) => Math.min(lowest, entry.cost),
        Number.POSITIVE_INFINITY,
      );
      if (Number.isFinite(minDeferredCost)) {
        const cheapThreshold = Math.min(2, Math.max(0, minDeferredCost - 1));
        if (
          cheapThreshold > 0 &&
          decision.cost <= cheapThreshold &&
          mana - decision.cost < minDeferredCost
        ) {
          return;
        }
      }
    }

    castCpuSpell(decision);
  }, [
    assign,
    castCpuSpell,
    enemy,
    initiative,
    isGrimoireMode,
    isMultiplayer,
    localLegacySide,
    manaPools,
    phaseForLogic,
    player,
    remoteLegacySide,
    reserveSums,
    spellRuntimeStateRef,
  ]);

  useEffect(() => {
    if (cpuResponseTick === 0) return;
    const timeout = window.setTimeout(() => {
      attemptCpuSpell();
    }, 2000);
    return () => {
      window.clearTimeout(timeout);
    };
  }, [attemptCpuSpell, cpuResponseTick]);

  useEffect(() => {
    if (!isGrimoireMode) {
      clearSpellLock();
      return;
    }

    if (phaseForLogic === "ended") {
      clearSpellLock();
      return;
    }

    if (phaseForLogic !== "choose") {
      return;
    }

    setSpellLock((prev) => {
      if (prev.round === round) {
        return prev;
      }

      const nextIds = getVisibleSpellsForHand(localHandSymbols, localGrimoireSpellIds);
      return { round, ids: nextIds };
    });
  }, [
    clearSpellLock,
    isGrimoireMode,
    localGrimoireSpellIds,
    localHandSymbols,
    phaseForLogic,
    round,
  ]);

  const localSpellIds = useMemo(() => {
    if (!isGrimoireMode) return [] as SpellId[];
    if (phaseForLogic === "ended") return [] as SpellId[];
    if (spellLock.round !== round) return [] as SpellId[];
    return spellLock.ids;
  }, [isGrimoireMode, phaseForLogic, round, spellLock]);

  const localSpellDefinitions = useMemo<SpellDefinition[]>(
    () => getSpellDefinitions(localSpellIds),
    [localSpellIds]
  );

  const handleNextClick = useCallback(() => {
    handleNextClickBase();
  }, [handleNextClickBase]);

  const getSpellCost = useCallback(
    (spell: SpellDefinition): number =>
      computeSpellCost(spell, {
        caster: casterFighter,
        opponent: opponentFighter,
        phase: phaseForLogic,
        runtimeState: spellRuntimeStateRef.current,
      }),
    [casterFighter, opponentFighter, phaseForLogic]
  );


  const wheelDamage = useMemo(() => createWheelSideState(0), []);
  const wheelMirror = useMemo(() => createWheelSideState(false), []);
  const wheelLocks = useMemo(() => createWheelLockState(), []);
  const pointerShifts = useMemo(() => createPointerShiftState(), []);
  const reservePenalties = useMemo(() => createReservePenaltyState(), []);
  const wheelPanelLayout = useMemo(
    () => getWheelPanelLayout(wheelSize, lockedWheelSize),
    [wheelSize, lockedWheelSize],
  );
  const wheelPanelContainerStyle = useMemo<React.CSSProperties>(
    () => ({
      width: wheelPanelLayout.panelWidth,
      background: "transparent",
      borderColor: "transparent",
      borderWidth: 2,
      contain: "paint" as React.CSSProperties["contain"],
      backfaceVisibility: "hidden",
      transform: "translateZ(0)",
      isolation: "isolate",
    }),
    [wheelPanelLayout.panelWidth],
  );
  const wheelPanelContainerRef = useRef<HTMLDivElement | null>(null);
  const handDockRef = useRef<HTMLDivElement | null>(null);
  const [wheelPanelBounds, setWheelPanelBounds] = useState<
    { left: number; width: number } | null
  >(null);

  useLayoutEffect(() => {
    const node = wheelPanelContainerRef.current;
    if (!node) {
      setWheelPanelBounds(null);
      return;
    }

    const updateBounds = () => {
      const rect = node.getBoundingClientRect();
      const next = {
        left: Math.round(rect.left),
        width: Math.round(rect.width),
      };
      setWheelPanelBounds((prev) => {
        if (prev && prev.left === next.left && prev.width === next.width) {
          return prev;
        }
        return next;
      });
    };

    updateBounds();

    const handleResize = () => updateBounds();
    const handleOrientation = () => updateBounds();

    window.addEventListener("resize", handleResize);
    window.addEventListener("orientationchange", handleOrientation);

    let resizeObserver: ResizeObserver | null = null;
    if (typeof ResizeObserver !== "undefined") {
      resizeObserver = new ResizeObserver(() => updateBounds());
      resizeObserver.observe(node);
    }

    return () => {
      window.removeEventListener("resize", handleResize);
      window.removeEventListener("orientationchange", handleOrientation);
      if (resizeObserver) {
        resizeObserver.disconnect();
      }
    };
  }, [wheelPanelLayout.panelWidth]);
  const initiativeOverride: LegacySide | null = null;

  const playerManaButtonRef = useRef<HTMLButtonElement | null>(null);
  const resolveButtonRef = useRef<HTMLButtonElement | null>(null);
  const grimoireDesktopRef = useRef<HTMLDivElement | null>(null);

  const updateGrimoirePosition = useCallback(() => {
    const anchorEl = playerManaButtonRef.current;
    const popoverEl = grimoireDesktopRef.current;
    if (!anchorEl || !popoverEl) {
      return;
    }
    const rect = anchorEl.getBoundingClientRect();
    const yOffset = 12;
    popoverEl.style.position = "fixed";
    popoverEl.style.top = `${rect.bottom + yOffset}px`;
    popoverEl.style.left = `${rect.left + rect.width / 2}px`;
    popoverEl.style.transform = "translateX(-50%)";
  }, []);

  const infoPopoverRootRef = useRef<HTMLDivElement | null>(null);
  const [showRef, setShowRef] = useState(false);
  const [showAnte, setShowAnte] = useState(false);
  const persistStage = useCallback(
    (nextStage: number) => {
      const normalized = Number.isFinite(nextStage) ? Math.max(0, Math.floor(nextStage)) : 0;
      const targetStage = Math.max(onboardingStage, normalized);
      if (targetStage === onboardingStage) {
        return { stage: onboardingStage, dismissed: onboardingDismissed };
      }
      const updated = persistOnboardingStage(targetStage);
      setOnboardingStageState(updated.stage);
      setOnboardingDismissed(updated.dismissed);
      return updated;
    },
    [onboardingStage, onboardingDismissed, persistOnboardingStage],
  );

  const handlePlayerManaToggle = useCallback(() => {
    if (!isGrimoireMode) return;
    setShowGrimoire((prev) => {
      const next = !prev;
      if (next) {
        setShowRef(false);
        setShowAnte(false);
      }
      return next;
    });
  }, [isGrimoireMode]);

  useLayoutEffect(() => {
    if (!showGrimoire) {
      return;
    }

    updateGrimoirePosition();

    const handleReposition = () => {
      updateGrimoirePosition();
    };

    window.addEventListener("resize", handleReposition);
    window.addEventListener("scroll", handleReposition, true);

    return () => {
      window.removeEventListener("resize", handleReposition);
      window.removeEventListener("scroll", handleReposition, true);
    };
  }, [showGrimoire, updateGrimoirePosition]);

  useEffect(() => {
    if (!(phaseForLogic === "roundEnd" || phaseForLogic === "ended")) {
      return;
    }
    if (!reserveSums) {
      return;
    }
    if (lastManaAwardedRoundRef.current === round) {
      return;
    }
    lastManaAwardedRoundRef.current = round;
    const playerGain = Math.ceil(reserveSums.player / 2);
    const enemyGain = Math.ceil(reserveSums.enemy / 2);
    if (playerGain === 0 && enemyGain === 0) {
      return;
    }
    setManaPools((current) => ({
      player: current.player + playerGain,
      enemy: current.enemy + enemyGain,
    }));
  }, [phaseForLogic, reserveSums, round]);

  useEffect(() => {
    if (!isAnteMode) {
      setShowAnte(false);
      return;
    }
    if (phase !== "choose") {
      setShowAnte(false);
    }
  }, [isAnteMode, phase]);

  const totalWheelSlots = assign.player.length;
  const playerAssignedCount = useMemo(
    () => assign.player.reduce((count, card) => (card ? count + 1 : count), 0),
    [assign.player],
  );

  useEffect(() => {
    if (onboardingStage === 0 && playerAssignedCount > 0) {
      persistStage(1);
    }
  }, [onboardingStage, playerAssignedCount, persistStage]);

  useEffect(() => {
    if (
      onboardingStage === 1 &&
      totalWheelSlots > 0 &&
      playerAssignedCount === totalWheelSlots
    ) {
      persistStage(2);
    }
  }, [onboardingStage, playerAssignedCount, persistStage, totalWheelSlots]);

  useEffect(() => {
    if (onboardingStage === 2 && phaseForLogic === "roundEnd") {
      persistStage(3);
    }
  }, [onboardingStage, phaseForLogic, persistStage]);

  const hasDismissedCoach = useMemo(
    () => onboardingDismissed.includes("firstRunCoach"),
    [onboardingDismissed],
  );
  const showCoachOverlay =
    onboardingStage < 3 &&
    !hasDismissedCoach &&
    !showGrimoire &&
    !showAnte &&
    !showRef &&
    phase !== "ended" &&
    phase !== "spellTargeting";

  const handleCoachAdvance = useCallback(() => {
    const nextStage = Math.min(onboardingStage + 1, 3);
    persistStage(nextStage);
  }, [onboardingStage, persistStage]);

  const handleCoachDismiss = useCallback(() => {
    const staged = persistStage(3);
    const updated = dismissOnboardingHint("firstRunCoach");
    setOnboardingDismissed(updated.dismissed);
    if (updated.stage !== staged.stage) {
      setOnboardingStageState(updated.stage);
    }
  }, [dismissOnboardingHint, persistStage]);

  const localResolveReady = resolveVotes[localLegacySide];
  const remoteResolveReady = resolveVotes[remoteLegacySide];

  const resolveButtonDisabled = !canReveal || (isMultiplayer && localResolveReady);
  const resolveButtonLabel = isMultiplayer && localResolveReady ? "Ready" : "Resolve";

  const resolveStatusText =
    isMultiplayer && phase === "choose"
      ? localResolveReady && !remoteResolveReady
        ? `Waiting for ${namesByLegacy[remoteLegacySide]}...`
        : !localResolveReady && remoteResolveReady
        ? `${namesByLegacy[remoteLegacySide]} is ready.`
        : null
      : null;

  const localAdvanceReady = advanceVotes[localLegacySide];
  const remoteAdvanceReady = advanceVotes[remoteLegacySide];
  const advanceButtonDisabled = isMultiplayer && localAdvanceReady;
  const advanceButtonLabel = isMultiplayer && localAdvanceReady ? "Ready" : "Next";
  const advanceStatusText =
    isMultiplayer && phase === "roundEnd"
      ? localAdvanceReady && !remoteAdvanceReady
        ? `Waiting for ${namesByLegacy[remoteLegacySide]}...`
        : !localAdvanceReady && remoteAdvanceReady
        ? `${namesByLegacy[remoteLegacySide]} is ready.`
        : null
      : null;

  const localRematchReady = rematchVotes[localLegacySide];
  const remoteRematchReady = rematchVotes[remoteLegacySide];
  const rematchButtonLabel = isMultiplayer && localRematchReady ? "Ready" : "Rematch";
  const rematchStatusText =
    isMultiplayer && phase === "ended"
      ? localRematchReady && !remoteRematchReady
        ? `Waiting for ${namesByLegacy[remoteLegacySide]}...`
        : !localRematchReady && remoteRematchReady
        ? `${namesByLegacy[remoteLegacySide]} is ready.`
        : null
      : null;

  const xpProgressPercent = xpDisplay ? Math.min(100, xpDisplay.percent * 100) : 0;
  const [victoryCollapsed, setVictoryCollapsed] = useState(false);
  useEffect(() => {
    if (phase !== "ended") setVictoryCollapsed(false);
  }, [phase]);

  const rootModeClassName = [
    "classic-mode",
    isGrimoireMode && "grimoire-mode",
    isAnteMode && "ante-mode",
  ]
    .filter(Boolean)
    .join(" ");
  const grimoireAttrValue = isGrimoireMode ? "true" : "false";
  const isAwaitingSpellTarget = Boolean(awaitingSpellTarget);
  const activeTargetStage = pendingSpell
    ? getSpellTargetStage(pendingSpell.spell.target, pendingSpell.currentStage)
    : null;
  const activeTargetStageLabel = pendingSpell
    ? activeTargetStage?.label ??
      (pendingSpell.spell.target.type === "sequence"
        ? `Target #${pendingSpell.currentStage + 1}`
        : null)
    : null;
  const targetingPrompt = pendingSpell
    ? (() => {
        if (!activeTargetStage) {
          return "Select a valid target.";
        }
        switch (activeTargetStage.type) {
          case "wheel":
            return activeTargetStage.scope === "any"
              ? "Select any wheel."
              : "Select the current wheel.";
          case "card": {
            const ownerText =
              activeTargetStage.ownership === "ally"
                ? "an ally card"
                : activeTargetStage.ownership === "enemy"
                ? "an enemy card"
                : "a card";
            const locationText =
              activeTargetStage.location === "board"
                ? "on the board"
                : activeTargetStage.location === "hand"
                ? "in reserve"
                : null;
            const locationSuffix = locationText ? ` ${locationText}` : "";
            return `Select ${ownerText}${locationSuffix}.`;
          }
          case "self":
            return "Confirm to target yourself.";
          default:
            return "Select a valid target.";
        }
      })()
    : "";
  const hudAccentColor = HUD_COLORS[localLegacySide];

  useEffect(() => {
    if (isAwaitingSpellTarget) {
      setShowGrimoire(false);
      if (document.activeElement instanceof HTMLElement) {
        document.activeElement.blur();
      }
    }
  }, [isAwaitingSpellTarget]);

  return (
    <div
      className={`h-screen w-screen overflow-x-hidden overflow-y-hidden text-slate-100 p-1 grid gap-2 ${rootModeClassName}`}
      style={{ gridTemplateRows: "auto auto 1fr auto" }}
      data-game-mode={effectiveGameMode}
      data-mana-enabled={grimoireAttrValue}
      data-spells-enabled={grimoireAttrValue}
      data-pending-spell={pendingSpell ? pendingSpell.spell.id : ""}
      data-local-mana={localMana}
      data-awaiting-spell-target={isAwaitingSpellTarget ? "true" : "false"}
    >
      <AnimatePresence>
        {spellBannerEntry ? (
          <motion.div
            key={spellBannerEntry.id}
            initial={{ opacity: 0, y: -16 }}
            animate={{ opacity: 1, y: 0 }}
            exit={{ opacity: 0, y: -16 }}
            transition={{ duration: 0.24, ease: "easeOut" }}
            className="pointer-events-none fixed inset-x-0 top-8 z-[85] flex justify-center px-3"
          >
            <div
              className="pointer-events-none w-full max-w-md rounded-2xl border px-5 py-3 text-center text-[14px] font-semibold tracking-wide text-slate-100 shadow-[0_18px_40px_rgba(8,15,32,0.55)]"
              style={{
                borderColor: hudAccentColor,
                background: "rgba(15, 23, 42, 0.92)",
                color: hudAccentColor,
              }}
            >
              {spellBannerEntry.message}
            </div>
          </motion.div>
        ) : null}
      </AnimatePresence>

      {isAwaitingSpellTarget && pendingSpell ? (
        <div className="pointer-events-none fixed inset-x-0 top-20 z-[90] flex justify-center px-3">
          <div className="pointer-events-auto w-full max-w-sm rounded-xl border border-sky-500/60 bg-slate-900/95 px-3 py-2 shadow-2xl">
            <div className="flex items-center justify-between gap-3">
              <div className="text-[13px] font-semibold text-slate-100">
                Select {activeTargetStageLabel ?? "a target"} for {pendingSpell.spell.name}
              </div>
              <div className="flex flex-col items-end gap-1">
                <button
                  type="button"
                  onClick={() => handlePendingSpellCancel(true)}
                  className="rounded border border-slate-600 px-2.5 py-1 text-[11px] text-slate-200 transition hover:border-slate-400 hover:text-white"
                >
                  Cancel spell
                </button>
                {activeTargetStage?.optional ? (
                  <button
                    type="button"
                    onClick={handleOptionalStageSkip}
                    className="rounded border border-slate-600 px-2.5 py-1 text-[11px] text-slate-200 transition hover:border-slate-400 hover:text-white"
                  >
                    Skip
                  </button>
                ) : null}
              </div>
            </div>
            <div className="mt-2 text-[11px] leading-snug text-slate-300">
              {targetingPrompt}
            </div>
          </div>
        </div>
      ) : null}

      {/* Controls */}
      <div className="flex items-center justify-between text-[12px] min-h-[24px]">
        <div className="flex items-center gap-3">
          <div>
            <span className="opacity-70">Goal</span>{" "}
            <span className="font-semibold">First to {winGoal} wins</span>
          </div>
        </div>

        <div ref={infoPopoverRootRef} className="flex items-center gap-2">
          {isAnteMode && (
            <div className="relative">
              <button
                onClick={() =>
                  setShowAnte((prev) => {
                    const next = !prev;
                    if (next) {
                      setShowRef(false);
                      setShowGrimoire(false);
                    }
                    return next;
                  })
                }
                disabled={phase !== "choose"}
                className="px-2.5 py-0.5 rounded bg-slate-700 text-white border border-slate-600 hover:bg-slate-600 disabled:opacity-50 disabled:cursor-not-allowed"
              >
                Ante
              </button>

              {showAnte && (
                <div className="absolute top-[110%] right-0 w-72 max-w-[calc(100vw-2rem)] sm:w-80 rounded-lg border border-slate-700 bg-slate-800/95 shadow-xl p-3 z-50">
                  <div className="flex items-center justify-between mb-1">
                    <div className="font-semibold">Ante</div>
                    <button
                      onClick={() => setShowAnte(false)}
                      className="text-xl leading-none text-slate-300 hover:text-white"
                    >
                      ×
                    </button>
                  </div>
                  <div className="text-[12px] space-y-3">
                    <div className="space-y-1">
                      <div className="font-semibold text-slate-200">Round odds</div>
                      <div className="flex justify-between text-xs text-slate-300">
                        <span>
                          {namesByLegacy.player}: {(ante?.odds?.player ?? 1.1).toFixed(2)}×
                        </span>
                        <span>
                          {namesByLegacy.enemy}: {(ante?.odds?.enemy ?? 1.1).toFixed(2)}×
                        </span>
                      </div>
                    </div>
                    <div className="space-y-1">
                      <label className="font-semibold text-slate-200" htmlFor="ante-input">
                        Your ante (wins)
                      </label>
                      <input
                        id="ante-input"
                        type="number"
                        min={0}
                        max={wins[localLegacySide]}
                        value={localAnteValue}
                        onChange={(event) => {
                          const parsed = Number.parseInt(event.target.value, 10);
                          setAnteBet(Number.isFinite(parsed) ? parsed : 0);
                        }}
                        disabled={phase !== "choose"}
                        className="w-full rounded border border-slate-700 bg-slate-900/60 px-3 py-1.5 text-sm focus:border-emerald-400 focus:outline-none focus:ring-2 focus:ring-emerald-400/40 disabled:opacity-60"
                      />
                      <div className="text-xs text-slate-400">
                        Available wins: {wins[localLegacySide]}
                      </div>
                    </div>
                    {isMultiplayer && (
                      <div className="text-xs text-slate-300">
                        Opponent ante: {remoteAnteValue}
                      </div>
                    )}
                    <div className="text-xs text-slate-400">
                      Ante can only be changed before resolving the round.
                    </div>
                  </div>
                </div>
              )}
            </div>
          )}

          {/* Reference button + popover */}
          <div className="relative">
            <button
              onClick={() =>
                setShowRef((prev) => {
                  const next = !prev;
                  if (next) setShowGrimoire(false);
                  if (next) setShowAnte(false);
                  return next;
                })
              }
              className="px-2.5 py-0.5 rounded bg-slate-700 text-white border border-slate-600 hover:bg-slate-600"
            >
              Reference
            </button>

            {showRef && (
              <div
                className="absolute top-[110%] right-0 w-72 max-w-[calc(100vw-2rem)] sm:w-80 rounded-lg border border-slate-700 bg-slate-800/95 shadow-xl p-3 z-50"
              >
                <div className="flex items-center justify-between mb-1">
                  <div className="font-semibold">Reference</div>
                  <button
                    onClick={() => setShowRef(false)}
                    className="text-xl leading-none text-slate-300 hover:text-white"
                  >
                    ×
                  </button>
                </div>
                <div className="text-[12px] space-y-2">
                  <div>
                    Place <span className="font-semibold">1 card next to each wheel</span>, then{" "}
                    <span className="font-semibold">press the Resolve button</span>. Where the{" "}
                    <span className="font-semibold">token stops</span> decides the winnning rule, and
                    the player who matches it gets <span className="font-semibold">1 win</span>.
                    First to <span className="font-semibold">{winGoal}</span> wins takes the match.
                  </div>
                  <ul className="list-disc pl-5 space-y-1">
                    <li>💥 Strongest — higher value wins</li>
                    <li>🦊 Weakest — lower value wins</li>
                    <li>🗃️ Reserve — highest sum of cards left in hand</li>
                    <li>🎯 Closest — value closest to target wins</li>
                    <li>⚑ Initiative — initiative holder wins</li>
                    <li><span className="font-semibold">0 Start</span> — no one wins</li>
                  </ul>
                  {isGrimoireMode && (
                    <div className="space-y-1">
                      <div>
                        <span className="font-semibold">Grimoire - Symbols &amp; Mana</span>
                      </div>
                      <div>
                        Visit your profile to assign up to ten <span className="font-semibold">Arcana symbols</span> (🔥, 🗡️, 👁️,
                        🌙, 🐍). Those symbols seed your deck and determine which spells your archetype can learn.
                      </div>
                      <div>
                        Each round your hand shows the symbols you drew. Multi-symbol spells appear when at least two of their
                        listed icons are in hand; single-symbol spells need only one matching card.
                      </div>
                      <div>
                        Tap the <span className="font-semibold">🔮 Mana</span> counter in the HUD to open the Grimoire. Cast
                        spells during their listed phases and pay their Mana costs; after Resolve you earn Mana equal to half of
                        your remaining reserve (rounded up).
                      </div>
                      <div>
                        Some spells ask you to pick a <span className="font-semibold">card</span> or{" "}
                        <span className="font-semibold">wheel</span> before they resolve. Use <b>Cancel</b> if you change
                        your mind mid-cast.
                      </div>
                    </div>
                  )}
                </div>
              </div>
            )}
          </div>

          {phase === "choose" && (
            <div className="flex flex-col items-end gap-1">
              <button
                ref={resolveButtonRef}
                disabled={resolveButtonDisabled}
                onClick={handleRevealClick}
                className="px-2.5 py-0.5 rounded bg-amber-400 text-slate-900 font-semibold disabled:opacity-50"
              >
                {resolveButtonLabel}
              </button>
              {isMultiplayer && resolveStatusText && (
                <span className="text-[11px] italic text-amber-200 text-right leading-tight">
                  {resolveStatusText}
                </span>
              )}
            </div>
          )}
          {phase === "roundEnd" && (
            <div className="flex flex-col items-end gap-1">
              <button
                disabled={advanceButtonDisabled}
                onClick={handleNextClick}
                className="px-2.5 py-0.5 rounded bg-emerald-500 text-slate-900 font-semibold disabled:opacity-50"
              >
                {advanceButtonLabel}
              </button>
              {isMultiplayer && advanceStatusText && (
                <span className="text-[11px] italic text-emerald-200 text-right leading-tight">
                  {advanceStatusText}
                </span>
              )}
            </div>
          )}

          {/* Grimoire button + popover/modal */}
          {isGrimoireMode && (
            <div className="relative">
              {showGrimoire && (
                <>
                  {/* Backdrop for mobile-only modal */}
                  <div
                    className="fixed inset-0 z-[70] bg-slate-950/40 backdrop-blur-sm sm:hidden"
                    onClick={() => setShowGrimoire(false)}
                    aria-hidden
                  />

                  {/* Desktop (>=sm) anchored popover */}
                  <div
                    className="hidden w-72 max-w-xs sm:block sm:max-w-sm z-[80]"
                    ref={grimoireDesktopRef}
                  >
                    <div className="rounded-2xl border border-slate-700 bg-slate-900/95 shadow-2xl">
                      <div className="flex items-center justify-between gap-2 border-b border-slate-700/70 px-4 py-3">
                        <div className="text-base font-semibold text-slate-100">Grimoire</div>
                        <button
                          onClick={() => setShowGrimoire(false)}
                          className="text-xl leading-none text-slate-300 transition hover:text-white"
                          aria-label="Close grimoire"
                        >
                          ×
                        </button>
                      </div>

                      {/* Shared content */}
                      <div className="max-h-[65vh] overflow-y-auto px-4 py-4 text-[12px]">
                        <div className="space-y-2">
                          {localSpellDefinitions.length === 0 ? (
                            <div className="italic text-slate-400">No spells learned yet.</div>
                          ) : (
                            <ul className="space-y-2">
                              {localSpellDefinitions.map((spell) => {
                                const allowedPhases = spell.allowedPhases ?? ["choose"];
                                const phaseAllowed = allowedPhases.includes(phase);
                                const effectiveCost = getSpellCost(spell);
                                const canAfford = localMana >= effectiveCost;
                                const disabled = !phaseAllowed || !canAfford || !!pendingSpell;

                                return (
                                  <li key={spell.id}>
  <button
    type="button"
    onClick={() => {
      handleSpellActivate(spell);
      setShowGrimoire(false);
      const el = document.activeElement as HTMLElement | null;
      if (el) el.blur();
    }}
    disabled={disabled}
    className="w-full rounded-xl border border-slate-700 bg-slate-800/60 px-3 py-2 text-left transition
               hover:bg-slate-800/90 disabled:opacity-50 disabled:cursor-not-allowed"
  >
    <div className="flex items-center justify-between gap-3">
      <div className="flex items-center gap-1 font-semibold text-[13px] text-slate-100">
        {spell.icon ? <span aria-hidden>{spell.icon}</span> : null}
        <span>{spell.name}</span>
      </div>
      <div className="flex items-center gap-1 text-[11px] text-sky-200">
        <span aria-hidden className="text-[14px] leading-none">🔹</span>
        <span>{effectiveCost}</span>
      </div>
    </div>

    <div className="mt-1 space-y-0.5 text-[11px] leading-snug text-slate-300">
      <SpellDescription description={spell.description} />
    </div>

  </button>
</li>

                                );
                              })}
                            </ul>
                          )}
                        </div>
                      </div>
                    </div>
                  </div>

                  {/* Mobile (<sm) centered modal */}
                  <div className="fixed inset-x-4 top-20 z-[80] sm:hidden flex justify-center">
                    <div className="w-full max-w-sm rounded-2xl border border-slate-700 bg-slate-900/95 shadow-2xl">
                      <div className="flex items-center justify-between gap-2 border-b border-slate-700/70 px-4 py-3">
                        <div className="text-base font-semibold text-slate-100">Grimoire</div>
                        <button
                          onClick={() => setShowGrimoire(false)}
                          className="text-xl leading-none text-slate-300 transition hover:text-white"
                          aria-label="Close grimoire"
                        >
                          ×
                        </button>
                      </div>

                      {/* Same shared content as above */}
                      <div className="max-h-[65vh] overflow-y-auto px-4 py-4 text-[12px]">
                        <div className="space-y-2">
                          {localSpellDefinitions.length === 0 ? (
                            <div className="italic text-slate-400">No spells learned yet.</div>
                          ) : (
                            <ul className="space-y-2">
                              {localSpellDefinitions.map((spell) => {
                                const allowedPhases = spell.allowedPhases ?? ["choose"];
                                const phaseAllowed = allowedPhases.includes(phase);
                                const effectiveCost = getSpellCost(spell);
                                const canAfford = localMana >= effectiveCost;
                                const disabled = !phaseAllowed || !canAfford || !!pendingSpell;

                                return (
                                  <li key={spell.id}>
  <button
    type="button"
    onClick={() => {
      handleSpellActivate(spell);
      setShowGrimoire(false);
      const el = document.activeElement as HTMLElement | null;
      if (el) el.blur();
    }}
    disabled={disabled}
    className="w-full rounded-xl border border-slate-700 bg-slate-800/60 px-3 py-2 text-left transition
               hover:bg-slate-800/90 disabled:opacity-50 disabled:cursor-not-allowed"
  >
    <div className="flex items-center justify-between gap-3">
      <div className="flex items-center gap-1 font-semibold text-[13px] text-slate-100">
        {spell.icon ? <span aria-hidden>{spell.icon}</span> : null}
        <span>{spell.name}</span>
      </div>
      <div className="flex items-center gap-1 text-[11px] text-sky-200">
        <span aria-hidden className="text-[14px] leading-none">🔹</span>
        <span>{effectiveCost}</span>
      </div>
    </div>

    <div className="mt-1 space-y-0.5 text-[11px] leading-snug text-slate-300">
      {spell.targetSummary ? (
        <div className="font-semibold text-slate-200">{spell.targetSummary}</div>
      ) : null}
      <SpellDescription description={spell.description} />
    </div>

  </button>
</li>

                                );
                              })}
                            </ul>
                          )}
                        </div>
                      </div>
                    </div>
                  </div>
                </>
              )}
            </div>
          )}
        </div>

      </div>

      {/* HUD */}
      <div className="relative z-10 mb-3 sm:mb-4">
        <HUDPanels
          manaPools={manaPools}
          isGrimoireMode={isGrimoireMode}
          reserveSums={reserveSums}
          players={players}
          hudColors={HUD_COLORS}
          wins={wins}
          initiative={initiative}
          localLegacySide={localLegacySide}
          phase={phase}
          theme={THEME}
          onPlayerManaToggle={handlePlayerManaToggle}
          isGrimoireOpen={showGrimoire}
          playerManaButtonRef={playerManaButtonRef}
        />
      </div>

      {/* Wheels center */}
      <div
        className="relative z-0 flex h-full items-center justify-center -translate-y-4 sm:-translate-y-6 lg:-translate-y-8"
        style={{ paddingBottom: handClearance }}
      >
        <div
          ref={wheelPanelContainerRef}
          className="mx-auto flex h-full flex-col items-center justify-center gap-0 rounded-xl border border-transparent p-2 shadow"
          style={wheelPanelContainerStyle}
        >
          {[0, 1, 2].map((i) => (
            <div key={i} className={i === 0 ? undefined : "-mt-3 md:-mt-4"}>
              <WheelPanel
                index={i}
                assign={assign}
                namesByLegacy={namesByLegacy}
                wheelSize={wheelSize}
                lockedWheelSize={lockedWheelSize}
                wheelDamage={wheelDamage[i]}
                wheelMirror={wheelMirror[i]}
                wheelLocked={wheelLocks[i]}
                pointerShift={pointerShifts[i]}
                reservePenalties={reservePenalties}
                selectedCardId={selectedCardId}
                setSelectedCardId={setSelectedCardId}
                localLegacySide={localLegacySide}
                phase={phase}
                setDragCardId={setDragCardId}
                dragCardId={dragCardId}
                setDragOverWheel={setDragOverWheel}
                dragOverWheel={dragOverWheel}
                player={player}
                enemy={enemy}
                assignToWheelLocal={assignToWheelLocal}
                isWheelActive={active[i]}
                wheelRef={wheelRefs[i]}
                wheelSection={wheelSections[i]}
                hudColors={HUD_COLORS}
                theme={THEME}
                initiativeOverride={initiativeOverride}
<<<<<<< HEAD
=======
                startPointerDrag={startPointerDrag}
>>>>>>> 28d52876
                wheelHudColor={wheelHUD[i]}
                pendingSpell={pendingSpell}
                onSpellTargetSelect={handleSpellTargetSelect}
                onWheelTargetSelect={handleWheelTargetSelect}
                isAwaitingSpellTarget={isAwaitingSpellTarget}
                variant="grouped"
              />
            </div>
          ))}
        </div>
      </div>

      {/* Docked hand overlay */}
      <HandDock
        ref={handDockRef}
        localLegacySide={localLegacySide}
        player={player}
        enemy={enemy}
        wheelPanelWidth={wheelPanelLayout.panelWidth}
        wheelPanelBounds={wheelPanelBounds}
        selectedCardId={selectedCardId}
        setSelectedCardId={setSelectedCardId}
        assign={assign}
        assignToWheelLocal={assignToWheelLocal}
        setDragCardId={setDragCardId}
<<<<<<< HEAD
=======
        startPointerDrag={startPointerDrag}
        isPtrDragging={isPtrDragging}
        ptrDragCard={ptrDragCard}
        ptrPos={ptrPos}
>>>>>>> 28d52876
        onMeasure={setHandClearance}
        pendingSpell={pendingSpell}
        isAwaitingSpellTarget={isAwaitingSpellTarget}
        onSpellTargetSelect={handleSpellTargetSelect}
      />

      <FirstRunCoach
        stage={onboardingStage}
        show={showCoachOverlay}
        infoPopoverRef={infoPopoverRootRef}
        handRef={handDockRef}
        wheelRef={wheelPanelContainerRef}
        resolveButtonRef={resolveButtonRef}
        assigned={assign.player}
        handCount={player.hand.length}
        phase={phaseForLogic}
        onDismiss={handleCoachDismiss}
        onAdvance={handleCoachAdvance}
      />

      {/* Ended overlay (banner + modal) */}
      {phase === "ended" && (
        <VictoryOverlay
          victoryCollapsed={victoryCollapsed}
          onCollapseChange={setVictoryCollapsed}
          localWon={localWon}
          matchSummary={matchSummary}
          winGoal={winGoal}
          winnerName={winnerName}
          remoteName={remoteName}
          localName={localName}
          localWinsCount={localWinsCount}
          remoteWinsCount={remoteWinsCount}
          xpDisplay={xpDisplay}
          xpProgressPercent={xpProgressPercent}
          levelUpFlash={levelUpFlash}
          onRematch={handleRematchClick}
          rematchButtonLabel={rematchButtonLabel}
          isMultiplayer={isMultiplayer}
          localRematchReady={localRematchReady}
          rematchStatusText={rematchStatusText}
          onExitClick={handleExitClick}
          onExit={onExit}
        />
      )}
    </div>
  );
}

// ---------------- Dev Self-Tests (lightweight) ----------------
if (typeof window !== 'undefined') {
  try {
    const s: Section = { id: "Strongest", color: "#fff", start: 14, end: 2 } as any;
    console.assert(!inSection(0, s), 'slice 0 excluded');
    console.assert(inSection(14, s) && inSection(15, s) && inSection(1, s) && inSection(2, s), 'wrap includes 14,15,1,2');
  } catch {}
  try {
    const secs = genWheelSections("bandit");
    const len = (sec: Section) => (sec.start <= sec.end ? (sec.end - sec.start + 1) : (SLICES - sec.start + (sec.end + 1)));
    const sum = secs.reduce((a, s) => a + len(s), 0);
    console.assert(sum === 15, 'sections cover 15 slices');
  } catch {}
}<|MERGE_RESOLUTION|>--- conflicted
+++ resolved
@@ -253,11 +253,8 @@
     dragOverWheel,
     selectedCardId,
     reserveSums,
-<<<<<<< HEAD
-=======
     isPtrDragging,
     ptrDragCard,
->>>>>>> 28d52876
     lockedWheelSize,
     log,
   } = state;
@@ -285,10 +282,7 @@
     setSelectedCardId,
     setDragCardId,
     setDragOverWheel,
-<<<<<<< HEAD
-=======
     startPointerDrag,
->>>>>>> 28d52876
     assignToWheelLocal,
     handleRevealClick,
     handleNextClick: handleNextClickBase,
@@ -1550,10 +1544,7 @@
                 hudColors={HUD_COLORS}
                 theme={THEME}
                 initiativeOverride={initiativeOverride}
-<<<<<<< HEAD
-=======
                 startPointerDrag={startPointerDrag}
->>>>>>> 28d52876
                 wheelHudColor={wheelHUD[i]}
                 pendingSpell={pendingSpell}
                 onSpellTargetSelect={handleSpellTargetSelect}
@@ -1579,13 +1570,10 @@
         assign={assign}
         assignToWheelLocal={assignToWheelLocal}
         setDragCardId={setDragCardId}
-<<<<<<< HEAD
-=======
         startPointerDrag={startPointerDrag}
         isPtrDragging={isPtrDragging}
         ptrDragCard={ptrDragCard}
         ptrPos={ptrPos}
->>>>>>> 28d52876
         onMeasure={setHandClearance}
         pendingSpell={pendingSpell}
         isAwaitingSpellTarget={isAwaitingSpellTarget}
