import React, { useMemo, useRef, useState, useEffect, forwardRef, useImperativeHandle, memo, startTransition } from "react";
import { motion } from "framer-motion";

/**
 * Three-Wheel Roguelike — Wins-Only, Low Mental Load (v2.4.17-fix1)
 * Single-file App.tsx (Vite React)
 *
 * CHANGELOG (v2.4.17-fix1):
 * - Fix build error: wrapped adjacent JSX in WheelPanel and removed stray placeholder token.
 * - Moved enemy slot back inside the flex row; ensured a single parent element.
 * - Fixed typo in popover class (top-[110%]).
 * - Kept flicker mitigations: static IMG base, imperative token, integer snapping, isolated layers.
 */

// ---------------- Constants ----------------
const SLICES = 16;
const TARGET_WINS = 7;
const HUD_COLORS = { player: "#84cc16", enemy: "#d946ef" } as const;
const MIN_WHEEL = 160;
const MAX_WHEEL = 200;

const THEME = {
  panelBg:   '#2c1c0e',
  panelBorder:'#5c4326',
  slotBg:    '#1b1209',
  slotBorder:'#7a5a33',
  brass:     '#b68a4e',
  textWarm:  '#ead9b9',
};

function calcWheelSize(viewH: number, viewW: number, dockAllowance = 0) {
  const isMobile = viewW <= 480;
  const chromeAllowance = viewW >= 1024 ? 200 : 140;
  const raw = Math.floor((viewH - chromeAllowance - dockAllowance) / 3);
  const MOBILE_MAX = 188;
  const DESKTOP_MAX = 220;
  const maxAllowed = isMobile ? MOBILE_MAX : DESKTOP_MAX;
  return Math.max(MIN_WHEEL, Math.min(maxAllowed, raw));
}

// ---------------- Types ----------------
type Side = "player" | "enemy";
type TagId = "oddshift" | "parityflip" | "echoreserve";
type Card = { id: string; name: string; number: number; tags: TagId[] };
type VC = "Strongest" | "Weakest" | "ReserveSum" | "ClosestToTarget" | "Initiative";
type Section = { id: VC; color: string; start: number; end: number; target?: number };
type Fighter = { name: string; deck: Card[]; hand: Card[]; discard: Card[] };

// ---------------- Helpers ----------------
const uid = (() => { let i = 1; return () => `C${i++}`; })();
const easeInOutCubic = (t: number) => (t < 0.5 ? 4 * t * t * t : 1 - Math.pow(-2 * t + 2, 3) / 2);
function shuffle<T>(arr: T[]): T[] { const a = [...arr]; for (let i = a.length - 1; i > 0; i--) { const j = Math.floor(Math.random() * (i + 1)); [a[i], a[j]] = [a[j], a[i]]; } return a; }
function drawOne(f: Fighter): Fighter { const next = { ...f, deck: [...f.deck], hand: [...f.hand], discard: [...f.discard] }; if (next.deck.length === 0 && next.discard.length > 0) { next.deck = shuffle(next.discard); next.discard = []; } if (next.deck.length) next.hand.push(next.deck.shift()!); return next; }
function refillTo(f: Fighter, target: number): Fighter { let cur = { ...f }; while (cur.hand.length < target) { const before = cur.hand.length; cur = drawOne(cur); if (cur.hand.length === before) break; } return cur; }
function freshFive(f: Fighter): Fighter { const pool = shuffle([...f.deck, ...f.hand, ...f.discard]); const hand = pool.slice(0, 5); const deck = pool.slice(5); return { name: f.name, hand, deck, discard: [] }; }

const VC_META: Record<VC, { icon: string; color: string; short: string; explain: string }> = {
  Strongest: { icon: "💥", color: "#f43f5e", short: "STR", explain: "Higher value wins." },
  Weakest: { icon: "🦊", color: "#10b981", short: "WEAK", explain: "Lower value wins." },
  ReserveSum: { icon: "🗃️", color: "#0ea5e9", short: "RES", explain: "Compare sums of the two cards left in hand." },
  ClosestToTarget: { icon: "🎯", color: "#f59e0b", short: "CL", explain: "Value closest to target wins." },
  Initiative: { icon: "⚑", color: "#a78bfa", short: "INIT", explain: "Initiative holder wins." },
};

function inSection(index: number, s: Section) {
  if (index === 0) return false;
  if (s.start <= s.end) return index >= s.start && index <= s.end;
  return index >= s.start || index <= s.end;
}
function polar(cx: number, cy: number, r: number, aDeg: number) { const a = (aDeg - 90) * (Math.PI / 180); return { x: cx + r * Math.cos(a), y: cy + r * Math.sin(a) }; }

function genWheelSections(archetype: "bandit" | "sorcerer" | "beast" = "bandit"): Section[] {
  const lens = (() => {
    if (archetype === "bandit") return shuffle([5, 4, 3, 2, 1]);
    if (archetype === "sorcerer") return shuffle([5, 5, 2, 2, 1]);
    return shuffle([6, 3, 3, 2, 1]);
  })();
  const kinds: VC[] = shuffle(["Strongest", "Weakest", "ReserveSum", "ClosestToTarget", "Initiative"]);
  let start = 1; const sections: Section[] = [];
  for (let i = 0; i < kinds.length; i++) {
    const id = kinds[i]; const len = lens[i]; const end = (start + len - 1) % SLICES;
    sections.push({ id, color: VC_META[id].color, start, end, target: id === "ClosestToTarget" ? Math.floor(Math.random() * 16) : undefined });
    start = (start + len) % SLICES;
  }
  return sections;
}

// ---------------- Wheel (persistent <canvas> base + imperative CSS token) ----------------

type WheelHandle = { setVisualToken: (slice: number) => void };
type CanvasWheelProps = { sections: Section[]; size: number; onTapAssign?: () => void; };

const CanvasWheel = memo(forwardRef<WheelHandle, CanvasWheelProps>(
  ({ sections, size, onTapAssign }, ref) => {
    const canvasRef = useRef<HTMLCanvasElement | null>(null);
    const tokenElRef = useRef<HTMLDivElement | null>(null);
    const tokenSliceRef = useRef<number>(0);

    const drawBase = () => {
      const canvas = canvasRef.current; if (!canvas) return;
      const dpr = Math.max(1, window.devicePixelRatio || 1);
      const cssW = Math.round(size), cssH = Math.round(size);

      if (canvas.width !== cssW * dpr || canvas.height !== cssH * dpr) {
        canvas.width = cssW * dpr;
        canvas.height = cssH * dpr;
        canvas.style.width = `${cssW}px`;
        canvas.style.height = `${cssH}px`;
      }

      const ctx = canvas.getContext("2d"); if (!ctx) return;
      ctx.setTransform(dpr, 0, 0, dpr, 0, 0);

      const center = { x: cssW / 2, y: cssH / 2 };
      const wheelR = cssW / 2 - 16;
      const angPer = 360 / SLICES;
      const sliceFill = (i: number) => sections.find((s) => inSection(i, s))?.color ?? "#334155";

      ctx.clearRect(0, 0, cssW, cssH);

      for (let i = 0; i < SLICES; i++) {
        const startAng = (i * angPer - 90) * (Math.PI / 180);
        const endAng = ((i + 1) * angPer - 90) * (Math.PI / 180);

        ctx.beginPath();
        ctx.moveTo(center.x, center.y);
        ctx.arc(center.x, center.y, wheelR, startAng, endAng, false);
        ctx.closePath();
        ctx.fillStyle = i === 0 ? "#6b7280" : sliceFill(i);
        (ctx as any).globalAlpha = 0.9; ctx.fill(); (ctx as any).globalAlpha = 1;
        ctx.strokeStyle = "#0f172a"; ctx.lineWidth = 1; ctx.stroke();

        // Numbers
        const midAng = (i + 0.5) * angPer;
        const numPos = polar(center.x, center.y, wheelR * 0.6, midAng);
        ctx.fillStyle = i === 0 ? "#ffffff" : "#0f172a";
        ctx.font = "700 11px system-ui, -apple-system, Segoe UI, Roboto";
        ctx.textAlign = "center"; ctx.textBaseline = "middle";
        ctx.fillText(String(i), numPos.x, numPos.y);

        // Icons
        if (i !== 0) {
          const sec = sections.find((s) => inSection(i, s));
          if (sec) {
            const iconPos = polar(center.x, center.y, wheelR * 0.86, midAng);
            ctx.font = "12px system-ui, Apple Color Emoji, Segoe UI Emoji";
            ctx.fillStyle = "#ffffff";
            ctx.fillText(VC_META[sec.id].icon, iconPos.x, iconPos.y);
          }
        }
      }

      placeToken(tokenSliceRef.current);
    };

    const placeToken = (slice: number) => {
      const el = tokenElRef.current; if (!el) return;
      const wheelR = size / 2 - 16; const angPer = 360 / SLICES;
      const tokenAng = (slice + 0.5) * angPer;
      const pos = polar(size / 2, size / 2, wheelR * 0.94, tokenAng);
      const x = Math.round(pos.x - 7), y = Math.round(pos.y - 7);
      el.style.transform = `translate(${x}px, ${y}px)`;
    };

    // Only redraw base when size/sections change
    useEffect(() => { drawBase(); /* eslint-disable-line react-hooks/exhaustive-deps */ }, [size, sections]);

    // Move token imperatively, no React re-render
    useImperativeHandle(ref, () => ({
      setVisualToken: (s: number) => { tokenSliceRef.current = s; placeToken(s); }
    }), [size]);

    return (
      <div
        onClick={onTapAssign}
        style={{
          position: 'relative',
          width: size,
          height: size,
          contain: 'paint',
          transform: 'translateZ(0)',
          backfaceVisibility: 'hidden'
        }}
      >
        <canvas
          ref={canvasRef}
          aria-hidden
          style={{ position: 'absolute', inset: 0, display: 'block' }}
        />
        <div
          ref={tokenElRef}
          aria-hidden
          style={{
            position: 'absolute',
            width: 14, height: 14, left: 0, top: 0,
            borderRadius: 9999,
            background: '#fff',
            border: '2px solid #0f172a',
            willChange: 'transform'
          }}
        />
      </div>
    );
  }
));
CanvasWheel.displayName = 'CanvasWheel';

// ---------------- Decks ----------------
function starterDeck(): Card[] { const base: Card[] = Array.from({ length: 10 }, (_, n) => ({ id: uid(), name: `${n}`, number: n, tags: [] })); return shuffle(base); }
function makeFighter(name: string): Fighter { const deck = starterDeck(); return refillTo({ name, deck, hand: [], discard: [] }, 5); }

// ---------------- Main Component ----------------
export default function ThreeWheel_WinsOnly() {
  const mountedRef = useRef(true);
  useEffect(() => { mountedRef.current = true; return () => { mountedRef.current = false; timeoutsRef.current.forEach(clearTimeout); timeoutsRef.current.clear(); }; }, []);
  const timeoutsRef = useRef<Set<ReturnType<typeof setTimeout>>>(new Set());
  const setSafeTimeout = (fn: () => void, ms: number) => { const id = setTimeout(() => { if (mountedRef.current) fn(); }, ms); timeoutsRef.current.add(id); return id; };

  // Fighters & initiative
  const [player, setPlayer] = useState<Fighter>(() => makeFighter("Wanderer"));
  const [enemy, setEnemy] = useState<Fighter>(() => makeFighter("Shade Bandit"));
  const [initiative, setInitiative] = useState<Side>(() => (Math.random() < 0.5 ? "player" : "enemy"));
  const [wins, setWins] = useState<{ player: number; enemy: number }>({ player: 0, enemy: 0 });
  const [round, setRound] = useState(1);

  // Freeze layout during resolution
  const [freezeLayout, setFreezeLayout] = useState(false);
  const [lockedWheelSize, setLockedWheelSize] = useState<number | null>(null);

  // Phase state
  const [phase, setPhase] = useState<"choose" | "showEnemy" | "anim" | "roundEnd" | "ended">("choose");

  const [handClearance, setHandClearance] = useState<number>(0);

  // Responsive wheel size
  const [wheelSize, setWheelSize] = useState<number>(() => (typeof window !== 'undefined' ? calcWheelSize(window.innerHeight, window.innerWidth, 0) : MAX_WHEEL));
  useEffect(() => {
    const onResize = () => { if (freezeLayout || lockedWheelSize !== null) return; setWheelSize(calcWheelSize(window.innerHeight, window.innerWidth, handClearance)); };
    window.addEventListener('resize', onResize); window.addEventListener('orientationchange', onResize);
    const t = setTimeout(() => { if (!freezeLayout && lockedWheelSize === null) onResize(); }, 350);
    return () => { window.removeEventListener('resize', onResize); window.removeEventListener('orientationchange', onResize); clearTimeout(t); };
  }, [freezeLayout, handClearance, lockedWheelSize]);
  useEffect(() => { if (typeof window !== 'undefined' && !freezeLayout && lockedWheelSize === null) { setWheelSize(calcWheelSize(window.innerHeight, window.innerWidth, handClearance)); } }, [handClearance, freezeLayout, lockedWheelSize]);

  // Per-wheel sections & tokens & active
  const [wheelSections, setWheelSections] = useState<Section[][]>(() => [genWheelSections("bandit"), genWheelSections("sorcerer"), genWheelSections("beast")]);
  const [tokens, setTokens] = useState<[number, number, number]>([0, 0, 0]);
  const [active] = useState<[boolean, boolean, boolean]>([true, true, true]);
  const [wheelHUD, setWheelHUD] = useState<[string | null, string | null, string | null]>([null, null, null]);

  // Assignments
  const [assign, setAssign] = useState<{ player: (Card | null)[]; enemy: (Card | null)[] }>({ player: [null, null, null], enemy: [null, null, null] });

  // Drag state + tap-to-assign selected id
  const [dragCardId, setDragCardId] = useState<string | null>(null);
  const [dragOverWheel, _setDragOverWheel] = useState<number | null>(null);
  const dragOverRef = useRef<number | null>(null);
  const setDragOverWheel = (i: number | null) => { dragOverRef.current = i; (window as any).requestIdleCallback ? (window as any).requestIdleCallback(() => _setDragOverWheel(dragOverRef.current)) : setTimeout(() => _setDragOverWheel(dragOverRef.current), 0); };
  const [selectedCardId, setSelectedCardId] = useState<string | null>(null);

  // Reserve sums after resolve (HUD only)
  const [reserveSums, setReserveSums] = useState<null | { player: number; enemy: number }>(null);

  // Reference popover
  const [showRef, setShowRef] = useState(false);

  const appendLog = (s: string) => setLog((prev) => [s, ...prev].slice(0, 60));
  const [log, setLog] = useState<string[]>(["A Shade Bandit eyes your purse..."]);

  const canReveal = useMemo(() => assign.player.every((c, i) => !active[i] || !!c), [assign.player, active]);

  // Wheel refs for imperative token updates
  const wheelRefs = [useRef<WheelHandle | null>(null), useRef<WheelHandle | null>(null), useRef<WheelHandle | null>(null)];

  // ---- Assignment helpers (batched) ----
  function assignToWheel(i: number, card: Card) {
    if (!active[i]) return;
    startTransition(() => {
      const prevAtI = assign.player[i];
      const fromIdx = assign.player.findIndex((c) => c?.id === card.id);
      const next = [...assign.player];
      if (fromIdx !== -1) next[fromIdx] = null;
      next[i] = card;
      setAssign((a) => ({ ...a, player: next }));
      setPlayer((p) => {
        let hand = p.hand.filter((c) => c.id !== card.id);
        if (prevAtI && prevAtI.id !== card.id) hand = [...hand, prevAtI];
        return { ...p, hand };
      });
      setSelectedCardId(null);
    });
  }

  function clearAssign(i: number) {
    const prev = assign.player[i]; if (!prev) return;
    startTransition(() => {
      setAssign((a) => ({ ...a, player: a.player.map((c, idx) => (idx === i ? null : c)) }));
      setPlayer((p) => ({ ...p, hand: [...p.hand, prev] }));
    });
  }

  function autoPickEnemy(): (Card | null)[] {
    const hand = [...enemy.hand];
    const picks: (Card | null)[] = [null, null, null];
    const take = (c: Card) => { const k = hand.indexOf(c); if (k >= 0) hand.splice(k, 1); return c; };
    const best = [...hand].sort((a, b) => b.number - a.number)[0]; if (best) picks[0] = take(best);
    const low = [...hand].sort((a, b) => a.number - b.number)[0]; if (low) picks[1] = take(low);
    const sorted = [...hand].sort((a, b) => a.number - b.number); const mid = sorted[Math.floor(sorted.length / 2)]; if (mid) picks[2] = take(mid);
    for (let i = 0; i < 3; i++) if (!picks[i] && hand.length) picks[i] = take(hand[0]);
    return picks;
  }

  function computeReserveSum(who: Side, used: (Card | null)[]) {
    const hand = who === "player" ? player.hand : enemy.hand;
    const usedIds = new Set((used.filter(Boolean) as Card[]).map((c) => c.id));
    const left = hand.filter((c) => !usedIds.has(c.id));
    return left.slice(0, 2).reduce((a, c) => a + c.number, 0);
  }

  // ---------------- Reveal / Resolve ----------------
  function onReveal() {
    if (!canReveal) return;
    setLockedWheelSize((s) => (s ?? wheelSize));
    setFreezeLayout(true);
    const enemyPicks = autoPickEnemy();
    setAssign((a) => ({ ...a, enemy: enemyPicks }));
    setPhase("showEnemy");
    setSafeTimeout(() => {
      if (!mountedRef.current) return;
      setPhase("anim");
      resolveRound(enemyPicks);
    }, 600);
  }

  function resolveRound(enemyPicks?: (Card | null)[]) {
    const played = [0, 1, 2].map((i) => ({ p: assign.player[i] as Card | null, e: (enemyPicks?.[i] ?? assign.enemy[i]) as Card | null }));

    const pReserve = computeReserveSum("player", played.map((pe) => pe.p));
    const eReserve = computeReserveSum("enemy", played.map((pe) => pe.e));

    type Outcome = { steps: number; targetSlice: number; section: Section; winner: Side | null; tie: boolean; wheel: number; detail: string };
    const outcomes: Outcome[] = [];

    for (let w = 0; w < 3; w++) {
      const secList = wheelSections[w];
      const baseP = (played[w].p?.number ?? 0);
      const baseE = (played[w].e?.number ?? 0);
      const steps = ((baseP % SLICES) + (baseE % SLICES)) % SLICES;
      const targetSlice = (tokens[w] + steps) % SLICES;
      const section = secList.find((s) => targetSlice !== 0 && inSection(targetSlice, s)) || ({ id: "Strongest", color: "transparent", start: 0, end: 0 } as Section);

      const pVal = baseP; const eVal = baseE;
      let winner: Side | null = null; let tie = false; let detail = "";
      switch (section.id) {
        case "Strongest": if (pVal === eVal) tie = true; else winner = pVal > eVal ? "player" : "enemy"; detail = `Strongest ${pVal} vs ${eVal}`; break;
        case "Weakest": if (pVal === eVal) tie = true; else winner = pVal < eVal ? "player" : "enemy"; detail = `Weakest ${pVal} vs ${eVal}`; break;
        case "ReserveSum": if (pReserve === eReserve) tie = true; else winner = pReserve > eReserve ? "player" : "enemy"; detail = `Reserve ${pReserve} vs ${eReserve}`; break;
        case "ClosestToTarget": { const t = section.target ?? 0; const pd = Math.abs(pVal - t), ed = Math.abs(eVal - t); if (pd === ed) tie = true; else winner = pd < ed ? "player" : "enemy"; detail = `Closest to ${t}: ${pVal} vs ${eVal}`; break; }
        case "Initiative": winner = initiative; detail = `Initiative -> ${winner}`; break;
        default: tie = true; detail = `Slice 0: no section`; break;
      }
      outcomes.push({ steps, targetSlice, section, winner, tie, wheel: w, detail });
    }

    const animateSpins = async () => {
      const finalTokens: [number, number, number] = [...tokens] as [number, number, number];

      for (const o of outcomes) {
        const start = finalTokens[o.wheel]; const steps = o.steps; if (steps <= 0) continue;
        const total = Math.max(220, Math.min(1000, 110 + 70 * steps));
        const t0 = performance.now();
        await new Promise<void>((resolve) => {
          const frame = (now: number) => {
            if (!mountedRef.current) return resolve();
            const tt = Math.max(0, Math.min(1, (now - t0) / total));
            const progressed = Math.floor(easeInOutCubic(tt) * steps);
            wheelRefs[o.wheel].current?.setVisualToken((start + progressed) % SLICES);
            if (tt < 1) requestAnimationFrame(frame); else { wheelRefs[o.wheel].current?.setVisualToken((start + steps) % SLICES); resolve(); }
          };
          requestAnimationFrame(frame);
        });
        finalTokens[o.wheel] = (start + steps) % SLICES;
        await new Promise((r) => setTimeout(r, 90));
      }

      // Single commit after all wheels have finished
      setTokens(finalTokens);

      let pWins = wins.player, eWins = wins.enemy;
      let hudColors: [string | null, string | null, string | null] = [null, null, null];
      outcomes.forEach((o) => {
        if (o.tie) { appendLog(`Wheel ${o.wheel + 1} tie: ${o.detail} — no win.`); }
        else if (o.winner) {
          if (o.section.id === "Initiative") setInitiative(o.winner);
          hudColors[o.wheel] = HUD_COLORS[o.winner];
          if (o.winner === "player") pWins++; else eWins++;
          appendLog(`Wheel ${o.wheel + 1} win -> ${o.winner} (${o.detail}).`);
        }
      });

      if (!mountedRef.current) return;
      setWheelHUD(hudColors);
      setWins({ player: pWins, enemy: eWins });
      setReserveSums({ player: pReserve, enemy: eReserve });
      setPhase("roundEnd");
      if (pWins >= TARGET_WINS || eWins >= TARGET_WINS) { setPhase("ended"); appendLog(pWins >= TARGET_WINS ? "You win the match!" : `${enemy.name} wins the match!`); }
    };

    animateSpins();
  }

  function nextRound() {
    if (!(phase === "roundEnd" || phase === "ended")) return;
    setFreezeLayout(false);
    setLockedWheelSize(null);
    setPlayer((p) => freshFive(p));
    setEnemy((e) => freshFive(e));
    setWheelSections([genWheelSections("bandit"), genWheelSections("sorcerer"), genWheelSections("beast")]);
    setAssign({ player: [null, null, null], enemy: [null, null, null] });
    setTokens([0, 0, 0]);
    setReserveSums(null);
    setWheelHUD([null, null, null]);
    setPhase("choose");
    setRound((r) => r + 1);
  }

  // ---------------- UI ----------------
  const StSCard = memo(({ card, disabled, size = "sm" }: { card: Card; disabled?: boolean; size?: "sm" | "md" | "lg" }) => {
    const dims = size === "lg" ? { w: 120, h: 160 } : size === "md" ? { w: 92, h: 128 } : { w: 72, h: 96 };
    const selected = selectedCardId === card.id;
    return (
      <button
        draggable={!disabled}
        onDragStart={(e) => { e.dataTransfer.setData('text/plain', card.id); setDragCardId(card.id); }}
        onDragEnd={() => setDragCardId(null)}
        onPointerDown={() => setSelectedCardId(card.id)}
        onClick={(e) => { e.stopPropagation(); setSelectedCardId((prev) => prev === card.id ? null : prev ? prev : card.id); }}
        disabled={disabled}
        className={`relative select-none ${disabled ? 'opacity-60' : 'hover:scale-[1.02]'} transition will-change-transform ${selected ? 'ring-2 ring-amber-400' : ''}`}
        style={{ width: dims.w, height: dims.h }}
        aria-label={`Card ${card.number}`}
      >
        <div className={`absolute inset-0 rounded-xl border bg-gradient-to-br from-slate-600 to-slate-800 border-slate-400`}></div>
        <div className="absolute inset-px rounded-[10px] bg-slate-900/85 backdrop-blur-[1px] border border-slate-700/70" />
        <div className="absolute inset-0 flex items-center justify-center">
          <div className="text-3xl font-extrabold text-white/90">{card.number}</div>
        </div>
      </button>
    );
  });
  StSCard.displayName = 'StSCard';

  const renderWheelPanel = (i: number) => {
    const pc = assign.player[i];
    const ec = assign.enemy[i];

    const ws = Math.round(lockedWheelSize ?? wheelSize);
    const leftRight = 80; const gaps = 8; const chrome = 4;
    const panelW = Math.round(ws + leftRight * 2 + gaps + chrome);

    const onZoneDragOver = (e: React.DragEvent) => { e.preventDefault(); if (dragCardId && active[i]) setDragOverWheel(i); };
    const onZoneLeave = () => { if (dragCardId) setDragOverWheel(null); };
    const handleDropCommon = (id: string | null) => {
      if (!id || !active[i]) return;
      const fromHand = player.hand.find((c) => c.id === id);
      const fromSlots = assign.player.find((c) => c && c.id === id) as Card | undefined;
      const card = fromHand || fromSlots || null;
      if (card) assignToWheel(i, card as Card);
      setDragOverWheel(null); setDragCardId(null);
    };
    const onZoneDrop = (e: React.DragEvent) => { e.preventDefault(); handleDropCommon(e.dataTransfer.getData("text/plain") || dragCardId); };

    const tapAssignIfSelected = () => {
      if (!selectedCardId) return;
      const card = player.hand.find(c => c.id === selectedCardId) || assign.player.find(c => c?.id === selectedCardId) || null;
      if (card) assignToWheel(i, card as Card);
    };

    const panelShadow = '0 2px 8px rgba(0,0,0,.28), inset 0 1px 0 rgba(255,255,255,.04)';

<div
  className="relative rounded-xl border p-2 shadow flex-none"
  style={{
    width: panelW,
    height: ws,
    background: `linear-gradient(180deg, rgba(255,255,255,.04) 0%, rgba(0,0,0,.14) 100%), ${THEME.panelBg}`,
    borderColor: THEME.panelBorder,
    borderWidth: 2,
    boxShadow: panelShadow,
    contain: 'paint',
    backfaceVisibility: 'hidden',
    transform: 'translateZ(0)',
    isolation: 'isolate'
  }}
>
  <div
    className="w-full rounded-t-md mb-1"
    style={{ height: 3, background: (wheelHUD[i] ?? THEME.brass), opacity: 0.85 }}
  />

  <div className="flex items-center justify-center gap-2" style={{ height: ws - 3 }}>
    {/* Player slot */}
    <div
      onDragOver={onZoneDragOver}
      onDragEnter={onZoneDragOver}
      onDragLeave={onZoneLeave}
      onDrop={onZoneDrop}
      onClick={(e) => {
        e.stopPropagation();
        if (selectedCardId) {
          tapAssignIfSelected();
        } else if (pc) {
          clearAssign(i);
        }
      }}
      className="w-[80px] h-[92px] rounded-md border px-1 py-0 flex items-center justify-center"
      style={{
        backgroundColor: dragOverWheel === i ? 'rgba(182,138,78,.12)' : THEME.slotBg,
        borderColor: dragOverWheel === i ? THEME.brass : THEME.slotBorder,
        transform: 'translateY(-4px)'
      }}
      aria-label={`Wheel ${i+1} player slot`}
    >
      {pc ? <StSCard card={pc} size="sm" /> : <div className="text-[11px] opacity-80 text-center">Your card</div>}
    </div>

    {/* Wheel face */}
    <div
      className="relative"
      onDragOver={onZoneDragOver}
      onDragEnter={onZoneDragOver}
      onDragLeave={onZoneLeave}
      onDrop={onZoneDrop}
      onClick={(e) => { e.stopPropagation(); tapAssignIfSelected(); }}
      aria-label={`Wheel ${i+1}`}
    >
      <CanvasWheel ref={wheelRefs[i]} sections={wheelSections[i]} size={ws} />
      {/* highlight overlay separate from wheel to avoid repainting the image layer */}
      <div
        aria-hidden
        className="pointer-events-none absolute inset-0 rounded-full"
        style={{ boxShadow: dragOverWheel === i ? '0 0 0 2px rgba(251,191,36,0.7) inset' : 'none' }}
      />
    </div>

    {/* Enemy slot */}
    <div
      className="w-[80px] h-[92px] rounded-md border px-1 py-0 flex items-center justify-center"
      style={{ backgroundColor: THEME.slotBg, borderColor: THEME.slotBorder }}
      aria-label={`Wheel ${i+1} enemy slot`}
    >
      {ec && (phase === "showEnemy" || phase === "anim" || phase === "roundEnd" || phase === "ended") ? (
        <StSCard card={ec} size="sm" disabled />
      ) : (
        <div className="text-[11px] opacity-60 text-center">Enemy</div>
      )}
    </div>
  </div>
</div>

  const HandDock = ({ onMeasure }: { onMeasure?: (px: number) => void }) => {
    const dockRef = useRef<HTMLDivElement | null>(null);
    const [liftPx, setLiftPx] = useState<number>(18);
    useEffect(() => {
      const compute = () => {
        const root = dockRef.current; if (!root) return;
        const sample = root.querySelector('[data-hand-card]') as HTMLElement | null; if (!sample) return;
        const h = sample.getBoundingClientRect().height || 96;
        const nextLift = Math.round(Math.min(44, Math.max(12, h * 0.34)));
        setLiftPx(nextLift);
        const clearance = Math.round(h + nextLift + 12);
        onMeasure?.(clearance);
      };
      compute(); window.addEventListener('resize', compute); window.addEventListener('orientationchange', compute);
      return () => { window.removeEventListener('resize', compute); window.removeEventListener('orientationchange', compute); };
    }, [onMeasure]);

    return (
      <div ref={dockRef} className="fixed left-0 right-0 bottom-0 z-50 pointer-events-none select-none" style={{ bottom: 'calc(env(safe-area-inset-bottom, 0px) + -30px)' }}>
        <div className="mx-auto max-w-[1400px] flex justify-center gap-1.5 py-0.5">
          {player.hand.map((card, idx) => {
            const isSelected = selectedCardId === card.id;
            return (
              <div key={card.id} className="group relative pointer-events-auto" style={{ zIndex: 10 + idx }}>
                <motion.div data-hand-card initial={false} animate={{ y: isSelected ? -Math.max(8, liftPx - 10) : -liftPx, opacity: 1, scale: isSelected ? 1.06 : 1 }} whileHover={{ y: -Math.max(8, liftPx - 10), opacity: 1, scale: 1.04 }} transition={{ type: 'spring', stiffness: 320, damping: 22 }} className={`drop-shadow-xl ${isSelected ? 'ring-2 ring-amber-300' : ''}`}>
                  <button data-hand-card className="pointer-events-auto"><StSCard card={card} /></button>
                </motion.div>
              </div>
            );
          })}
        </div>
      </div>
    );
  };

  const HUDPanels = () => {
    const rsP = reserveSums ? reserveSums.player : null;
    const rsE = reserveSums ? reserveSums.enemy : null;

    const Panel = ({ side }: { side: Side }) => {
      const isPlayer = side === 'player';
      const color = HUD_COLORS[side];
      const name = isPlayer ? player.name : enemy.name;
      const win = isPlayer ? wins.player : wins.enemy;
      const rs = isPlayer ? rsP : rsE;
      const hasInit = initiative === side;
      const isReserveVisible = phase === 'roundEnd' && rs !== null;

      return (
        <div className="flex min-w-0 items-center gap-2 rounded-lg border px-2 py-1 text-[12px] shadow w-full" style={{ maxWidth: '100%', background: THEME.panelBg, borderColor: THEME.panelBorder, color: THEME.textWarm }}>
          <div className="w-1.5 h-6 rounded" style={{ background: color }} />
          <div className="truncate max-w-[36vw] sm:max-w-none"><span className="font-semibold">{name}</span>{hasInit && <span className="ml-1">⚑</span>}</div>
          <div className="flex items-center gap-1 ml-1 flex-shrink-0"><span className="opacity-80">Wins</span><span className="text-base font-extrabold">{win}</span></div>
          <div className={`ml-2 rounded-full border px-2 py-0.5 text-[11px] overflow-hidden text-ellipsis whitespace-nowrap ${isReserveVisible ? 'opacity-100 visible' : 'opacity-0 invisible'}`} style={{ maxWidth: '44vw', minWidth: '90px', background: '#1b1209ee', borderColor: THEME.slotBorder, color: THEME.textWarm }} title={rs !== null ? `Reserve: ${rs}` : undefined}>
            Reserve: <span className="font-bold tabular-nums">{rs ?? 0}</span>
          </div>
        </div>
      );
    };

    return (
      <div className="w-full grid grid-cols-2 gap-2 overflow-x-hidden">
        <div className="min-w-0 w-full max-w-[420px] mx-auto"><Panel side="player" /></div>
        <div className="min-w-0 w-full max-w-[420px] mx-auto"><Panel side="enemy" /></div>
      </div>
    );
  };

  return (
    <div className="h-screen w-screen overflow-x-hidden overflow-y-hidden text-slate-100 p-1 grid gap-2" style={{ gridTemplateRows: "auto auto 1fr auto" }}>
      {/* Controls */}
      <div className="flex items-center justify-between text-[12px] min-h-[24px]">
        <div className="flex items-center gap-3">
          <div><span className="opacity-70">Round</span> <span className="font-semibold">{round}</span></div>
          <div><span className="opacity-70">Phase</span> <span className="font-semibold">{phase}</span></div>
          <div><span className="opacity-70">Goal</span> <span className="font-semibold">First to {TARGET_WINS} wins</span></div>
        </div>
        <div className="flex items-center gap-2 relative">
          <button onClick={() => setShowRef((v) => !v)} className="px-2.5 py-0.5 rounded bg-slate-700 text-white border border-slate-600 hover:bg-slate-600">Reference</button>
          {showRef && (
            <div className="absolute top-[110%] right-0 w-80 rounded-lg border border-slate-700 bg-slate-800/95 shadow-xl p-3 z-50">
              <div className="flex items-center justify-between mb-1"><div className="font-semibold">Reference</div><button onClick={() => setShowRef(false)} className="text-xl leading-none text-slate-300 hover:text-white">×</button></div>
              <div className="text-[12px] space-y-2">
                <div>Place <span className="font-semibold">1 card under each wheel</span>. Where the <span className="font-semibold">token stops</span> decides the rule; winner gains <span className="font-semibold">1 win</span>. First to <span className="font-semibold">7</span> wins takes the match.</div>
                <ul className="list-disc pl-5 space-y-1">
                  <li>💥 Strongest — higher value wins</li>
                  <li>🦊 Weakest — lower value wins</li>
                  <li>🗃️ Reserve — compare the two cards left in hand</li>
                  <li>🎯 Closest — value closest to target wins</li>
                  <li>⚑ Initiative — initiative holder wins</li>
                  <li><span className="font-semibold">0 Start</span> — no one wins</li>
                </ul>
              </div>
            </div>
          )}
          {phase === "choose" && <button disabled={!canReveal} onClick={onReveal} className="px-2.5 py-0.5 rounded bg-amber-400 text-slate-900 font-semibold disabled:opacity-50">Resolve</button>}
          {(phase === "roundEnd" || phase === "ended") && <button onClick={nextRound} className="px-2.5 py-0.5 rounded bg-emerald-500 text-slate-900 font-semibold">Next</button>}
        </div>
      </div>

      {/* HUD */}
      <div className="relative z-10"><HUDPanels /></div>

      {/* Wheels center */}
      <div className="relative z-0" style={{ paddingBottom: handClearance }}>
        <div className="flex flex-col items-center justify-start gap-1">
          {[0, 1, 2].map((i) => (
            <div key={i} className="flex-shrink-0">{renderWheelPanel(i)}</div>
          ))}
        </div>
      </div>

      {/* Docked hand overlay */}
      <div className="pointer-events-none"><HandDock onMeasure={setHandClearance} /></div>
    </div>
  );
}

<<<<<<< HEAD
}


=======
// ---------------- Dev Self-Tests (lightweight) ----------------
// These run once in dev consoles to catch regressions.
if (typeof window !== 'undefined') {
  try {
    // inSection should exclude 0 and handle wrap
    const s: Section = { id: "Strongest", color: "#fff", start: 14, end: 2 } as any;
    console.assert(!inSection(0, s), 'slice 0 excluded');
    console.assert(inSection(14, s) && inSection(15, s) && inSection(1, s) && inSection(2, s), 'wrap includes 14,15,1,2');
  } catch {}
  try {
    // sections cover 15 slices total (1..15)
    const secs = genWheelSections("bandit");
    const len = (sec: Section) => (sec.start <= sec.end ? (sec.end - sec.start + 1) : (SLICES - sec.start + (sec.end + 1)));
    const sum = secs.reduce((a, s) => a + len(s), 0);
    console.assert(sum === 15, 'sections cover 15 slices');
  } catch {}
}

}
>>>>>>> 7fb3c3d5
<|MERGE_RESOLUTION|>--- conflicted
+++ resolved
@@ -676,28 +676,6 @@
   );
 }
 
-<<<<<<< HEAD
 }
 
-
-=======
-// ---------------- Dev Self-Tests (lightweight) ----------------
-// These run once in dev consoles to catch regressions.
-if (typeof window !== 'undefined') {
-  try {
-    // inSection should exclude 0 and handle wrap
-    const s: Section = { id: "Strongest", color: "#fff", start: 14, end: 2 } as any;
-    console.assert(!inSection(0, s), 'slice 0 excluded');
-    console.assert(inSection(14, s) && inSection(15, s) && inSection(1, s) && inSection(2, s), 'wrap includes 14,15,1,2');
-  } catch {}
-  try {
-    // sections cover 15 slices total (1..15)
-    const secs = genWheelSections("bandit");
-    const len = (sec: Section) => (sec.start <= sec.end ? (sec.end - sec.start + 1) : (SLICES - sec.start + (sec.end + 1)));
-    const sum = secs.reduce((a, s) => a + len(s), 0);
-    console.assert(sum === 15, 'sections cover 15 slices');
-  } catch {}
 }
-
-}
->>>>>>> 7fb3c3d5
