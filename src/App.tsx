import { AnimatePresence, motion } from "framer-motion";
import {
  useThreeWheelGame,
  type GameLogEntry,
  type SkillTargetingState,
  type SkillTargetSelection,
} from "./features/threeWheel/hooks/useThreeWheelGame";
import React, {
  useMemo,
  useRef,
  useState,
  useEffect,
  forwardRef,
  useImperativeHandle,
  memo,
  startTransition,
  useCallback,
  useLayoutEffect,
} from "react";
import { Realtime } from "ably";


/**
 * Three-Wheel Roguelike — Wins-Only, Low Mental Load (v2.4.17-fix1)
 * Single-file App.tsx (Vite React)
 *
 * CHANGELOG (v2.4.17-fix1):
 * - Fix build error: wrapped adjacent JSX in WheelPanel and removed stray placeholder token.
 * - Moved enemy slot back inside the flex row; ensured a single parent element.
 * - Fixed typo in popover class (top-[110%]).
 * - Kept flicker mitigations: static IMG base, imperative token, integer snapping, isolated layers.
 */

// game modules
import {
  SLICES,
  type Side as TwoSide,
  type Card,
  type Section,
  type Fighter,
  type Players,
  type Phase,
  type CorePhase,
  type GameMode,
  LEGACY_FROM_SIDE,
} from "./game/types";
import { easeInOutCubic, inSection, createSeededRng } from "./game/math";
import { VC_META, genWheelSections } from "./game/wheel";
import { DEFAULT_GAME_MODE, normalizeGameMode } from "./gameModes";
import type { ArchetypeId } from "./game/archetypes";
import {
  makeFighter,
  drawOne,
  freshFive,
  recordMatchResult,
  getOnboardingState,
  setOnboardingStage as persistOnboardingStage,
  dismissOnboardingHint,
  getProfileBundle,
  type MatchResultSummary,
  type LevelProgress,
  type OnboardingState,
} from "./player/profileStore";
import { isSplit, isNormal, effectiveValue, fmtNum } from "./game/values";
import {
  autoPickEnemy,
  calcWheelSize,
  computeReserveSum,
  settleFighterAfterRound,
} from "./features/threeWheel/utils/combat";
import {
  computeSpellCost,
  resolvePendingSpell,
  type PendingSpellDescriptor,
  type SpellEffectPayload,
  type SpellTargetInstance,
} from "./game/spellEngine";
import { useSpellCasting } from "./game/hooks/useSpellCasting";

// components
import CanvasWheel, { type WheelHandle } from "./components/CanvasWheel";
import { SpellDescription } from "./components/SpellDescription";

import WheelPanel, { getWheelPanelLayout } from "./features/threeWheel/components/WheelPanel";

import HandDock from "./features/threeWheel/components/HandDock";
import FirstRunCoach from "./features/threeWheel/components/FirstRunCoach";
import HUDPanels from "./features/threeWheel/components/HUDPanels";
import VictoryOverlay from "./features/threeWheel/components/VictoryOverlay";
import {
  getLearnedSpellsForFighter,
  getSpellDefinitions,
  getSpellTargetStage,
  type SpellDefinition,
  type SpellId,
  type SpellRuntimeState,
} from "./game/spells";
import { countSymbolsFromCards, getVisibleSpellsForHand } from "./game/grimoire";
import StSCard from "./components/StSCard";
import { chooseCpuSpellResponse, type CpuSpellDecision } from "./game/ai/grimoireCpu";

// ---- Local aliases/types/state helpers
type AblyRealtime = InstanceType<typeof Realtime>;
type AblyChannel = ReturnType<AblyRealtime["channels"]["get"]>;
type LegacySide = "player" | "enemy";

type SideState<T> = Record<LegacySide, T>;
type WheelSideState<T> = [SideState<T>, SideState<T>, SideState<T>];

function createWheelSideState<T>(value: T): WheelSideState<T> {
  return [
    { player: value, enemy: value },
    { player: value, enemy: value },
    { player: value, enemy: value },
  ];
}

function createWheelLockState(): [boolean, boolean, boolean] {
  return [false, false, false];
}

function createPointerShiftState(): [number, number, number] {
  return [0, 0, 0];
}

function createReservePenaltyState(): SideState<number> {
  return { player: 0, enemy: 0 };
}

type LaneSpellState = {
  locked: boolean;
  damageModifier: number;
  mirrorTargetCardId: string | null;
  occupantCardId: string | null;
};


const createEmptyLaneSpellState = (): LaneSpellState => ({
  locked: false,
  damageModifier: 0,
  mirrorTargetCardId: null,
  occupantCardId: null,
});

const laneSpellStatesEqual = (a: LaneSpellState, b: LaneSpellState) =>
  a.locked === b.locked &&
  a.damageModifier === b.damageModifier &&
  a.mirrorTargetCardId === b.mirrorTargetCardId &&
  a.occupantCardId === b.occupantCardId;

// Multiplayer intents
type SpellTargetIntentPayload = {
  kind?: string;
  side?: LegacySide | null;
  lane?: number | null;
  cardId?: string | null;
  [key: string]: unknown;
};

type SpellResolutionIntentPayload = {
  manaSpent?: number;
  result?: Record<string, unknown> | null;
  [key: string]: unknown;
};

type MPIntent =
  | { type: "assign"; lane: number; side: LegacySide; card: Card }
  | { type: "clear"; lane: number; side: LegacySide }
  | { type: "reveal"; side: LegacySide }
  | { type: "nextRound"; side: LegacySide }
  | { type: "rematch"; side: LegacySide }
  | { type: "reserve"; side: LegacySide; reserve: number; round: number }
  | { type: "archetypeSelect"; side: LegacySide; archetype: ArchetypeId }
  | { type: "archetypeReady"; side: LegacySide; ready: boolean }
  | { type: "archetypeReadyAck"; side: LegacySide; ready: boolean }
  | { type: "spellSelect"; side: LegacySide; spellId: string | null }
  | { type: "spellTarget"; side: LegacySide; spellId: string; target: SpellTargetIntentPayload | null }
  | { type: "spellFireballCost"; side: LegacySide; spellId: string; cost: number }
  | {
      type: "spellResolve";
      side: LegacySide;
      spellId: string;
      manaAfter: number;
      payload?: SpellResolutionIntentPayload | null;
    }
  | { type: "spellState"; side: LegacySide; lane: number; state: LaneSpellState }
  | { type: "spellEffects"; payload: SpellEffectPayload };

// ---------------- Constants ----------------
const MAX_WHEEL = 200;

const THEME = {
  panelBg:   '#2c1c0e',
  panelBorder:'#5c4326',
  slotBg:    '#1b1209',
  slotBorder:'#7a5a33',
  brass:     '#b68a4e',
  textWarm:  '#ead9b9',
};

// ---------------- Main Component ----------------
export default function ThreeWheel_WinsOnly({
  localSide,
  localPlayerId,
  players,
  seed,
  gameMode = DEFAULT_GAME_MODE,
  roomCode,
  hostId,
  targetWins,
  onExit,
}: {
  localSide: TwoSide;
  localPlayerId: string;
  players: Players;
  seed: number;
  gameMode?: GameMode;
  roomCode?: string;
  hostId?: string;
  targetWins?: number;
  onExit?: () => void;
}) {
  
  const { state, derived, refs, actions } = useThreeWheelGame({
    localSide,
    localPlayerId,
    players,
    seed,
    roomCode,
    hostId,
    targetWins,
    gameMode,
    onExit,
  });
  // --- from hook
  const {
    player,
    enemy,
    initiative,
    wins,
    round,
    ante,
    phase: basePhase,
    resolveVotes,
    advanceVotes,
    rematchVotes,
    matchSummary,
    xpDisplay,
    levelUpFlash,
    handClearance,
    wheelSize,
    wheelSections,
    tokens,
    active,
    wheelHUD,
    assign,
    dragCardId,
    dragOverWheel,
    selectedCardId,
    reserveSums,
    isPtrDragging,
    ptrDragCard,
    ptrDragType,
    lockedWheelSize,
    log,
    spellHighlights,
    skillPhase,
    skillTargeting,
  } = state;

  const {
    localLegacySide,
    remoteLegacySide,
    namesByLegacy,
    HUD_COLORS,
    winGoal,
    isMultiplayer,
    isSkillMode,
    localWinsCount,
    remoteWinsCount,
    localWon,
    winnerName,
    localName,
    remoteName,
    canReveal,
  } = derived;

  const { wheelRefs, ptrPos } = refs;

  const {
    setHandClearance,
    setSelectedCardId,
    setDragCardId,
    setDragOverWheel,
    startPointerDrag,
    startTouchDrag,
    assignToWheelLocal,
    handleRevealClick,
    handleNextClick: handleNextClickBase,
    handleRematchClick,
    handleExitClick,
    applySpellEffects,
    setAnteBet,
    activateSkillOption,
    passSkillTurn,
    resolveSkillTargeting,
    cancelSkillTargeting,
  } = actions;

  // --- local UI/Grimoire state (from Spells branch) ---
  const activeGameModes = useMemo(
    () => normalizeGameMode(gameMode ?? DEFAULT_GAME_MODE),
    [gameMode],
  );
  const isGrimoireMode = activeGameModes.includes("grimoire");
  const isAnteMode = activeGameModes.includes("ante");
  const effectiveGameMode = activeGameModes.length > 0 ? activeGameModes.join("+") : "classic";
  const spellRuntimeStateRef = useRef<SpellRuntimeState>({});

  const [cpuResponseTick, setCpuResponseTick] = useState(0);

  const applySpellEffectsWithAi = useCallback(
    (payload: SpellEffectPayload, options?: { broadcast?: boolean }) => {
      applySpellEffects(payload, options);
      if (
        !isMultiplayer &&
        isGrimoireMode &&
        payload.caster === localLegacySide &&
        remoteLegacySide !== localLegacySide
      ) {
        setCpuResponseTick((tick) => tick + 1);
      }
    },
    [
      applySpellEffects,
      isGrimoireMode,
      isMultiplayer,
      localLegacySide,
      remoteLegacySide,
    ],
  );

  const handleApplySpellEffects = useCallback(
    (payload: SpellEffectPayload) => {
      applySpellEffectsWithAi(payload);
    },
    [applySpellEffectsWithAi],
  );

  const handleSkillTargetSelect = useCallback(
    (selection: SkillTargetSelection) => {
      resolveSkillTargeting(selection);
    },
    [resolveSkillTargeting],
  );

  const handleSkillReserveSelect = useCallback(
    ({ cardId }: { cardId: string }) => {
      handleSkillTargetSelect({ kind: "reserve", cardId });
    },
    [handleSkillTargetSelect],
  );

  const handleSkillTargetCancel = useCallback(() => {
    cancelSkillTargeting();
  }, [cancelSkillTargeting]);

  const localGrimoireSpellIds = useMemo<SpellId[]>(() => {
    try {
      return getProfileBundle().grimoire?.spellIds ?? [];
    } catch {
      return [] as SpellId[];
    }
  }, []);

  const onboardingBootstrapRef = useRef<OnboardingState | null>(null);
  if (onboardingBootstrapRef.current === null) {
    onboardingBootstrapRef.current = getOnboardingState();
  }
  const [onboardingStage, setOnboardingStageState] = useState(
    onboardingBootstrapRef.current.stage,
  );
  const [onboardingDismissed, setOnboardingDismissed] = useState<string[]>(
    onboardingBootstrapRef.current.dismissed,
  );

  const [manaPools, setManaPools] = useState<SideState<number>>({ player: 0, enemy: 0 });
  const localMana = manaPools[localLegacySide];
  const lastManaAwardedRoundRef = useRef<number | null>(null);

  const [showGrimoire, setShowGrimoire] = useState(false);
  const closeGrimoire = useCallback(() => setShowGrimoire(false), [setShowGrimoire]);

  const [spellBannerEntry, setSpellBannerEntry] = useState<GameLogEntry | null>(null);
  const spellBannerTimeoutRef = useRef<ReturnType<typeof setTimeout> | null>(null);
  const latestSpellEntry = log.find((entry) => entry.type === "spell") ?? null;

  useEffect(() => {
    if (!latestSpellEntry) {
      setSpellBannerEntry(null);
      if (spellBannerTimeoutRef.current) {
        clearTimeout(spellBannerTimeoutRef.current);
        spellBannerTimeoutRef.current = null;
      }
      return;
    }

    setSpellBannerEntry(latestSpellEntry);
    if (spellBannerTimeoutRef.current) {
      clearTimeout(spellBannerTimeoutRef.current);
    }

    const timeoutId = setTimeout(() => {
      setSpellBannerEntry((current) =>
        current && current.id === latestSpellEntry.id ? null : current,
      );
      if (spellBannerTimeoutRef.current === timeoutId) {
        spellBannerTimeoutRef.current = null;
      }
    }, 2400);

    spellBannerTimeoutRef.current = timeoutId;

    return () => {
      clearTimeout(timeoutId);
      if (spellBannerTimeoutRef.current === timeoutId) {
        spellBannerTimeoutRef.current = null;
      }
    };
  }, [latestSpellEntry]);

  useEffect(() => {
    return () => {
      if (spellBannerTimeoutRef.current) {
        clearTimeout(spellBannerTimeoutRef.current);
        spellBannerTimeoutRef.current = null;
      }
    };
  }, []);

  const localHandCards = localLegacySide === "player" ? player.hand : enemy.hand;
  const localHandSymbols = useMemo(() => countSymbolsFromCards(localHandCards), [localHandCards]);
  const spellHighlightedCardIds = spellHighlights.cards;
  const reserveSpellHighlights = spellHighlights.reserve;
  const [spellLock, setSpellLock] = useState<{ round: number | null; ids: SpellId[] }>({
    round: null,
    ids: [],
  });
  const clearSpellLock = useCallback(() => {
    setSpellLock((prev) => {
      if (prev.round === null && prev.ids.length === 0) {
        return prev;
      }
      return { round: null, ids: [] };
    });
  }, []);

  const casterFighter = localLegacySide === "player" ? player : enemy;
  const opponentFighter = localLegacySide === "player" ? enemy : player;

  const localAnteValue = ante?.bets?.[localLegacySide] ?? 0;
  const remoteAnteValue = ante?.bets?.[remoteLegacySide] ?? 0;

  const isWheelActive = useCallback((wheelIndex: number) => Boolean(active[wheelIndex]), [active]);

  const {
    pendingSpell,
    phaseBeforeSpell,
    awaitingSpellTarget,
    handleSpellActivate,
    handlePendingSpellCancel,
    handleSpellTargetSelect,
    handleWheelTargetSelect,
    handleOptionalStageSkip,
  } = useSpellCasting({
    caster: casterFighter,
    opponent: opponentFighter,
    phase: basePhase,
    localSide: localLegacySide,
    localMana,
    applySpellEffects: handleApplySpellEffects,
    setManaPools,
    runtimeStateRef: spellRuntimeStateRef,
    closeGrimoire,
    isWheelActive,
  });

  const [spellTargetingSide, setSpellTargetingSide] = useState<LegacySide | null>(null);

  useEffect(() => {
    if (awaitingSpellTarget && pendingSpell) {
      setSpellTargetingSide(pendingSpell.side);
    } else if (!awaitingSpellTarget) {
      setSpellTargetingSide(null);
    }
  }, [awaitingSpellTarget, pendingSpell]);

  const phaseForLogic: CorePhase = phaseBeforeSpell ?? basePhase;
  const phase: Phase = spellTargetingSide ? "spellTargeting" : basePhase;
  const isAwaitingSkillTarget = Boolean(
    skillTargeting && skillTargeting.side === localLegacySide,
  );
  const castCpuSpell = useCallback(
    (decision: CpuSpellDecision) => {
      if (isMultiplayer) return;
      const cpuSide = remoteLegacySide;
      if (cpuSide === localLegacySide) return;

      const caster = cpuSide === "player" ? player : enemy;
      const opponent = cpuSide === "player" ? enemy : player;

      const availableMana = manaPools[cpuSide];
      if (availableMana < decision.cost) return;

      setManaPools((current) => {
        const currentMana = current[cpuSide];
        if (currentMana < decision.cost) return current;
        const next = { ...current } as SideState<number>;
        next[cpuSide] = currentMana - decision.cost;
        return next;
      });

      let pending: PendingSpellDescriptor | null = {
        side: cpuSide,
        spell: decision.spell,
        targets: [],
        currentStage: 0,
        spentMana: decision.cost,
      };

      let targetIndex = 0;

      while (pending) {
        const overrideTarget: SpellTargetInstance | undefined =
          targetIndex < decision.targets.length
            ? { ...decision.targets[targetIndex], stageIndex: pending.currentStage }
            : undefined;

        const result = resolvePendingSpell({
          descriptor: pending,
          caster,
          opponent,
          phase: phaseForLogic,
          runtimeState: spellRuntimeStateRef.current,
          targetOverride: overrideTarget,
        });

        if (result.outcome === "requiresTarget") {
          if (overrideTarget) {
            targetIndex += 1;
            pending = result.pendingSpell;
            continue;
          }

          setManaPools((current) => {
            const next = { ...current } as SideState<number>;
            next[cpuSide] = current[cpuSide] + decision.cost;
            return next;
          });
          return;
        }

        if (result.outcome === "error") {
          console.error("CPU spell failed", result.error);
          setManaPools((current) => {
            const next = { ...current } as SideState<number>;
            next[cpuSide] = current[cpuSide] + decision.cost;
            return next;
          });
          return;
        }

        if (result.manaRefund && result.manaRefund > 0) {
          setManaPools((current) => {
            const next = { ...current } as SideState<number>;
            next[cpuSide] = current[cpuSide] + result.manaRefund!;
            return next;
          });
        }

        if (result.payload) {
          applySpellEffectsWithAi(result.payload, { broadcast: false });
        }

        pending = null;
      }
    },
    [
      applySpellEffectsWithAi,
      enemy,
      isMultiplayer,
      localLegacySide,
      manaPools,
      phaseForLogic,
      player,
      remoteLegacySide,
      setManaPools,
      spellRuntimeStateRef,
    ],
  );

  const attemptCpuSpell = useCallback(() => {
    if (isMultiplayer || !isGrimoireMode) return;
    const cpuSide = remoteLegacySide;
    if (cpuSide === localLegacySide) return;
    if (phaseForLogic === "ended") return;

    const caster = cpuSide === "player" ? player : enemy;
    const opponent = cpuSide === "player" ? enemy : player;
    const mana = manaPools[cpuSide];
    if (mana <= 0) return;

    const learned = getLearnedSpellsForFighter(caster);
    if (!learned || learned.length === 0) return;

    const spellbook: SpellId[] = learned.map((spell) => spell.id as SpellId);
    if (spellbook.length === 0) return;

    const handSymbols = countSymbolsFromCards(caster.hand);
    const visibleSpellIds = getVisibleSpellsForHand(handSymbols, spellbook);
    if (visibleSpellIds.length === 0) return;

    const visibleSpells = getSpellDefinitions(visibleSpellIds);

    const affordableSpells: Array<{ spell: SpellDefinition; cost: number }> = [];
    const deferredSpells: Array<{ spell: SpellDefinition; cost: number }> = [];

    visibleSpells.forEach((spell) => {
      const allowedPhases = spell.allowedPhases ?? ["choose"];
      if (!allowedPhases.includes(phaseForLogic)) return;
      const cost = computeSpellCost(spell, {
        caster,
        opponent,
        phase: phaseForLogic,
        runtimeState: spellRuntimeStateRef.current,
      });
      const entry = { spell, cost };
      if (cost <= mana) {
        affordableSpells.push(entry);
      } else {
        deferredSpells.push(entry);
      }
    });

    if (affordableSpells.length === 0) return;

    const decision = chooseCpuSpellResponse({
      casterSide: cpuSide,
      caster,
      opponent,
      board: assign,
      reserveSums,
      initiative,
      availableSpells: affordableSpells,
    });

    if (!decision) return;

    if (deferredSpells.length > 0) {
      const minDeferredCost = deferredSpells.reduce(
        (lowest, entry) => Math.min(lowest, entry.cost),
        Number.POSITIVE_INFINITY,
      );
      if (Number.isFinite(minDeferredCost)) {
        const cheapThreshold = Math.min(2, Math.max(0, minDeferredCost - 1));
        if (
          cheapThreshold > 0 &&
          decision.cost <= cheapThreshold &&
          mana - decision.cost < minDeferredCost
        ) {
          return;
        }
      }
    }

    castCpuSpell(decision);
  }, [
    assign,
    castCpuSpell,
    enemy,
    initiative,
    isGrimoireMode,
    isMultiplayer,
    localLegacySide,
    manaPools,
    phaseForLogic,
    player,
    remoteLegacySide,
    reserveSums,
    spellRuntimeStateRef,
  ]);

  useEffect(() => {
    if (cpuResponseTick === 0) return;
    const timeout = window.setTimeout(() => {
      attemptCpuSpell();
    }, 1000);
    return () => {
      window.clearTimeout(timeout);
    };
  }, [attemptCpuSpell, cpuResponseTick]);

  useEffect(() => {
    if (!isGrimoireMode) {
      clearSpellLock();
      return;
    }

    if (phaseForLogic === "ended") {
      clearSpellLock();
      return;
    }

    if (phaseForLogic !== "choose") {
      return;
    }

    setSpellLock((prev) => {
      if (prev.round === round) {
        return prev;
      }

      const nextIds = getVisibleSpellsForHand(localHandSymbols, localGrimoireSpellIds);
      return { round, ids: nextIds };
    });
  }, [
    clearSpellLock,
    isGrimoireMode,
    localGrimoireSpellIds,
    localHandSymbols,
    phaseForLogic,
    round,
  ]);

  const localSpellIds = useMemo(() => {
    if (!isGrimoireMode) return [] as SpellId[];
    if (phaseForLogic === "ended") return [] as SpellId[];
    if (spellLock.round !== round) return [] as SpellId[];
    return spellLock.ids;
  }, [isGrimoireMode, phaseForLogic, round, spellLock]);

  const localSpellDefinitions = useMemo<SpellDefinition[]>(
    () => getSpellDefinitions(localSpellIds),
    [localSpellIds]
  );

  const handleNextClick = useCallback(() => {
    handleNextClickBase();
  }, [handleNextClickBase]);

  const getSpellCost = useCallback(
    (spell: SpellDefinition): number =>
      computeSpellCost(spell, {
        caster: casterFighter,
        opponent: opponentFighter,
        phase: phaseForLogic,
        runtimeState: spellRuntimeStateRef.current,
      }),
    [casterFighter, opponentFighter, phaseForLogic]
  );


  const wheelDamage = useMemo(() => createWheelSideState(0), []);
  const wheelMirror = useMemo(() => createWheelSideState(false), []);
  const wheelLocks = useMemo(() => createWheelLockState(), []);
  const pointerShifts = useMemo(() => createPointerShiftState(), []);
  const reservePenalties = useMemo(() => createReservePenaltyState(), []);
  const wheelPanelLayout = useMemo(
    () => getWheelPanelLayout(wheelSize, lockedWheelSize),
    [wheelSize, lockedWheelSize],
  );
  const wheelPanelContainerStyle = useMemo<React.CSSProperties>(
    () => ({
      width: wheelPanelLayout.panelWidth,
      background: "transparent",
      borderColor: "transparent",
      borderWidth: 2,
      contain: "paint" as React.CSSProperties["contain"],
      backfaceVisibility: "hidden",
      transform: "translateZ(0)",
      isolation: "isolate",
    }),
    [wheelPanelLayout.panelWidth],
  );
  const wheelPanelContainerRef = useRef<HTMLDivElement | null>(null);
  const handDockRef = useRef<HTMLDivElement | null>(null);
  const [wheelPanelBounds, setWheelPanelBounds] = useState<
    { left: number; width: number } | null
  >(null);

  useLayoutEffect(() => {
    const node = wheelPanelContainerRef.current;
    if (!node) {
      setWheelPanelBounds(null);
      return;
    }

    const updateBounds = () => {
      const rect = node.getBoundingClientRect();
      const next = {
        left: Math.round(rect.left),
        width: Math.round(rect.width),
      };
      setWheelPanelBounds((prev) => {
        if (prev && prev.left === next.left && prev.width === next.width) {
          return prev;
        }
        return next;
      });
    };

    updateBounds();

    const handleResize = () => updateBounds();
    const handleOrientation = () => updateBounds();

    window.addEventListener("resize", handleResize);
    window.addEventListener("orientationchange", handleOrientation);

    let resizeObserver: ResizeObserver | null = null;
    if (typeof ResizeObserver !== "undefined") {
      resizeObserver = new ResizeObserver(() => updateBounds());
      resizeObserver.observe(node);
    }

    return () => {
      window.removeEventListener("resize", handleResize);
      window.removeEventListener("orientationchange", handleOrientation);
      if (resizeObserver) {
        resizeObserver.disconnect();
      }
    };
  }, [wheelPanelLayout.panelWidth]);
  const initiativeOverride: LegacySide | null = null;

  const playerManaButtonRef = useRef<HTMLButtonElement | null>(null);
  const resolveButtonRef = useRef<HTMLButtonElement | null>(null);
  const grimoireDesktopRef = useRef<HTMLDivElement | null>(null);

  const updateGrimoirePosition = useCallback(() => {
    const anchorEl = playerManaButtonRef.current;
    const popoverEl = grimoireDesktopRef.current;
    if (!anchorEl || !popoverEl) {
      return;
    }
    const rect = anchorEl.getBoundingClientRect();
    const yOffset = 12;
    popoverEl.style.position = "fixed";
    popoverEl.style.top = `${rect.bottom + yOffset}px`;
    popoverEl.style.left = `${rect.left + rect.width / 2}px`;
    popoverEl.style.transform = "translateX(-50%)";
  }, []);

  const infoPopoverRootRef = useRef<HTMLDivElement | null>(null);
  const [showRef, setShowRef] = useState(false);
  const [showAnte, setShowAnte] = useState(false);
  const persistStage = useCallback(
    (nextStage: number) => {
      const normalized = Number.isFinite(nextStage) ? Math.max(0, Math.floor(nextStage)) : 0;
      const targetStage = Math.max(onboardingStage, normalized);
      if (targetStage === onboardingStage) {
        return { stage: onboardingStage, dismissed: onboardingDismissed };
      }
      const updated = persistOnboardingStage(targetStage);
      setOnboardingStageState(updated.stage);
      setOnboardingDismissed(updated.dismissed);
      return updated;
    },
    [onboardingStage, onboardingDismissed, persistOnboardingStage],
  );

  const handlePlayerManaToggle = useCallback(() => {
    if (!isGrimoireMode) return;
    setShowGrimoire((prev) => {
      const next = !prev;
      if (next) {
        setShowRef(false);
        setShowAnte(false);
      }
      return next;
    });
  }, [isGrimoireMode]);

  useLayoutEffect(() => {
    if (!showGrimoire) {
      return;
    }

    updateGrimoirePosition();

    const handleReposition = () => {
      updateGrimoirePosition();
    };

    window.addEventListener("resize", handleReposition);
    window.addEventListener("scroll", handleReposition, true);

    return () => {
      window.removeEventListener("resize", handleReposition);
      window.removeEventListener("scroll", handleReposition, true);
    };
  }, [showGrimoire, updateGrimoirePosition]);

  useEffect(() => {
    if (!(phaseForLogic === "roundEnd" || phaseForLogic === "ended")) {
      return;
    }
    if (!reserveSums) {
      return;
    }
    if (lastManaAwardedRoundRef.current === round) {
      return;
    }
    lastManaAwardedRoundRef.current = round;
    const playerGain = Math.ceil(reserveSums.player / 2);
    const enemyGain = Math.ceil(reserveSums.enemy / 2);
    if (playerGain === 0 && enemyGain === 0) {
      return;
    }
    setManaPools((current) => ({
      player: current.player + playerGain,
      enemy: current.enemy + enemyGain,
    }));
  }, [phaseForLogic, reserveSums, round]);

  useEffect(() => {
    if (!isAnteMode) {
      setShowAnte(false);
      return;
    }
    if (phase !== "choose") {
      setShowAnte(false);
    }
  }, [isAnteMode, phase]);

  const totalWheelSlots = assign.player.length;
  const playerAssignedCount = useMemo(
    () => assign.player.reduce((count, card) => (card ? count + 1 : count), 0),
    [assign.player],
  );

  useEffect(() => {
    if (onboardingStage === 0 && playerAssignedCount > 0) {
      persistStage(1);
    }
  }, [onboardingStage, playerAssignedCount, persistStage]);

  useEffect(() => {
    if (
      onboardingStage === 1 &&
      totalWheelSlots > 0 &&
      playerAssignedCount === totalWheelSlots
    ) {
      persistStage(2);
    }
  }, [onboardingStage, playerAssignedCount, persistStage, totalWheelSlots]);

  useEffect(() => {
    if (onboardingStage === 2 && phaseForLogic === "roundEnd") {
      persistStage(3);
    }
  }, [onboardingStage, phaseForLogic, persistStage]);

  const hasDismissedCoach = useMemo(
    () => onboardingDismissed.includes("firstRunCoach"),
    [onboardingDismissed],
  );
  const showCoachOverlay =
    onboardingStage < 3 &&
    !hasDismissedCoach &&
    !showGrimoire &&
    !showAnte &&
    !showRef &&
    phase !== "ended" &&
    phase !== "spellTargeting";

  const handleCoachAdvance = useCallback(() => {
    const nextStage = Math.min(onboardingStage + 1, 3);
    persistStage(nextStage);
  }, [onboardingStage, persistStage]);

  const handleCoachDismiss = useCallback(() => {
    const staged = persistStage(3);
    const updated = dismissOnboardingHint("firstRunCoach");
    setOnboardingDismissed(updated.dismissed);
    if (updated.stage !== staged.stage) {
      setOnboardingStageState(updated.stage);
    }
  }, [dismissOnboardingHint, persistStage]);

  const localResolveReady = resolveVotes[localLegacySide];
  const remoteResolveReady = resolveVotes[remoteLegacySide];

  const resolveButtonDisabled = !canReveal || (isMultiplayer && localResolveReady);
  const resolveButtonLabel = isMultiplayer && localResolveReady ? "Ready" : "Resolve";

  const resolveStatusText =
    isMultiplayer && phase === "choose"
      ? localResolveReady && !remoteResolveReady
        ? `Waiting for ${namesByLegacy[remoteLegacySide]}...`
        : !localResolveReady && remoteResolveReady
        ? `${namesByLegacy[remoteLegacySide]} is ready.`
        : null
      : null;

  const localAdvanceReady = advanceVotes[localLegacySide];
  const remoteAdvanceReady = advanceVotes[remoteLegacySide];
  const advanceButtonDisabled = isMultiplayer && localAdvanceReady;
  const advanceButtonLabel = isMultiplayer && localAdvanceReady ? "Ready" : "Next";
  const advanceStatusText =
    isMultiplayer && phase === "roundEnd"
      ? localAdvanceReady && !remoteAdvanceReady
        ? `Waiting for ${namesByLegacy[remoteLegacySide]}...`
        : !localAdvanceReady && remoteAdvanceReady
        ? `${namesByLegacy[remoteLegacySide]} is ready.`
        : null
      : null;

  const localRematchReady = rematchVotes[localLegacySide];
  const remoteRematchReady = rematchVotes[remoteLegacySide];
  const rematchButtonLabel = isMultiplayer && localRematchReady ? "Ready" : "Rematch";
  const rematchStatusText =
    isMultiplayer && phase === "ended"
      ? localRematchReady && !remoteRematchReady
        ? `Waiting for ${namesByLegacy[remoteLegacySide]}...`
        : !localRematchReady && remoteRematchReady
        ? `${namesByLegacy[remoteLegacySide]} is ready.`
        : null
      : null;

  const xpProgressPercent = xpDisplay ? Math.min(100, xpDisplay.percent * 100) : 0;
  const [victoryCollapsed, setVictoryCollapsed] = useState(false);
  useEffect(() => {
    if (phase !== "ended") setVictoryCollapsed(false);
  }, [phase]);

  const rootModeClassName = [
    "classic-mode",
    isGrimoireMode && "grimoire-mode",
    isAnteMode && "ante-mode",
  ]
    .filter(Boolean)
    .join(" ");
  const grimoireAttrValue = isGrimoireMode ? "true" : "false";
  const isAwaitingSpellTarget = Boolean(awaitingSpellTarget);
  const activeTargetStage = pendingSpell
    ? getSpellTargetStage(pendingSpell.spell.target, pendingSpell.currentStage)
    : null;
  const activeTargetStageLabel = pendingSpell
    ? activeTargetStage?.label ??
      (pendingSpell.spell.target.type === "sequence"
        ? `Target #${pendingSpell.currentStage + 1}`
        : null)
    : null;
  const targetingPrompt = pendingSpell
    ? (() => {
        if (!activeTargetStage) {
          return "Select a valid target.";
        }
        switch (activeTargetStage.type) {
          case "wheel":
            return activeTargetStage.scope === "any"
              ? "Select any wheel."
              : "Select the current wheel.";
          case "card": {
            const ownerText =
              activeTargetStage.ownership === "ally"
                ? "an ally card"
                : activeTargetStage.ownership === "enemy"
                ? "an enemy card"
                : "a card";
            const locationText =
              activeTargetStage.location === "board"
                ? "on the board"
                : activeTargetStage.location === "hand"
                ? "in reserve"
                : null;
            const locationSuffix = locationText ? ` ${locationText}` : "";
            return `Select ${ownerText}${locationSuffix}.`;
          }
          case "self":
            return "Confirm to target yourself.";
          default:
            return "Select a valid target.";
        }
      })()
    : "";
  const skillTargetingPrompt = useMemo(() => {
    if (!skillTargeting || skillTargeting.side !== localLegacySide) {
      return "";
    }
    switch (skillTargeting.ability) {
      case "swapReserve":
        return "Select a reserve card to swap in.";
      case "rerollReserve":
        return "Select a reserve card to cycle.";
      case "reserveBoost":
        return "Select a reserve card to exhaust for a boost.";
      default:
        return "";
    }
  }, [skillTargeting, localLegacySide]);

  const skillPhaseMessage =
    phase === "skill" && isSkillMode && skillPhase
      ? skillPhase.activeSide === localLegacySide
        ? isAwaitingSkillTarget
          ? skillTargetingPrompt || "Select a target."
          : "Click a card to use its skill or pass to end your turn."
        : `Waiting for ${namesByLegacy[skillPhase.activeSide]}...`
      : "";
  const showSkillPassButton =
    phase === "skill" &&
    isSkillMode &&
    !!skillPhase &&
    skillPhase.activeSide === localLegacySide &&
    !isAwaitingSkillTarget;
  const hudAccentColor = HUD_COLORS[localLegacySide];

  useEffect(() => {
    if (isAwaitingSpellTarget) {
      setShowGrimoire(false);
      if (document.activeElement instanceof HTMLElement) {
        document.activeElement.blur();
      }
    }
  }, [isAwaitingSpellTarget]);

  return (
    <div
      className={`mx-auto w-full max-w-[720px] overflow-x-hidden overflow-y-hidden text-slate-100 p-1 grid gap-2 ${rootModeClassName}`}
      style={{
        gridTemplateRows: "auto auto 1fr auto",
        minHeight: "var(--app-min-height, min(100svh, 1600px))",
        height: "var(--app-min-height, min(100svh, 1600px))",
        maxHeight: "var(--app-min-height, min(100svh, 1600px))",
        maxWidth: "var(--app-max-width, min(100vw, 720px))",
      }}
      data-game-mode={effectiveGameMode}
      data-mana-enabled={grimoireAttrValue}
      data-spells-enabled={grimoireAttrValue}
      data-pending-spell={pendingSpell ? pendingSpell.spell.id : ""}
      data-local-mana={localMana}
      data-awaiting-spell-target={isAwaitingSpellTarget ? "true" : "false"}
    >
      <AnimatePresence>
        {spellBannerEntry ? (
          <motion.div
            key={spellBannerEntry.id}
            initial={{ opacity: 0, y: -16 }}
            animate={{ opacity: 1, y: 0 }}
            exit={{ opacity: 0, y: -16 }}
            transition={{ duration: 0.24, ease: "easeOut" }}
            className="pointer-events-none fixed inset-x-0 top-8 z-[85] flex justify-center px-3"
          >
            <div
              className="pointer-events-none w-full max-w-md rounded-2xl border px-5 py-3 text-center text-[14px] font-semibold tracking-wide text-slate-100 shadow-[0_18px_40px_rgba(8,15,32,0.55)]"
              style={{
                borderColor: hudAccentColor,
                background: "rgba(15, 23, 42, 0.92)",
                color: hudAccentColor,
              }}
            >
              {spellBannerEntry.message}
            </div>
          </motion.div>
        ) : null}
      </AnimatePresence>

      {isAwaitingSpellTarget && pendingSpell ? (
        <div className="pointer-events-none fixed inset-x-0 top-20 z-[90] flex justify-center px-3">
          <div className="pointer-events-auto w-full max-w-sm rounded-xl border border-sky-500/60 bg-slate-900/95 px-3 py-2 shadow-2xl">
            <div className="flex items-center justify-between gap-3">
              <div className="text-[13px] font-semibold text-slate-100">
                Select {activeTargetStageLabel ?? "a target"} for {pendingSpell.spell.name}
              </div>
              <div className="flex flex-col items-end gap-1">
                <button
                  type="button"
                  onClick={() => handlePendingSpellCancel(true)}
                  className="rounded border border-slate-600 px-2.5 py-1 text-[11px] text-slate-200 transition hover:border-slate-400 hover:text-white"
                >
                  Cancel spell
                </button>
                {activeTargetStage?.optional ? (
                  <button
                    type="button"
                    onClick={handleOptionalStageSkip}
                    className="rounded border border-slate-600 px-2.5 py-1 text-[11px] text-slate-200 transition hover:border-slate-400 hover:text-white"
                  >
                    Skip
                  </button>
                ) : null}
              </div>
            </div>
            <div className="mt-2 text-[11px] leading-snug text-slate-300">
              {targetingPrompt}
            </div>
          </div>
        </div>
      ) : null}

      {/* Controls */}
      <div className="flex items-center justify-between text-[12px] min-h-[24px]">
        <div className="flex items-center gap-3">
          <div>
            <span className="opacity-70">Goal</span>{" "}
            <span className="font-semibold">First to {winGoal} wins</span>
          </div>
        </div>

        <div ref={infoPopoverRootRef} className="flex items-center gap-2">
          {isAnteMode && (
            <div className="relative">
              <button
                onClick={() =>
                  setShowAnte((prev) => {
                    const next = !prev;
                    if (next) {
                      setShowRef(false);
                      setShowGrimoire(false);
                    }
                    return next;
                  })
                }
                disabled={phase !== "choose"}
                className="px-2.5 py-0.5 rounded bg-slate-700 text-white border border-slate-600 hover:bg-slate-600 disabled:opacity-50 disabled:cursor-not-allowed"
              >
                Ante
              </button>

              {showAnte && (
                <div className="fixed inset-0 z-50 flex items-center justify-center p-4 sm:absolute sm:inset-auto sm:top-[110%] sm:right-0 sm:z-50 sm:block sm:p-0">
                  <div className="w-full max-w-[calc(100vw-2rem)] rounded-lg border border-slate-700 bg-slate-800/95 p-3 shadow-xl sm:w-80">
                    <div className="flex items-center justify-between mb-1">
                      <div className="font-semibold">Ante</div>
                      <button
                        onClick={() => setShowAnte(false)}
                        className="text-xl leading-none text-slate-300 hover:text-white"
                      >
                        ×
                      </button>
                    </div>
                    <div className="text-[12px] space-y-3">
                      <div className="space-y-1">
                        <div className="font-semibold text-slate-200">Round odds</div>
                        <div className="flex justify-between text-xs text-slate-300">
                          <span>
                            {namesByLegacy.player}: {(ante?.odds?.player ?? 1.1).toFixed(2)}×
                          </span>
                          <span>
                            {namesByLegacy.enemy}: {(ante?.odds?.enemy ?? 1.1).toFixed(2)}×
                          </span>
                        </div>
                      </div>
                      <div className="space-y-1">
                        <label className="font-semibold text-slate-200" htmlFor="ante-input">
                          Your ante (wins)
                        </label>
                        <input
                          id="ante-input"
                          type="number"
                          min={0}
                          max={wins[localLegacySide]}
                          value={localAnteValue}
                          onChange={(event) => {
                            const parsed = Number.parseInt(event.target.value, 10);
                            setAnteBet(Number.isFinite(parsed) ? parsed : 0);
                          }}
                          disabled={phase !== "choose"}
                          className="w-full rounded border border-slate-700 bg-slate-900/60 px-3 py-1.5 text-sm focus:border-emerald-400 focus:outline-none focus:ring-2 focus:ring-emerald-400/40 disabled:opacity-60"
                        />
                        <div className="text-xs text-slate-400">
                          Available wins: {wins[localLegacySide]}
                        </div>
                      </div>
                      {isMultiplayer && (
                        <div className="text-xs text-slate-300">
                          Opponent ante: {remoteAnteValue}
                        </div>
                      )}
                      <div className="text-xs text-slate-400">
                        Ante can only be changed before resolving the round.
                      </div>
                    </div>
                  </div>
                </div>
              )}
            </div>
          )}

          {/* Reference button + popover */}
          <div className="relative">
            <button
              onClick={() =>
                setShowRef((prev) => {
                  const next = !prev;
                  if (next) setShowGrimoire(false);
                  if (next) setShowAnte(false);
                  return next;
                })
              }
              className="px-2.5 py-0.5 rounded bg-slate-700 text-white border border-slate-600 hover:bg-slate-600"
            >
              Reference
            </button>

            {showRef && (
              <div
                className="absolute top-[110%] right-0 w-72 max-w-[calc(100vw-2rem)] sm:w-80 rounded-lg border border-slate-700 bg-slate-800/95 shadow-xl p-3 z-50"
              >
                <div className="flex items-center justify-between mb-1">
                  <div className="font-semibold">Reference</div>
                  <button
                    onClick={() => setShowRef(false)}
                    className="text-xl leading-none text-slate-300 hover:text-white"
                  >
                    ×
                  </button>
                </div>
                <div className="text-[12px] space-y-2">
                  <div>
                    Place <span className="font-semibold">1 card next to each wheel</span>, then{" "}
                    <span className="font-semibold">press the Resolve button</span>. Where the{" "}
                    <span className="font-semibold">token stops</span> decides the winnning rule, and
                    the player who matches it gets <span className="font-semibold">1 win</span>.
                    First to <span className="font-semibold">{winGoal}</span> wins takes the match.
                  </div>
                  <ul className="list-disc pl-5 space-y-1">
                    <li>💥 Strongest — higher value wins</li>
                    <li>🦊 Weakest — lower value wins</li>
                    <li>🗃️ Reserve — highest sum of cards left in hand</li>
                    <li>🎯 Closest — value closest to target wins</li>
                    <li>⚑ Initiative — initiative holder wins</li>
                    <li><span className="font-semibold">0 Start</span> — no one wins</li>
                  </ul>
                  {isGrimoireMode && (
                    <div className="space-y-1">
                      <div>
                        <span className="font-semibold">Grimoire - Symbols &amp; Mana</span>
                      </div>
                      <div>
                        Visit your profile to assign up to ten <span className="font-semibold">Arcana symbols</span> (🔥, 🗡️, 👁️,
                        🌙, 🐍). Those symbols seed your deck and determine which spells your archetype can learn.
                      </div>
                      <div>
                        Each round your hand shows the symbols you drew. Multi-symbol spells appear when at least two of their
                        listed icons are in hand; single-symbol spells need only one matching card.
                      </div>
                      <div>
                        Tap the <span className="font-semibold">🔮 Mana</span> counter in the HUD to open the Grimoire. Cast
                        spells during their listed phases and pay their Mana costs; after Resolve you earn Mana equal to half of
                        your remaining reserve (rounded up).
                      </div>
                      <div>
                        Some spells ask you to pick a <span className="font-semibold">card</span> or{" "}
                        <span className="font-semibold">wheel</span> before they resolve. Use <b>Cancel</b> if you change
                        your mind mid-cast.
                      </div>
                    </div>
                  )}
                </div>
              </div>
            )}
          </div>

          {phase === "choose" && (
            <div className="flex flex-col items-end gap-1">
              <button
                ref={resolveButtonRef}
                disabled={resolveButtonDisabled}
                onClick={handleRevealClick}
                className="px-2.5 py-0.5 rounded bg-amber-400 text-slate-900 font-semibold disabled:opacity-50"
              >
                {resolveButtonLabel}
              </button>
              {isMultiplayer && resolveStatusText && (
                <span className="text-[11px] italic text-amber-200 text-right leading-tight">
                  {resolveStatusText}
                </span>
              )}
            </div>
          )}
          {phase === "roundEnd" && (
            <div className="flex flex-col items-end gap-1">
              <button
                disabled={advanceButtonDisabled}
                onClick={handleNextClick}
                className="px-2.5 py-0.5 rounded bg-emerald-500 text-slate-900 font-semibold disabled:opacity-50"
              >
                {advanceButtonLabel}
              </button>
              {isMultiplayer && advanceStatusText && (
                <span className="text-[11px] italic text-emerald-200 text-right leading-tight">
                  {advanceStatusText}
                </span>
              )}
            </div>
          )}
          {phase === "skill" && isSkillMode && skillPhase && (
            <div className="flex flex-col items-end gap-2 text-right">
              {skillPhase.activeSide === localLegacySide && skillPhase.options.every((opt) => !opt.canActivate) && (
                <div className="text-xs text-slate-400">No ready skills.</div>
              )}
              {skillPhase.activeSide === localLegacySide && isAwaitingSkillTarget && (
                <div className="flex items-center justify-end gap-2 self-end">
                  <button
                    type="button"
                    onClick={handleSkillTargetCancel}
                    className="rounded bg-slate-700 px-2.5 py-0.5 text-xs font-semibold text-slate-200 hover:bg-slate-600"
                  >
                    Cancel
                  </button>
                </div>
              )}
            </div>
          )}

          {/* Grimoire button + popover/modal */}
          {isGrimoireMode && (
            <div className="relative">
              {showGrimoire && (
                <>
                  {/* Backdrop for mobile-only modal */}
                  <div
                    className="fixed inset-0 z-[70] bg-slate-950/40 backdrop-blur-sm sm:hidden"
                    onClick={() => setShowGrimoire(false)}
                    aria-hidden
                  />

                  {/* Desktop (>=sm) anchored popover */}
                  <div
                    className="hidden w-72 max-w-xs sm:block sm:max-w-sm z-[80]"
                    ref={grimoireDesktopRef}
                  >
                    <div className="rounded-2xl border border-slate-700 bg-slate-900/95 shadow-2xl">
                      <div className="flex items-center justify-between gap-2 border-b border-slate-700/70 px-4 py-3">
                        <div className="text-base font-semibold text-slate-100">Grimoire</div>
                        <button
                          onClick={() => setShowGrimoire(false)}
                          className="text-xl leading-none text-slate-300 transition hover:text-white"
                          aria-label="Close grimoire"
                        >
                          ×
                        </button>
                      </div>

                      {/* Shared content */}
                      <div className="max-h-[65vh] overflow-y-auto px-4 py-4 text-[12px]">
                        <div className="space-y-2">
                          {localSpellDefinitions.length === 0 ? (
                            <div className="italic text-slate-400">No spells learned yet.</div>
                          ) : (
                            <ul className="space-y-2">
                              {localSpellDefinitions.map((spell) => {
                                const allowedPhases = spell.allowedPhases ?? ["choose"];
                                const phaseAllowed = allowedPhases.includes(phase);
                                const effectiveCost = getSpellCost(spell);
                                const canAfford = localMana >= effectiveCost;
                                const disabled = !phaseAllowed || !canAfford || !!pendingSpell;

                                return (
                                  <li key={spell.id}>
  <button
    type="button"
    onClick={() => {
      handleSpellActivate(spell);
      setShowGrimoire(false);
      const el = document.activeElement as HTMLElement | null;
      if (el) el.blur();
    }}
    disabled={disabled}
    className="w-full rounded-xl border border-slate-700 bg-slate-800/60 px-3 py-2 text-left transition
               hover:bg-slate-800/90 disabled:opacity-50 disabled:cursor-not-allowed"
  >
    <div className="flex items-center justify-between gap-3">
      <div className="flex items-center gap-1 font-semibold text-[13px] text-slate-100">
        {spell.icon ? <span aria-hidden>{spell.icon}</span> : null}
        <span>{spell.name}</span>
      </div>
      <div className="flex items-center gap-1 text-[11px] text-sky-200">
        <span aria-hidden className="text-[14px] leading-none">🔹</span>
        <span>{effectiveCost}</span>
      </div>
    </div>

    <div className="mt-1 space-y-0.5 text-[11px] leading-snug text-slate-300">
      <SpellDescription description={spell.description} />
    </div>

  </button>
</li>

                                );
                              })}
                            </ul>
                          )}
                        </div>
                      </div>
                    </div>
                  </div>

                  {/* Mobile (<sm) centered modal */}
                  <div className="fixed inset-x-4 top-20 z-[80] sm:hidden flex justify-center">
                    <div className="w-full max-w-sm rounded-2xl border border-slate-700 bg-slate-900/95 shadow-2xl">
                      <div className="flex items-center justify-between gap-2 border-b border-slate-700/70 px-4 py-3">
                        <div className="text-base font-semibold text-slate-100">Grimoire</div>
                        <button
                          onClick={() => setShowGrimoire(false)}
                          className="text-xl leading-none text-slate-300 transition hover:text-white"
                          aria-label="Close grimoire"
                        >
                          ×
                        </button>
                      </div>

                      {/* Same shared content as above */}
                      <div className="max-h-[65vh] overflow-y-auto px-4 py-4 text-[12px]">
                        <div className="space-y-2">
                          {localSpellDefinitions.length === 0 ? (
                            <div className="italic text-slate-400">No spells learned yet.</div>
                          ) : (
                            <ul className="space-y-2">
                              {localSpellDefinitions.map((spell) => {
                                const allowedPhases = spell.allowedPhases ?? ["choose"];
                                const phaseAllowed = allowedPhases.includes(phase);
                                const effectiveCost = getSpellCost(spell);
                                const canAfford = localMana >= effectiveCost;
                                const disabled = !phaseAllowed || !canAfford || !!pendingSpell;

                                return (
                                  <li key={spell.id}>
  <button
    type="button"
    onClick={() => {
      handleSpellActivate(spell);
      setShowGrimoire(false);
      const el = document.activeElement as HTMLElement | null;
      if (el) el.blur();
    }}
    disabled={disabled}
    className="w-full rounded-xl border border-slate-700 bg-slate-800/60 px-3 py-2 text-left transition
               hover:bg-slate-800/90 disabled:opacity-50 disabled:cursor-not-allowed"
  >
    <div className="flex items-center justify-between gap-3">
      <div className="flex items-center gap-1 font-semibold text-[13px] text-slate-100">
        {spell.icon ? <span aria-hidden>{spell.icon}</span> : null}
        <span>{spell.name}</span>
      </div>
      <div className="flex items-center gap-1 text-[11px] text-sky-200">
        <span aria-hidden className="text-[14px] leading-none">🔹</span>
        <span>{effectiveCost}</span>
      </div>
    </div>

    <div className="mt-1 space-y-0.5 text-[11px] leading-snug text-slate-300">
      {spell.targetSummary ? (
        <div className="font-semibold text-slate-200">{spell.targetSummary}</div>
      ) : null}
      <SpellDescription description={spell.description} />
    </div>

  </button>
</li>

                                );
                              })}
                            </ul>
                          )}
                        </div>
                      </div>
                    </div>
                  </div>
                </>
              )}
            </div>
          )}
        </div>

      </div>

      {/* HUD */}
      <div className="relative z-10 mb-3 sm:mb-4">
        <HUDPanels
          manaPools={manaPools}
          isGrimoireMode={isGrimoireMode}
          reserveSums={reserveSums}
          players={players}
          hudColors={HUD_COLORS}
          wins={wins}
          initiative={initiative}
          localLegacySide={localLegacySide}
          phase={phase}
          theme={THEME}
          onPlayerManaToggle={handlePlayerManaToggle}
          isGrimoireOpen={showGrimoire}
          playerManaButtonRef={playerManaButtonRef}
          reserveSpellHighlights={reserveSpellHighlights}
        />
      </div>
<<<<<<< HEAD

      {skillPhaseMessage && (
        <div className="relative z-10 -mt-2 mb-2 flex justify-center px-2">
          <div className="max-w-md rounded-lg border border-slate-700 bg-slate-900/90 px-3 py-1.5 text-xs text-slate-200 shadow">
            <div className="flex flex-wrap items-center justify-center gap-2 text-center">
              <span className="block">{skillPhaseMessage}</span>
              {showSkillPassButton && (
                <button
                  type="button"
                  onClick={passSkillTurn}
                  className="rounded bg-slate-700 px-2.5 py-0.5 text-xs font-semibold text-slate-200 hover:bg-slate-600"
                >
                  Pass
                </button>
              )}
            </div>
          </div>
        </div>
      )}

=======
>>>>>>> 254fba52
      {/* Wheels center */}
      <div
        className="relative z-0 flex h-full items-center justify-center -translate-y-[36px] sm:-translate-y-6 lg:-translate-y-8"
        style={{ paddingBottom: handClearance }}
      >
        {skillPhaseMessage && (
          <div className="pointer-events-none absolute left-1/2 top-2 z-20 -translate-x-1/2 text-center text-xs font-semibold text-slate-200 drop-shadow">
            {skillPhaseMessage}
          </div>
        )}
        <div
          ref={wheelPanelContainerRef}
          className="mx-auto flex h-full flex-col items-center justify-center gap-0 rounded-xl border border-transparent p-2 shadow"
          style={wheelPanelContainerStyle}
        >
          {[0, 1, 2].map((i) => (
            <div key={i} className={i === 0 ? undefined : "-mt-3 md:-mt-4"}>
              <WheelPanel
                index={i}
                assign={assign}
                namesByLegacy={namesByLegacy}
                wheelSize={wheelSize}
                lockedWheelSize={lockedWheelSize}
                wheelDamage={wheelDamage[i]}
                wheelMirror={wheelMirror[i]}
                wheelLocked={wheelLocks[i]}
                pointerShift={pointerShifts[i]}
                reservePenalties={reservePenalties}
                selectedCardId={selectedCardId}
                setSelectedCardId={setSelectedCardId}
                localLegacySide={localLegacySide}
                phase={phase}
                setDragCardId={setDragCardId}
                dragCardId={dragCardId}
                setDragOverWheel={setDragOverWheel}
                dragOverWheel={dragOverWheel}
                player={player}
                enemy={enemy}
                assignToWheelLocal={assignToWheelLocal}
                isWheelActive={active[i]}
                wheelRef={wheelRefs[i]}
                wheelSection={wheelSections[i]}
                hudColors={HUD_COLORS}
                theme={THEME}
                initiativeOverride={initiativeOverride}
                startPointerDrag={startPointerDrag}
                startTouchDrag={startTouchDrag}
                wheelHudColor={wheelHUD[i]}
                pendingSpell={pendingSpell}
                onSpellTargetSelect={handleSpellTargetSelect}
                onWheelTargetSelect={handleWheelTargetSelect}
                isAwaitingSpellTarget={isAwaitingSpellTarget}
                variant="grouped"
                spellHighlightedCardIds={spellHighlightedCardIds}
                skillExhausted={skillPhase?.exhausted ?? null}
                isSkillMode={isSkillMode}
                onSkillActivate={activateSkillOption}
                skillPhaseActiveSide={skillPhase?.activeSide ?? null}
                skillOptions={
                  skillPhase?.options.map((option) => ({
                    lane: option.lane,
                    canActivate: option.canActivate,
                    reason: option.reason,
                  })) ?? []
                }
                skillTargeting={skillTargeting}
              />
            </div>
          ))}
        </div>
      </div>

      {/* Docked hand overlay */}
      <HandDock
        ref={handDockRef}
        localLegacySide={localLegacySide}
        player={player}
        enemy={enemy}
        wheelPanelWidth={wheelPanelLayout.panelWidth}
        wheelPanelBounds={wheelPanelBounds}
        selectedCardId={selectedCardId}
        setSelectedCardId={setSelectedCardId}
        assign={assign}
        assignToWheelLocal={assignToWheelLocal}
        setDragCardId={setDragCardId}
        startPointerDrag={startPointerDrag}
        startTouchDrag={startTouchDrag}
        isPtrDragging={isPtrDragging}
        ptrDragCard={ptrDragCard}
        ptrDragType={ptrDragType}
        ptrPos={ptrPos}
        onMeasure={setHandClearance}
        pendingSpell={pendingSpell}
        isAwaitingSpellTarget={isAwaitingSpellTarget}
        onSpellTargetSelect={handleSpellTargetSelect}
        spellHighlightedCardIds={spellHighlightedCardIds}
        isSkillMode={isSkillMode}
        skillTargeting={skillTargeting}
        onSkillTargetSelect={handleSkillReserveSelect}
      />

      <FirstRunCoach
        stage={onboardingStage}
        show={showCoachOverlay}
        infoPopoverRef={infoPopoverRootRef}
        handRef={handDockRef}
        wheelRef={wheelPanelContainerRef}
        resolveButtonRef={resolveButtonRef}
        assigned={assign.player}
        handCount={player.hand.length}
        phase={phaseForLogic}
        onDismiss={handleCoachDismiss}
        onAdvance={handleCoachAdvance}
      />

      {/* Ended overlay (banner + modal) */}
      {phase === "ended" && (
        <VictoryOverlay
          victoryCollapsed={victoryCollapsed}
          onCollapseChange={setVictoryCollapsed}
          localWon={localWon}
          matchSummary={matchSummary}
          winGoal={winGoal}
          winnerName={winnerName}
          remoteName={remoteName}
          localName={localName}
          localWinsCount={localWinsCount}
          remoteWinsCount={remoteWinsCount}
          xpDisplay={xpDisplay}
          xpProgressPercent={xpProgressPercent}
          levelUpFlash={levelUpFlash}
          onRematch={handleRematchClick}
          rematchButtonLabel={rematchButtonLabel}
          isMultiplayer={isMultiplayer}
          localRematchReady={localRematchReady}
          rematchStatusText={rematchStatusText}
          onExitClick={handleExitClick}
          onExit={onExit}
        />
      )}
    </div>
  );
}

// ---------------- Dev Self-Tests (lightweight) ----------------
if (typeof window !== 'undefined') {
  try {
    const s: Section = { id: "Strongest", color: "#fff", start: 14, end: 2 } as any;
    console.assert(!inSection(0, s), 'slice 0 excluded');
    console.assert(inSection(14, s) && inSection(15, s) && inSection(1, s) && inSection(2, s), 'wrap includes 14,15,1,2');
  } catch {}
  try {
    const secs = genWheelSections("bandit");
    const len = (sec: Section) => (sec.start <= sec.end ? (sec.end - sec.start + 1) : (SLICES - sec.start + (sec.end + 1)));
    const sum = secs.reduce((a, s) => a + len(s), 0);
    console.assert(sum === 15, 'sections cover 15 slices');
  } catch {}
}<|MERGE_RESOLUTION|>--- conflicted
+++ resolved
@@ -1598,7 +1598,6 @@
           reserveSpellHighlights={reserveSpellHighlights}
         />
       </div>
-<<<<<<< HEAD
 
       {skillPhaseMessage && (
         <div className="relative z-10 -mt-2 mb-2 flex justify-center px-2">
@@ -1619,8 +1618,6 @@
         </div>
       )}
 
-=======
->>>>>>> 254fba52
       {/* Wheels center */}
       <div
         className="relative z-0 flex h-full items-center justify-center -translate-y-[36px] sm:-translate-y-6 lg:-translate-y-8"
