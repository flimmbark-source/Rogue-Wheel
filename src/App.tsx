import React, { useMemo, useRef, useState, useEffect, forwardRef, useImperativeHandle, memo, startTransition } from "react";
import { motion } from "framer-motion";

/**
 * Three-Wheel Roguelike — Wins-Only, Low Mental Load (v2.4.17-fix1)
 * Single-file App.tsx (Vite React)
 *
 * CHANGELOG (v2.4.17-fix1):
 * - Fix build error: wrapped adjacent JSX in WheelPanel and removed stray placeholder token.
 * - Moved enemy slot back inside the flex row; ensured a single parent element.
 * - Fixed typo in popover class (top-[110%]).
 * - Kept flicker mitigations: static IMG base, imperative token, integer snapping, isolated layers.
 */

// ---------------- Constants ----------------
const SLICES = 16;
const TARGET_WINS = 7;
const HUD_COLORS = { player: "#84cc16", enemy: "#d946ef" } as const;
const MIN_WHEEL = 160;
const MAX_WHEEL = 200;

const THEME = {
  panelBg:   '#2c1c0e',
  panelBorder:'#5c4326',
  slotBg:    '#1b1209',
  slotBorder:'#7a5a33',
  brass:     '#b68a4e',
  textWarm:  '#ead9b9',
};

function calcWheelSize(viewH: number, viewW: number, dockAllowance = 0) {
  const isMobile = viewW <= 480;
  const chromeAllowance = viewW >= 1024 ? 200 : 140;
  const raw = Math.floor((viewH - chromeAllowance - dockAllowance) / 3);
  const MOBILE_MAX = 188;
  const DESKTOP_MAX = 220;
  const maxAllowed = isMobile ? MOBILE_MAX : DESKTOP_MAX;
  return Math.max(MIN_WHEEL, Math.min(maxAllowed, raw));
}

// ---------------- Types ----------------
type Side = "player" | "enemy";
type TagId = "oddshift" | "parityflip" | "echoreserve";
type Card = { id: string; name: string; number: number; tags: TagId[] };
type VC = "Strongest" | "Weakest" | "ReserveSum" | "ClosestToTarget" | "Initiative";
type Section = { id: VC; color: string; start: number; end: number; target?: number };
type Fighter = { name: string; deck: Card[]; hand: Card[]; discard: Card[] };

// ---------------- Helpers ----------------
const uid = (() => { let i = 1; return () => `C${i++}`; })();
const easeInOutCubic = (t: number) => (t < 0.5 ? 4 * t * t * t : 1 - Math.pow(-2 * t + 2, 3) / 2);
function shuffle<T>(arr: T[]): T[] { const a = [...arr]; for (let i = a.length - 1; i > 0; i--) { const j = Math.floor(Math.random() * (i + 1)); [a[i], a[j]] = [a[j], a[i]]; } return a; }
function drawOne(f: Fighter): Fighter { const next = { ...f, deck: [...f.deck], hand: [...f.hand], discard: [...f.discard] }; if (next.deck.length === 0 && next.discard.length > 0) { next.deck = shuffle(next.discard); next.discard = []; } if (next.deck.length) next.hand.push(next.deck.shift()!); return next; }
function refillTo(f: Fighter, target: number): Fighter { let cur = { ...f }; while (cur.hand.length < target) { const before = cur.hand.length; cur = drawOne(cur); if (cur.hand.length === before) break; } return cur; }
function freshFive(f: Fighter): Fighter { const pool = shuffle([...f.deck, ...f.hand, ...f.discard]); const hand = pool.slice(0, 5); const deck = pool.slice(5); return { name: f.name, hand, deck, discard: [] }; }

const VC_META: Record<VC, { icon: string; color: string; short: string; explain: string }> = {
  Strongest: { icon: "💥", color: "#f43f5e", short: "STR", explain: "Higher value wins." },
  Weakest: { icon: "🦊", color: "#10b981", short: "WEAK", explain: "Lower value wins." },
  ReserveSum: { icon: "🗃️", color: "#0ea5e9", short: "RES", explain: "Compare sums of the two cards left in hand." },
  ClosestToTarget: { icon: "🎯", color: "#f59e0b", short: "CL", explain: "Value closest to target wins." },
  Initiative: { icon: "⚑", color: "#a78bfa", short: "INIT", explain: "Initiative holder wins." },
};

function inSection(index: number, s: Section) {
  if (index === 0) return false;
  if (s.start <= s.end) return index >= s.start && index <= s.end;
  return index >= s.start || index <= s.end;
}
function polar(cx: number, cy: number, r: number, aDeg: number) { const a = (aDeg - 90) * (Math.PI / 180); return { x: cx + r * Math.cos(a), y: cy + r * Math.sin(a) }; }

function genWheelSections(archetype: "bandit" | "sorcerer" | "beast" = "bandit"): Section[] {
  const lens = (() => {
    if (archetype === "bandit") return shuffle([5, 4, 3, 2, 1]);
    if (archetype === "sorcerer") return shuffle([5, 5, 2, 2, 1]);
    return shuffle([6, 3, 3, 2, 1]);
  })();
  const kinds: VC[] = shuffle(["Strongest", "Weakest", "ReserveSum", "ClosestToTarget", "Initiative"]);
  let start = 1; const sections: Section[] = [];
  for (let i = 0; i < kinds.length; i++) {
    const id = kinds[i]; const len = lens[i]; const end = (start + len - 1) % SLICES;
    sections.push({ id, color: VC_META[id].color, start, end, target: id === "ClosestToTarget" ? Math.floor(Math.random() * 16) : undefined });
    start = (start + len) % SLICES;
  }
  return sections;
}

// ---------------- Wheel (persistent <canvas> base + imperative CSS token) ----------------

type WheelHandle = { setVisualToken: (slice: number) => void };
type CanvasWheelProps = { sections: Section[]; size: number; onTapAssign?: () => void; };

const CanvasWheel = memo(forwardRef<WheelHandle, CanvasWheelProps>(
  ({ sections, size, onTapAssign }, ref) => {
    const canvasRef = useRef<HTMLCanvasElement | null>(null);
    const tokenElRef = useRef<HTMLDivElement | null>(null);
    const tokenSliceRef = useRef<number>(0);

    const drawBase = () => {
      const canvas = canvasRef.current; if (!canvas) return;
      const dpr = Math.max(1, window.devicePixelRatio || 1);
      const cssW = Math.round(size), cssH = Math.round(size);

      if (canvas.width !== cssW * dpr || canvas.height !== cssH * dpr) {
        canvas.width = cssW * dpr;
        canvas.height = cssH * dpr;
        canvas.style.width = `${cssW}px`;
        canvas.style.height = `${cssH}px`;
      }

      const ctx = canvas.getContext("2d"); if (!ctx) return;
      ctx.setTransform(dpr, 0, 0, dpr, 0, 0);

      const center = { x: cssW / 2, y: cssH / 2 };
      const wheelR = cssW / 2 - 16;
      const angPer = 360 / SLICES;
      const sliceFill = (i: number) => sections.find((s) => inSection(i, s))?.color ?? "#334155";

      ctx.clearRect(0, 0, cssW, cssH);

      for (let i = 0; i < SLICES; i++) {
        const startAng = (i * angPer - 90) * (Math.PI / 180);
        const endAng = ((i + 1) * angPer - 90) * (Math.PI / 180);

        ctx.beginPath();
        ctx.moveTo(center.x, center.y);
        ctx.arc(center.x, center.y, wheelR, startAng, endAng, false);
        ctx.closePath();
        ctx.fillStyle = i === 0 ? "#6b7280" : sliceFill(i);
        (ctx as any).globalAlpha = 0.9; ctx.fill(); (ctx as any).globalAlpha = 1;
        ctx.strokeStyle = "#0f172a"; ctx.lineWidth = 1; ctx.stroke();

        // Numbers
        const midAng = (i + 0.5) * angPer;
        const numPos = polar(center.x, center.y, wheelR * 0.6, midAng);
        ctx.fillStyle = i === 0 ? "#ffffff" : "#0f172a";
        ctx.font = "700 11px system-ui, -apple-system, Segoe UI, Roboto";
        ctx.textAlign = "center"; ctx.textBaseline = "middle";
        ctx.fillText(String(i), numPos.x, numPos.y);

        // Icons
        if (i !== 0) {
          const sec = sections.find((s) => inSection(i, s));
          if (sec) {
            const iconPos = polar(center.x, center.y, wheelR * 0.86, midAng);
            ctx.font = "12px system-ui, Apple Color Emoji, Segoe UI Emoji";
            ctx.fillStyle = "#ffffff";
            ctx.fillText(VC_META[sec.id].icon, iconPos.x, iconPos.y);
          }
        }
      }

      placeToken(tokenSliceRef.current);
    };

    const placeToken = (slice: number) => {
      const el = tokenElRef.current; if (!el) return;
      const wheelR = size / 2 - 16; const angPer = 360 / SLICES;
      const tokenAng = (slice + 0.5) * angPer;
      const pos = polar(size / 2, size / 2, wheelR * 0.94, tokenAng);
      const x = Math.round(pos.x - 7), y = Math.round(pos.y - 7);
      el.style.transform = `translate(${x}px, ${y}px)`;
    };

    // Only redraw base when size/sections change
    useEffect(() => { drawBase(); /* eslint-disable-line react-hooks/exhaustive-deps */ }, [size, sections]);

    // Move token imperatively, no React re-render
    useImperativeHandle(ref, () => ({
      setVisualToken: (s: number) => { tokenSliceRef.current = s; placeToken(s); }
    }), [size]);

    return (
      <div
        onClick={onTapAssign}
        style={{
          position: 'relative',
          width: size,
          height: size,
          contain: 'paint',
          transform: 'translateZ(0)',
          backfaceVisibility: 'hidden'
        }}
      >
        <canvas
          ref={canvasRef}
          aria-hidden
          style={{ position: 'absolute', inset: 0, display: 'block' }}
        />
        <div
          ref={tokenElRef}
          aria-hidden
          style={{
            position: 'absolute',
            width: 14, height: 14, left: 0, top: 0,
            borderRadius: 9999,
            background: '#fff',
            border: '2px solid #0f172a',
            willChange: 'transform'
          }}
        />
      </div>
    );
  }
));
CanvasWheel.displayName = 'CanvasWheel';

// ---------------- Decks ----------------
function starterDeck(): Card[] { const base: Card[] = Array.from({ length: 10 }, (_, n) => ({ id: uid(), name: `${n}`, number: n, tags: [] })); return shuffle(base); }
function makeFighter(name: string): Fighter { const deck = starterDeck(); return refillTo({ name, deck, hand: [], discard: [] }, 5); }

// ---------------- Main Component ----------------
export default function ThreeWheel_WinsOnly() {
  const mountedRef = useRef(true);
  useEffect(() => { mountedRef.current = true; return () => { mountedRef.current = false; timeoutsRef.current.forEach(clearTimeout); timeoutsRef.current.clear(); }; }, []);
  const timeoutsRef = useRef<Set<ReturnType<typeof setTimeout>>>(new Set());
  const setSafeTimeout = (fn: () => void, ms: number) => { const id = setTimeout(() => { if (mountedRef.current) fn(); }, ms); timeoutsRef.current.add(id); return id; };

  // Fighters & initiative
  const [player, setPlayer] = useState<Fighter>(() => makeFighter("Wanderer"));
  const [enemy, setEnemy] = useState<Fighter>(() => makeFighter("Shade Bandit"));
  const [initiative, setInitiative] = useState<Side>(() => (Math.random() < 0.5 ? "player" : "enemy"));
  const [wins, setWins] = useState<{ player: number; enemy: number }>({ player: 0, enemy: 0 });
  const [round, setRound] = useState(1);

  // Freeze layout during resolution
  const [freezeLayout, setFreezeLayout] = useState(false);
  const [lockedWheelSize, setLockedWheelSize] = useState<number | null>(null);

  // Phase state
  const [phase, setPhase] = useState<"choose" | "showEnemy" | "anim" | "roundEnd" | "ended">("choose");

  const [handClearance, setHandClearance] = useState<number>(0);

  // Responsive wheel size
  const [wheelSize, setWheelSize] = useState<number>(() => (typeof window !== 'undefined' ? calcWheelSize(window.innerHeight, window.innerWidth, 0) : MAX_WHEEL));
  useEffect(() => {
    const onResize = () => { if (freezeLayout || lockedWheelSize !== null) return; setWheelSize(calcWheelSize(window.innerHeight, window.innerWidth, handClearance)); };
    window.addEventListener('resize', onResize); window.addEventListener('orientationchange', onResize);
    const t = setTimeout(() => { if (!freezeLayout && lockedWheelSize === null) onResize(); }, 350);
    return () => { window.removeEventListener('resize', onResize); window.removeEventListener('orientationchange', onResize); clearTimeout(t); };
  }, [freezeLayout, handClearance, lockedWheelSize]);
  useEffect(() => { if (typeof window !== 'undefined' && !freezeLayout && lockedWheelSize === null) { setWheelSize(calcWheelSize(window.innerHeight, window.innerWidth, handClearance)); } }, [handClearance, freezeLayout, lockedWheelSize]);

  // Per-wheel sections & tokens & active
  const [wheelSections, setWheelSections] = useState<Section[][]>(() => [genWheelSections("bandit"), genWheelSections("sorcerer"), genWheelSections("beast")]);
  const [tokens, setTokens] = useState<[number, number, number]>([0, 0, 0]);
  const [active] = useState<[boolean, boolean, boolean]>([true, true, true]);
  const [wheelHUD, setWheelHUD] = useState<[string | null, string | null, string | null]>([null, null, null]);

  // Assignments
  const [assign, setAssign] = useState<{ player: (Card | null)[]; enemy: (Card | null)[] }>({ player: [null, null, null], enemy: [null, null, null] });

  // Drag state + tap-to-assign selected id
  const [dragCardId, setDragCardId] = useState<string | null>(null);
  const [dragOverWheel, _setDragOverWheel] = useState<number | null>(null);
  const dragOverRef = useRef<number | null>(null);
  const setDragOverWheel = (i: number | null) => { dragOverRef.current = i; (window as any).requestIdleCallback ? (window as any).requestIdleCallback(() => _setDragOverWheel(dragOverRef.current)) : setTimeout(() => _setDragOverWheel(dragOverRef.current), 0); };
  const [selectedCardId, setSelectedCardId] = useState<string | null>(null);

  // Reserve sums after resolve (HUD only)
  const [reserveSums, setReserveSums] = useState<null | { player: number; enemy: number }>(null);

  // Reference popover
  const [showRef, setShowRef] = useState(false);

  const appendLog = (s: string) => setLog((prev) => [s, ...prev].slice(0, 60));
  const [log, setLog] = useState<string[]>(["A Shade Bandit eyes your purse..."]);

  const canReveal = useMemo(() => assign.player.every((c, i) => !active[i] || !!c), [assign.player, active]);

  // Wheel refs for imperative token updates
  const wheelRefs = [useRef<WheelHandle | null>(null), useRef<WheelHandle | null>(null), useRef<WheelHandle | null>(null)];

  // ---- Assignment helpers (batched) ----
  function assignToWheel(i: number, card: Card) {
    if (!active[i]) return;
    startTransition(() => {
      const prevAtI = assign.player[i];
      const fromIdx = assign.player.findIndex((c) => c?.id === card.id);
      const next = [...assign.player];
      if (fromIdx !== -1) next[fromIdx] = null;
      next[i] = card;
      setAssign((a) => ({ ...a, player: next }));
      setPlayer((p) => {
        let hand = p.hand.filter((c) => c.id !== card.id);
        if (prevAtI && prevAtI.id !== card.id) hand = [...hand, prevAtI];
        return { ...p, hand };
      });
      setSelectedCardId(null);
    });
  }

  function clearAssign(i: number) {
    const prev = assign.player[i]; if (!prev) return;
    startTransition(() => {
      setAssign((a) => ({ ...a, player: a.player.map((c, idx) => (idx === i ? null : c)) }));
      setPlayer((p) => ({ ...p, hand: [...p.hand, prev] }));
    });
  }

  function autoPickEnemy(): (Card | null)[] {
    const hand = [...enemy.hand];
    const picks: (Card | null)[] = [null, null, null];
    const take = (c: Card) => { const k = hand.indexOf(c); if (k >= 0) hand.splice(k, 1); return c; };
    const best = [...hand].sort((a, b) => b.number - a.number)[0]; if (best) picks[0] = take(best);
    const low = [...hand].sort((a, b) => a.number - b.number)[0]; if (low) picks[1] = take(low);
    const sorted = [...hand].sort((a, b) => a.number - b.number); const mid = sorted[Math.floor(sorted.length / 2)]; if (mid) picks[2] = take(mid);
    for (let i = 0; i < 3; i++) if (!picks[i] && hand.length) picks[i] = take(hand[0]);
    return picks;
  }

  function computeReserveSum(who: Side, used: (Card | null)[]) {
    const hand = who === "player" ? player.hand : enemy.hand;
    const usedIds = new Set((used.filter(Boolean) as Card[]).map((c) => c.id));
    const left = hand.filter((c) => !usedIds.has(c.id));
    return left.slice(0, 2).reduce((a, c) => a + c.number, 0);
  }

  // ---------------- Reveal / Resolve ----------------
  function onReveal() {
    if (!canReveal) return;
    setLockedWheelSize((s) => (s ?? wheelSize));
    setFreezeLayout(true);
    const enemyPicks = autoPickEnemy();
    setAssign((a) => ({ ...a, enemy: enemyPicks }));
    setPhase("showEnemy");
    setSafeTimeout(() => {
      if (!mountedRef.current) return;
      setPhase("anim");
      resolveRound(enemyPicks);
    }, 600);
  }

  function resolveRound(enemyPicks?: (Card | null)[]) {
    const played = [0, 1, 2].map((i) => ({ p: assign.player[i] as Card | null, e: (enemyPicks?.[i] ?? assign.enemy[i]) as Card | null }));

    const pReserve = computeReserveSum("player", played.map((pe) => pe.p));
    const eReserve = computeReserveSum("enemy", played.map((pe) => pe.e));

    type Outcome = { steps: number; targetSlice: number; section: Section; winner: Side | null; tie: boolean; wheel: number; detail: string };
    const outcomes: Outcome[] = [];

    for (let w = 0; w < 3; w++) {
      const secList = wheelSections[w];
      const baseP = (played[w].p?.number ?? 0);
      const baseE = (played[w].e?.number ?? 0);
      const steps = ((baseP % SLICES) + (baseE % SLICES)) % SLICES;
      const targetSlice = (tokens[w] + steps) % SLICES;
      const section = secList.find((s) => targetSlice !== 0 && inSection(targetSlice, s)) || ({ id: "Strongest", color: "transparent", start: 0, end: 0 } as Section);

      const pVal = baseP; const eVal = baseE;
      let winner: Side | null = null; let tie = false; let detail = "";
      switch (section.id) {
        case "Strongest": if (pVal === eVal) tie = true; else winner = pVal > eVal ? "player" : "enemy"; detail = `Strongest ${pVal} vs ${eVal}`; break;
        case "Weakest": if (pVal === eVal) tie = true; else winner = pVal < eVal ? "player" : "enemy"; detail = `Weakest ${pVal} vs ${eVal}`; break;
        case "ReserveSum": if (pReserve === eReserve) tie = true; else winner = pReserve > eReserve ? "player" : "enemy"; detail = `Reserve ${pReserve} vs ${eReserve}`; break;
        case "ClosestToTarget": { const t = section.target ?? 0; const pd = Math.abs(pVal - t), ed = Math.abs(eVal - t); if (pd === ed) tie = true; else winner = pd < ed ? "player" : "enemy"; detail = `Closest to ${t}: ${pVal} vs ${eVal}`; break; }
        case "Initiative": winner = initiative; detail = `Initiative -> ${winner}`; break;
        default: tie = true; detail = `Slice 0: no section`; break;
      }
      outcomes.push({ steps, targetSlice, section, winner, tie, wheel: w, detail });
    }

    const animateSpins = async () => {
      const finalTokens: [number, number, number] = [...tokens] as [number, number, number];

      for (const o of outcomes) {
        const start = finalTokens[o.wheel]; const steps = o.steps; if (steps <= 0) continue;
        const total = Math.max(220, Math.min(1000, 110 + 70 * steps));
        const t0 = performance.now();
        await new Promise<void>((resolve) => {
          const frame = (now: number) => {
            if (!mountedRef.current) return resolve();
            const tt = Math.max(0, Math.min(1, (now - t0) / total));
            const progressed = Math.floor(easeInOutCubic(tt) * steps);
            wheelRefs[o.wheel].current?.setVisualToken((start + progressed) % SLICES);
            if (tt < 1) requestAnimationFrame(frame); else { wheelRefs[o.wheel].current?.setVisualToken((start + steps) % SLICES); resolve(); }
          };
          requestAnimationFrame(frame);
        });
        finalTokens[o.wheel] = (start + steps) % SLICES;
        await new Promise((r) => setTimeout(r, 90));
      }

      // Single commit after all wheels have finished
      setTokens(finalTokens);

      let pWins = wins.player, eWins = wins.enemy;
      let hudColors: [string | null, string | null, string | null] = [null, null, null];
      outcomes.forEach((o) => {
        if (o.tie) { appendLog(`Wheel ${o.wheel + 1} tie: ${o.detail} — no win.`); }
        else if (o.winner) {
          if (o.section.id === "Initiative") setInitiative(o.winner);
          hudColors[o.wheel] = HUD_COLORS[o.winner];
          if (o.winner === "player") pWins++; else eWins++;
          appendLog(`Wheel ${o.wheel + 1} win -> ${o.winner} (${o.detail}).`);
        }
      });

      if (!mountedRef.current) return;
      setWheelHUD(hudColors);
      setWins({ player: pWins, enemy: eWins });
      setReserveSums({ player: pReserve, enemy: eReserve });
      setPhase("roundEnd");
      if (pWins >= TARGET_WINS || eWins >= TARGET_WINS) { setPhase("ended"); appendLog(pWins >= TARGET_WINS ? "You win the match!" : `${enemy.name} wins the match!`); }
    };

    animateSpins();
  }

  function nextRound() {
    if (!(phase === "roundEnd" || phase === "ended")) return;
    setFreezeLayout(false);
    setLockedWheelSize(null);
    setPlayer((p) => freshFive(p));
    setEnemy((e) => freshFive(e));
    setWheelSections([genWheelSections("bandit"), genWheelSections("sorcerer"), genWheelSections("beast")]);
    setAssign({ player: [null, null, null], enemy: [null, null, null] });
    setTokens([0, 0, 0]);
    setReserveSums(null);
    setWheelHUD([null, null, null]);
    setPhase("choose");
    setRound((r) => r + 1);
  }

  // ---------------- UI ----------------
  const StSCard = memo(({ card, disabled, size = "sm" }: { card: Card; disabled?: boolean; size?: "sm" | "md" | "lg" }) => {
    const dims = size === "lg" ? { w: 120, h: 160 } : size === "md" ? { w: 92, h: 128 } : { w: 72, h: 96 };
    const selected = selectedCardId === card.id;
    return (
      <button
        draggable={!disabled}
        onDragStart={(e) => { e.dataTransfer.setData('text/plain', card.id); setDragCardId(card.id); }}
        onDragEnd={() => setDragCardId(null)}
        onPointerDown={() => setSelectedCardId(card.id)}
        onClick={(e) => { e.stopPropagation(); setSelectedCardId((prev) => prev === card.id ? null : prev ? prev : card.id); }}
        disabled={disabled}
        className={`relative select-none ${disabled ? 'opacity-60' : 'hover:scale-[1.02]'} transition will-change-transform ${selected ? 'ring-2 ring-amber-400' : ''}`}
        style={{ width: dims.w, height: dims.h }}
        aria-label={`Card ${card.number}`}
      >
        <div className={`absolute inset-0 rounded-xl border bg-gradient-to-br from-slate-600 to-slate-800 border-slate-400`}></div>
        <div className="absolute inset-px rounded-[10px] bg-slate-900/85 backdrop-blur-[1px] border border-slate-700/70" />
        <div className="absolute inset-0 flex items-center justify-center">
          <div className="text-3xl font-extrabold text-white/90">{card.number}</div>
        </div>
      </button>
    );
  });
  StSCard.displayName = 'StSCard';

  const renderWheelPanel = (i: number) => {
  const pc = assign.player[i];
  const ec = assign.enemy[i];

  const ws = Math.round(lockedWheelSize ?? wheelSize);

  // --- layout numbers that must match the classes below ---
  const slotW    = 80;   // w-[80px] on both slots
  const gapX     = 16;   // gap-2 => 8px, two gaps between three items => 16
  const paddingX = 16;   // p-2 => 8px left + 8px right
  const borderX  = 4;    // border-2 => 2px left + 2px right
  const EXTRA_H  = 16;   // extra breathing room inside the panel (change to tweak height)

  // panel width (border-box) so wheel is visually centered
  const panelW = ws + slotW * 2 + gapX + paddingX + borderX;

  const onZoneDragOver = (e: React.DragEvent) => { e.preventDefault(); if (dragCardId && active[i]) setDragOverWheel(i); };
  const onZoneLeave = () => { if (dragCardId) setDragOverWheel(null); };
  const handleDropCommon = (id: string | null) => {
    if (!id || !active[i]) return;
    const fromHand = player.hand.find((c) => c.id === id);
    const fromSlots = assign.player.find((c) => c && c.id === id) as Card | undefined;
    const card = fromHand || fromSlots || null;
    if (card) assignToWheel(i, card as Card);
    setDragOverWheel(null); setDragCardId(null);
  };
  const onZoneDrop = (e: React.DragEvent) => { e.preventDefault(); handleDropCommon(e.dataTransfer.getData("text/plain") || dragCardId); };

  const tapAssignIfSelected = () => {
    if (!selectedCardId) return;
    const card = player.hand.find(c => c.id === selectedCardId) || assign.player.find(c => c?.id === selectedCardId) || null;
    if (card) assignToWheel(i, card as Card);
  };

  const panelShadow = '0 2px 8px rgba(0,0,0,.28), inset 0 1px 0 rgba(255,255,255,.04)';

  return (
    <div
      className="relative rounded-xl border p-2 shadow flex-none"
      style={{
        width: panelW,
        height: ws + EXTRA_H,
        background: `linear-gradient(180deg, rgba(255,255,255,.04) 0%, rgba(0,0,0,.14) 100%), ${THEME.panelBg}`,
        borderColor: THEME.panelBorder,
        borderWidth: 2,
        boxShadow: panelShadow,
        contain: 'paint',
        backfaceVisibility: 'hidden',
        transform: 'translateZ(0)',
        isolation: 'isolate'
      }}
    >
      {/* thin top accent bar */}
      <div
        className="w-full rounded-t-md mb-1"
        style={{ height: 3, background: (wheelHUD[i] ?? THEME.brass), opacity: 0.85 }}
      />

      {/* the row: slots + centered wheel */}
      <div
        className="flex items-center justify-center gap-2"
        style={{ height: (ws + EXTRA_H) - 3 }}
      >
        {/* Player slot */}
        <div
          onDragOver={onZoneDragOver}
          onDragEnter={onZoneDragOver}
          onDragLeave={onZoneLeave}
          onDrop={onZoneDrop}
          onClick={(e) => {
            e.stopPropagation();
            if (selectedCardId) tapAssignIfSelected();
            else if (pc)      clearAssign(i);
          }}
          className="w-[80px] h-[92px] rounded-md border px-1 py-0 flex items-center justify-center flex-none"
          style={{
            backgroundColor: dragOverWheel === i ? 'rgba(182,138,78,.12)' : THEME.slotBg,
            borderColor:     dragOverWheel === i ? THEME.brass          : THEME.slotBorder,
            transform: 'translateY(-4px)'
          }}
          aria-label={`Wheel ${i+1} player slot`}
        >
          {pc ? <StSCard card={pc} size="sm" /> : <div className="text-[11px] opacity-80 text-center">Your card</div>}
        </div>

        {/* Wheel face (centers itself inside the middle column) */}
        <div
          className="relative flex-1 flex items-center justify-center"
          onDragOver={onZoneDragOver}
          onDragEnter={onZoneDragOver}
          onDragLeave={onZoneLeave}
          onDrop={onZoneDrop}
          onClick={(e) => { e.stopPropagation(); tapAssignIfSelected(); }}
          aria-label={`Wheel ${i+1}`}
        >
          <CanvasWheel ref={wheelRefs[i]} sections={wheelSections[i]} size={ws} />
          <div
            aria-hidden
            className="pointer-events-none absolute inset-0 rounded-full"
            style={{ boxShadow: dragOverWheel === i ? '0 0 0 2px rgba(251,191,36,0.7) inset' : 'none' }}
          />
        </div>

        {/* Enemy slot */}
        <div
          className="w-[80px] h-[92px] rounded-md border px-1 py-0 flex items-center justify-center flex-none"
          style={{ backgroundColor: THEME.slotBg, borderColor: THEME.slotBorder }}
          aria-label={`Wheel ${i+1} enemy slot`}
        >
          {ec && (phase === "showEnemy" || phase === "anim" || phase === "roundEnd" || phase === "ended") ? (
            <StSCard card={ec} size="sm" disabled />
          ) : (
            <div className="text-[11px] opacity-60 text-center">Enemy</div>
          )}
        </div>
      </div>
    </div>
  );
};

  const HandDock = ({ onMeasure }: { onMeasure?: (px: number) => void }) => {
    const dockRef = useRef<HTMLDivElement | null>(null);
    const [liftPx, setLiftPx] = useState<number>(18);
    useEffect(() => {
      const compute = () => {
        const root = dockRef.current; if (!root) return;
        const sample = root.querySelector('[data-hand-card]') as HTMLElement | null; if (!sample) return;
        const h = sample.getBoundingClientRect().height || 96;
        const nextLift = Math.round(Math.min(44, Math.max(12, h * 0.34)));
        setLiftPx(nextLift);
        const clearance = Math.round(h + nextLift + 12);
        onMeasure?.(clearance);
      };
      compute(); window.addEventListener('resize', compute); window.addEventListener('orientationchange', compute);
      return () => { window.removeEventListener('resize', compute); window.removeEventListener('orientationchange', compute); };
    }, [onMeasure]);

    return (
      <div ref={dockRef} className="fixed left-0 right-0 bottom-0 z-50 pointer-events-none select-none" style={{ bottom: 'calc(env(safe-area-inset-bottom, 0px) + -30px)' }}>
        <div className="mx-auto max-w-[1400px] flex justify-center gap-1.5 py-0.5">
          {player.hand.map((card, idx) => {
            const isSelected = selectedCardId === card.id;
            return (
              <div key={card.id} className="group relative pointer-events-auto" style={{ zIndex: 10 + idx }}>
                <motion.div data-hand-card initial={false} animate={{ y: isSelected ? -Math.max(8, liftPx - 10) : -liftPx, opacity: 1, scale: isSelected ? 1.06 : 1 }} whileHover={{ y: -Math.max(8, liftPx - 10), opacity: 1, scale: 1.04 }} transition={{ type: 'spring', stiffness: 320, damping: 22 }} className={`drop-shadow-xl ${isSelected ? 'ring-2 ring-amber-300' : ''}`}>
                  <button data-hand-card className="pointer-events-auto"><StSCard card={card} /></button>
                </motion.div>
              </div>
            );
          })}
        </div>
      </div>
    );
  };

  const HUDPanels = () => {
    const rsP = reserveSums ? reserveSums.player : null;
    const rsE = reserveSums ? reserveSums.enemy : null;

    const Panel = ({ side }: { side: Side }) => {
      const isPlayer = side === 'player';
      const color = HUD_COLORS[side];
      const name = isPlayer ? player.name : enemy.name;
      const win = isPlayer ? wins.player : wins.enemy;
      const rs = isPlayer ? rsP : rsE;
      const isReserveVisible = phase === 'roundEnd' && rs !== null;

      return (
<<<<<<< HEAD
        <div className="flex flex-col items-center w-full">
          <div className="flex min-w-0 items-center gap-2 rounded-lg border px-2 py-1 text-[12px] shadow w-full" style={{ maxWidth: '100%', background: THEME.panelBg, borderColor: THEME.panelBorder, color: THEME.textWarm }}>
            <div className="w-1.5 h-6 rounded" style={{ background: color }} />
            <div className="truncate max-w-[36vw] sm:max-w-none"><span className="font-semibold">{name}</span></div>
            <div className="flex items-center gap-1 ml-1 flex-shrink-0"><span className="opacity-80">Wins</span><span className="text-base font-extrabold">{win}</span></div>
            <div className={`ml-2 rounded-full border px-2 py-0.5 text-[11px] overflow-hidden text-ellipsis whitespace-nowrap ${isReserveVisible ? 'opacity-100 visible' : 'opacity-0 invisible'}`} style={{ maxWidth: '44vw', minWidth: '90px', background: '#1b1209ee', borderColor: THEME.slotBorder, color: THEME.textWarm }} title={rs !== null ? `Reserve: ${rs}` : undefined}>
              Reserve: <span className="font-bold tabular-nums">{rs ?? 0}</span>
            </div>
=======
        <div className="flex min-w-0 items-center gap-2 rounded-lg border px-2 py-1 text-[12px] shadow w-full" style={{ maxWidth: '100%', background: THEME.panelBg, borderColor: THEME.panelBorder, color: THEME.textWarm }}>
          <div className="w-1.5 h-6 rounded" style={{ background: color }} />
          <div className="flex items-center max-w-[36vw] sm:max-w-none min-w-0">
            <span className="truncate block font-semibold">{name}</span>
            {hasInit && <span className="ml-1 flex-shrink-0">⚑</span>}
          </div>
          <div className="flex items-center gap-1 ml-1 flex-shrink-0"><span className="opacity-80">Wins</span><span className="text-base font-extrabold">{win}</span></div>
          <div className={`ml-2 rounded-full border px-2 py-0.5 text-[11px] overflow-hidden text-ellipsis whitespace-nowrap ${isReserveVisible ? 'opacity-100 visible' : 'opacity-0 invisible'}`} style={{ maxWidth: '44vw', minWidth: '90px', background: '#1b1209ee', borderColor: THEME.slotBorder, color: THEME.textWarm }} title={rs !== null ? `Reserve: ${rs}` : undefined}>
            Reserve: <span className="font-bold tabular-nums">{rs ?? 0}</span>
>>>>>>> e27c5961
          </div>
          {hasInit && <span className="mt-1">⚑</span>}
        </div>
      );
    };

    return (
      <div className="w-full flex flex-col items-center">
        <div className="w-full grid grid-cols-2 gap-2 overflow-x-hidden">
          <div className="min-w-0 w-full max-w-[420px] mx-auto"><Panel side="player" /></div>
          <div className="min-w-0 w-full max-w-[420px] mx-auto"><Panel side="enemy" /></div>
        </div>
        <div className="mt-1 flex justify-center w-full">
          <span style={{ color: HUD_COLORS[initiative] }}>⚑</span>
        </div>
      </div>
    );
  };

  return (
    <div className="h-screen w-screen overflow-x-hidden overflow-y-hidden text-slate-100 p-1 grid gap-2" style={{ gridTemplateRows: "auto auto 1fr auto" }}>
      {/* Controls */}
      <div className="flex items-center justify-between text-[12px] min-h-[24px]">
        <div className="flex items-center gap-3">
          <div><span className="opacity-70">Round</span> <span className="font-semibold">{round}</span></div>
          <div><span className="opacity-70">Phase</span> <span className="font-semibold">{phase}</span></div>
          <div><span className="opacity-70">Goal</span> <span className="font-semibold">First to {TARGET_WINS} wins</span></div>
        </div>
        <div className="flex items-center gap-2 relative">
          <button onClick={() => setShowRef((v) => !v)} className="px-2.5 py-0.5 rounded bg-slate-700 text-white border border-slate-600 hover:bg-slate-600">Reference</button>
          {showRef && (
            <div className="absolute top-[110%] right-0 w-80 rounded-lg border border-slate-700 bg-slate-800/95 shadow-xl p-3 z-50">
              <div className="flex items-center justify-between mb-1"><div className="font-semibold">Reference</div><button onClick={() => setShowRef(false)} className="text-xl leading-none text-slate-300 hover:text-white">×</button></div>
              <div className="text-[12px] space-y-2">
                <div>Place <span className="font-semibold">1 card under each wheel</span>. Where the <span className="font-semibold">token stops</span> decides the rule; winner gains <span className="font-semibold">1 win</span>. First to <span className="font-semibold">7</span> wins takes the match.</div>
                <ul className="list-disc pl-5 space-y-1">
                  <li>💥 Strongest — higher value wins</li>
                  <li>🦊 Weakest — lower value wins</li>
                  <li>🗃️ Reserve — compare the two cards left in hand</li>
                  <li>🎯 Closest — value closest to target wins</li>
                  <li>⚑ Initiative — initiative holder wins</li>
                  <li><span className="font-semibold">0 Start</span> — no one wins</li>
                </ul>
              </div>
            </div>
          )}
          {phase === "choose" && <button disabled={!canReveal} onClick={onReveal} className="px-2.5 py-0.5 rounded bg-amber-400 text-slate-900 font-semibold disabled:opacity-50">Resolve</button>}
          {(phase === "roundEnd" || phase === "ended") && <button onClick={nextRound} className="px-2.5 py-0.5 rounded bg-emerald-500 text-slate-900 font-semibold">Next</button>}
        </div>
      </div>

      {/* HUD */}
      <div className="relative z-10"><HUDPanels /></div>

      {/* Wheels center */}
      <div className="relative z-0" style={{ paddingBottom: handClearance }}>
        <div className="flex flex-col items-center justify-start gap-1">
          {[0, 1, 2].map((i) => (
            <div key={i} className="flex-shrink-0">{renderWheelPanel(i)}</div>
          ))}
        </div>
      </div>

      {/* Docked hand overlay */}
      <div className="pointer-events-none"><HandDock onMeasure={setHandClearance} /></div>
    </div>
  );
}

// ---------------- Dev Self-Tests (lightweight) ----------------
// These run once in dev consoles to catch regressions.
if (typeof window !== 'undefined') {
  try {
    // inSection should exclude 0 and handle wrap
    const s: Section = { id: "Strongest", color: "#fff", start: 14, end: 2 } as any;
    console.assert(!inSection(0, s), 'slice 0 excluded');
    console.assert(inSection(14, s) && inSection(15, s) && inSection(1, s) && inSection(2, s), 'wrap includes 14,15,1,2');
  } catch {}
  try {
    // sections cover 15 slices total (1..15)
    const secs = genWheelSections("bandit");
    const len = (sec: Section) => (sec.start <= sec.end ? (sec.end - sec.start + 1) : (SLICES - sec.start + (sec.end + 1)));
    const sum = secs.reduce((a, s) => a + len(s), 0);
    console.assert(sum === 15, 'sections cover 15 slices');
  } catch {}
}
<|MERGE_RESOLUTION|>--- conflicted
+++ resolved
@@ -618,26 +618,36 @@
       const isReserveVisible = phase === 'roundEnd' && rs !== null;
 
       return (
-<<<<<<< HEAD
-        <div className="flex flex-col items-center w-full">
-          <div className="flex min-w-0 items-center gap-2 rounded-lg border px-2 py-1 text-[12px] shadow w-full" style={{ maxWidth: '100%', background: THEME.panelBg, borderColor: THEME.panelBorder, color: THEME.textWarm }}>
-            <div className="w-1.5 h-6 rounded" style={{ background: color }} />
-            <div className="truncate max-w-[36vw] sm:max-w-none"><span className="font-semibold">{name}</span></div>
-            <div className="flex items-center gap-1 ml-1 flex-shrink-0"><span className="opacity-80">Wins</span><span className="text-base font-extrabold">{win}</span></div>
-            <div className={`ml-2 rounded-full border px-2 py-0.5 text-[11px] overflow-hidden text-ellipsis whitespace-nowrap ${isReserveVisible ? 'opacity-100 visible' : 'opacity-0 invisible'}`} style={{ maxWidth: '44vw', minWidth: '90px', background: '#1b1209ee', borderColor: THEME.slotBorder, color: THEME.textWarm }} title={rs !== null ? `Reserve: ${rs}` : undefined}>
-              Reserve: <span className="font-bold tabular-nums">{rs ?? 0}</span>
-            </div>
-=======
-        <div className="flex min-w-0 items-center gap-2 rounded-lg border px-2 py-1 text-[12px] shadow w-full" style={{ maxWidth: '100%', background: THEME.panelBg, borderColor: THEME.panelBorder, color: THEME.textWarm }}>
-          <div className="w-1.5 h-6 rounded" style={{ background: color }} />
-          <div className="flex items-center max-w-[36vw] sm:max-w-none min-w-0">
-            <span className="truncate block font-semibold">{name}</span>
-            {hasInit && <span className="ml-1 flex-shrink-0">⚑</span>}
-          </div>
-          <div className="flex items-center gap-1 ml-1 flex-shrink-0"><span className="opacity-80">Wins</span><span className="text-base font-extrabold">{win}</span></div>
-          <div className={`ml-2 rounded-full border px-2 py-0.5 text-[11px] overflow-hidden text-ellipsis whitespace-nowrap ${isReserveVisible ? 'opacity-100 visible' : 'opacity-0 invisible'}`} style={{ maxWidth: '44vw', minWidth: '90px', background: '#1b1209ee', borderColor: THEME.slotBorder, color: THEME.textWarm }} title={rs !== null ? `Reserve: ${rs}` : undefined}>
-            Reserve: <span className="font-bold tabular-nums">{rs ?? 0}</span>
->>>>>>> e27c5961
+
+        {/* HUDPanels → Panel row */}
+<div
+  className="flex min-w-0 items-center gap-2 rounded-lg border px-2 py-1 text-[12px] shadow w-full"
+  style={{ maxWidth: '100%', background: THEME.panelBg, borderColor: THEME.panelBorder, color: THEME.textWarm }}
+>
+  <div className="w-1.5 h-6 rounded" style={{ background: color }} />
+
+  {/* name + initiative flag, truncates cleanly */}
+  <div className="flex items-center max-w-[36vw] sm:max-w-none min-w-0">
+    <span className="truncate block font-semibold">{name}</span>
+    {hasInit && <span className="ml-1 flex-shrink-0">⚑</span>}
+  </div>
+
+  {/* wins */}
+  <div className="flex items-center gap-1 ml-1 flex-shrink-0">
+    <span className="opacity-80">Wins</span>
+    <span className="text-base font-extrabold">{win}</span>
+  </div>
+
+  {/* reserve chip */}
+  <div
+    className={`ml-2 rounded-full border px-2 py-0.5 text-[11px] overflow-hidden text-ellipsis whitespace-nowrap ${isReserveVisible ? 'opacity-100 visible' : 'opacity-0 invisible'}`}
+    style={{ maxWidth: '44vw', minWidth: '90px', background: '#1b1209ee', borderColor: THEME.slotBorder, color: THEME.textWarm }}
+    title={rs !== null ? `Reserve: ${rs}` : undefined}
+  >
+    Reserve: <span className="font-bold tabular-nums">{rs ?? 0}</span>
+  </div>
+</div>
+
           </div>
           {hasInit && <span className="mt-1">⚑</span>}
         </div>
