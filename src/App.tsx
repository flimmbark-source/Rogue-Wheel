--- conflicted
+++ resolved
@@ -1641,7 +1641,7 @@
       : null;
 
   const xpProgressPercent = xpDisplay ? Math.min(100, xpDisplay.percent * 100) : 0;
-<<<<<<< HEAD
+
   const [victoryCollapsed, setVictoryCollapsed] = useState(false);
 
   useEffect(() => {
@@ -1649,9 +1649,6 @@
       setVictoryCollapsed(false);
     }
   }, [phase]);
-
-=======
->>>>>>> 064f40cf
 
   return (
     <div className="h-screen w-screen overflow-x-hidden overflow-y-hidden text-slate-100 p-1 grid gap-2" style={{ gridTemplateRows: "auto auto 1fr auto" }}>
@@ -1729,84 +1726,120 @@
 
 {/* Docked hand overlay */}
 <HandDock onMeasure={setHandClearance} />
-
-      {phase === "ended" && (
-<<<<<<< HEAD
-        <>
-          {victoryCollapsed ? (
+      
+<{phase === "ended" && (
+  <>
+    {victoryCollapsed ? (
+      /* --- Collapsed victory banner (top-center) --- */
+      <button
+        onClick={() => setVictoryCollapsed(false)}
+        className={`fixed top-3 left-1/2 z-50 flex -translate-x-1/2 items-center gap-3 rounded-full border px-4 py-2 text-sm font-semibold shadow-lg transition hover:-translate-y-[1px] focus:outline-none focus:ring-2 focus:ring-emerald-400/60 ${
+          localWon
+            ? "border-emerald-500/40 bg-emerald-900/70 text-emerald-100"
+            : "border-slate-700 bg-slate-900/80 text-slate-100"
+        }`}
+      >
+        <span className="rounded-full bg-slate-950/40 px-2 py-0.5 text-xs uppercase tracking-wide">
+          {localWon ? "Victory" : "Defeat"}
+        </span>
+        <span className="text-xs opacity-80">Tap to view results</span>
+        {localWon && matchSummary?.expGained ? (
+          <span className="rounded-full bg-emerald-500/20 px-2 py-0.5 text-[11px] text-emerald-100">
+            +{matchSummary.expGained} XP
+          </span>
+        ) : null}
+      </button>
+    ) : null}
+
+    {/* --- Full-screen modal --- */}
+    {!victoryCollapsed && (
+      <div className="fixed inset-0 z-50 flex items-center justify-center bg-slate-950/80 backdrop-blur-sm px-3">
+        <div className="w-full max-w-sm rounded-lg border border-slate-700 bg-slate-900/95 p-6 text-center shadow-2xl space-y-4">
+          <div className={`text-3xl font-bold ${localWon ? "text-emerald-300" : "text-rose-300"}`}>
+            {localWon ? "Victory" : "Defeat"}
+          </div>
+
+          <div className="text-sm text-slate-200">
+            {localWon
+              ? `You reached ${TARGET_WINS} wins.`
+              : `${winnerName ?? remoteName} reached ${TARGET_WINS} wins.`}
+          </div>
+
+          <div className="rounded-md border border-slate-700 bg-slate-800/80 px-4 py-3 text-sm text-slate-100">
+            <div className="font-semibold tracking-wide uppercase text-xs text-slate-400">Final Score</div>
+            <div className="mt-2 flex items-center justify-center gap-3 text-base font-semibold">
+              <span className="text-emerald-300">{localName}</span>
+              <span className="px-2 py-0.5 rounded bg-slate-900/60 text-slate-200 tabular-nums">{localWinsCount}</span>
+              <span className="text-slate-500">—</span>
+              <span className="px-2 py-0.5 rounded bg-slate-900/60 text-slate-200 tabular-nums">{remoteWinsCount}</span>
+              <span className="text-rose-300">{remoteName}</span>
+            </div>
+          </div>
+
+          {localWon && matchSummary?.didWin && xpDisplay && (
+            <div className="rounded-md border border-emerald-500/40 bg-emerald-900/15 px-4 py-3 text-sm text-emerald-50">
+              <div className="flex items-center justify-between text-[11px] uppercase tracking-wide text-emerald-200/80">
+                <span>Level {xpDisplay.level}</span>
+                <span>
+                  {xpDisplay.exp} / {xpDisplay.expToNext} XP
+                </span>
+              </div>
+              <div className="mt-2 h-2 rounded-full bg-emerald-950/50">
+                <div
+                  className="h-2 rounded-full bg-emerald-400 transition-[width] duration-500"
+                  style={{ width: `${xpProgressPercent}%` }}
+                />
+              </div>
+              <div className="mt-2 flex items-center justify-between text-xs text-emerald-100/90">
+                <span>+{matchSummary.expGained} XP</span>
+                <span>Win streak: {matchSummary.streak}</span>
+              </div>
+              {levelUpFlash && (
+                <div className="mt-2 text-base font-semibold uppercase tracking-wide text-amber-200">
+                  Level up!
+                </div>
+              )}
+            </div>
+          )}
+
+          <div className="flex flex-col gap-2">
             <button
-              onClick={() => setVictoryCollapsed(false)}
-              className={`fixed top-3 left-1/2 z-40 flex -translate-x-1/2 items-center gap-3 rounded-full border px-4 py-2 text-sm font-semibold shadow-lg transition hover:-translate-y-[1px] focus:outline-none focus:ring-2 focus:ring-emerald-400/60 ${
-                localWon
-                  ? "border-emerald-500/40 bg-emerald-900/70 text-emerald-100"
-                  : "border-slate-700 bg-slate-900/80 text-slate-100"
-              }`}
+              disabled={isMultiplayer && localRematchReady}
+              onClick={handleRematchClick}
+              className="w-full rounded bg-emerald-500 px-4 py-2 font-semibold text-slate-900 disabled:opacity-50"
             >
-              <span className="rounded-full bg-slate-950/40 px-2 py-0.5 text-xs uppercase tracking-wide">
-                {localWon ? "Victory" : "Defeat"}
+              {rematchButtonLabel}
+            </button>
+
+            {isMultiplayer && rematchStatusText && (
+              <span className="text-[11px] italic text-amber-200 leading-tight">
+                {rematchStatusText}
               </span>
-              <span className="text-xs opacity-80">Tap to view results</span>
-              {localWon && matchSummary?.expGained ? (
-                <span className="rounded-full bg-emerald-500/20 px-2 py-0.5 text-[11px] text-emerald-100">
-                  +{matchSummary.expGained} XP
-=======
-        <div className="fixed inset-0 z-50 flex items-center justify-center bg-slate-950/80 backdrop-blur-sm px-3">
-          <div className="w-full max-w-sm rounded-lg border border-slate-700 bg-slate-900/95 p-6 text-center shadow-2xl space-y-4">
-            <div className={`text-3xl font-bold ${localWon ? "text-emerald-300" : "text-rose-300"}`}>
-              {localWon ? "Victory" : "Defeat"}
-            </div>
-            <div className="text-sm text-slate-200">
-              {localWon
-                ? `You reached ${TARGET_WINS} wins.`
-                : `${winnerName ?? remoteName} reached ${TARGET_WINS} wins.`}
-            </div>
-            <div className="rounded-md border border-slate-700 bg-slate-800/80 px-4 py-3 text-sm text-slate-100">
-              <div className="font-semibold tracking-wide uppercase text-xs text-slate-400">Final Score</div>
-              <div className="mt-2 flex items-center justify-center gap-3 text-base font-semibold">
-                <span className="text-emerald-300">{localName}</span>
-                <span className="px-2 py-0.5 rounded bg-slate-900/60 text-slate-200 tabular-nums">{localWinsCount}</span>
-                <span className="text-slate-500">—</span>
-                <span className="px-2 py-0.5 rounded bg-slate-900/60 text-slate-200 tabular-nums">{remoteWinsCount}</span>
-                <span className="text-rose-300">{remoteName}</span>
-              </div>
-            </div>
-            {localWon && matchSummary?.didWin && xpDisplay && (
-              <div className="rounded-md border border-emerald-500/40 bg-emerald-900/15 px-4 py-3 text-sm text-emerald-50">
-                <div className="flex items-center justify-between text-[11px] uppercase tracking-wide text-emerald-200/80">
-                  <span>Level {xpDisplay.level}</span>
-                  <span>
-                    {xpDisplay.exp} / {xpDisplay.expToNext} XP
-                  </span>
-                </div>
-                <div className="mt-2 h-2 rounded-full bg-emerald-950/50">
-                  <div
-                    className="h-2 rounded-full bg-emerald-400 transition-[width] duration-500"
-                    style={{ width: `${xpProgressPercent}%` }}
-                  />
-                </div>
-                <div className="mt-2 flex items-center justify-between text-xs text-emerald-100/90">
-                  <span>+{matchSummary.expGained} XP</span>
-                  <span>Win streak: {matchSummary.streak}</span>
-                </div>
-                {levelUpFlash && (
-                  <div className="mt-2 text-base font-semibold uppercase tracking-wide text-amber-200">
-                    Level up!
-                  </div>
-                )}
-              </div>
             )}
-            <div className="flex flex-col gap-2">
+
+            {onExit && (
               <button
-                disabled={isMultiplayer && localRematchReady}
-                onClick={handleRematchClick}
-                className="w-full rounded bg-emerald-500 px-4 py-2 font-semibold text-slate-900 disabled:opacity-50"
+                onClick={handleExitClick}
+                className="w-full rounded border border-slate-600 px-4 py-2 text-sm font-semibold text-slate-200 hover:bg-slate-800"
               >
-                {rematchButtonLabel}
+                Exit to Main Menu
               </button>
-              {isMultiplayer && rematchStatusText && (
-                <span className="text-[11px] italic text-amber-200 leading-tight">
-                  {rematchStatusText}
->>>>>>> 064f40cf
+            )}
+
+            {/* Collapse back to banner */}
+            <button
+              onClick={() => setVictoryCollapsed(true)}
+              className="mt-2 w-full rounded border border-slate-600 px-4 py-2 text-sm font-semibold text-slate-200 hover:bg-slate-800"
+            >
+              Collapse
+            </button>
+          </div>
+        </div>
+      </div>
+    )}
+  </>
+)}
+
                 </span>
               ) : null}
             </button>
