--- conflicted
+++ resolved
@@ -106,16 +106,13 @@
     enemy: players.right.name,
   };
 
-<<<<<<< HEAD
+
   const hostLegacySide: LegacySide = (() => {
     if (!hostId) return "player";
     if (players.left.id === hostId) return "player";
     if (players.right.id === hostId) return "enemy";
     return "player";
   })();
-=======
-  void hostId;
->>>>>>> 4c6656ec
 
   const isMultiplayer = !!roomCode;
   const ablyRef = useRef<AblyRealtime | null>(null);
@@ -156,13 +153,11 @@
     });
   }, []);
 
-<<<<<<< HEAD
+
   useEffect(() => {
     setInitiative(hostId ? hostLegacySide : localLegacySide);
   }, [hostId, hostLegacySide, localLegacySide]);
 
-=======
->>>>>>> 4c6656ec
   const [handClearance, setHandClearance] = useState<number>(0);
 
 function calcWheelSize(viewH: number, viewW: number, dockAllowance = 0) {
@@ -374,18 +369,12 @@
     (side: LegacySide, laneIndex: number, card: Card) => {
       if (!active[laneIndex]) return false;
 
-<<<<<<< HEAD
+
       const lane = side === "player" ? assignRef.current.player : assignRef.current.enemy;
       const prevAtLane = lane[laneIndex];
       const fromIdx = lane.findIndex((c) => c?.id === card.id);
 
-=======
-
-      const lane = side === "player" ? assignRef.current.player : assignRef.current.enemy;
-      const prevAtLane = lane[laneIndex];
-      const fromIdx = lane.findIndex((c) => c?.id === card.id);
-
->>>>>>> 4c6656ec
+
       if (prevAtLane && prevAtLane.id === card.id && fromIdx === laneIndex) {
         if (side === localLegacySide) {
           setSelectedCardId(null);
@@ -428,19 +417,12 @@
         }
       });
 
-<<<<<<< HEAD
-=======
-
->>>>>>> 4c6656ec
       clearResolveVotes();
 
       return true;
     },
     [active, clearResolveVotes, localLegacySide]
-<<<<<<< HEAD
-=======
-
->>>>>>> 4c6656ec
+
   );
 
   const clearAssignFor = useCallback(
@@ -477,13 +459,9 @@
         }
       });
 
-<<<<<<< HEAD
+
       clearResolveVotes();
-=======
-
-      clearResolveVotes();
-
->>>>>>> 4c6656ec
+
 
       return true;
     },
@@ -760,15 +738,11 @@
     (opts?: { force?: boolean }) => {
       const allow = opts?.force || phase === "roundEnd" || phase === "ended";
       if (!allow) return false;
-<<<<<<< HEAD
+
 
       clearResolveVotes();
 
-=======
-
-      clearResolveVotes();
-
->>>>>>> 4c6656ec
+
       const currentAssign = assignRef.current;
       const playerPlayed = currentAssign.player.filter((c): c is Card => !!c);
       const enemyPlayed = currentAssign.enemy.filter((c): c is Card => !!c);
@@ -796,14 +770,9 @@
 
     return true;
   },
-<<<<<<< HEAD
+
   [clearResolveVotes, generateWheelSet, phase, setAssign, setDragCardId, setDragOverWheel, setEnemy, setFreezeLayout, setLockedWheelSize, setPhase, setPlayer, setReserveSums, setSelectedCardId, setTokens, setWheelHUD, setWheelSections, setRound, wheelRefs]
-=======
-
-  [clearResolveVotes, generateWheelSet, phase, setAssign, setDragCardId, setDragOverWheel, setEnemy, setFreezeLayout, setLockedWheelSize, setPhase, setPlayer, setReserveSums, setSelectedCardId, setTokens, setWheelHUD, setWheelSections, setRound, wheelRefs]
-
->>>>>>> 4c6656ec
-);
+
 
 function nextRound() {
   return nextRoundCore();
@@ -825,10 +794,7 @@
         }
         case "reveal": {
           if (msg.side === localLegacySide) break;
-<<<<<<< HEAD
-=======
-
->>>>>>> 4c6656ec
+
           markResolveVote(msg.side);
           break;
         }
@@ -848,8 +814,7 @@
           break;
       }
     },
-<<<<<<< HEAD
-    [assignToWheelFor, clearAssignFor, localLegacySide, markResolveVote, nextRound, phase, storeReserveReport]
+    [assignToWheelFor, clearAssignFor, localLegacySide, markResolveVote, nextRound, phase, storeReserveReport, canReveal, onReveal]
   );
 
   useEffect(() => {
@@ -858,12 +823,8 @@
 
   useEffect(() => {
     if (!roomCode) {
-      try {
-        chanRef.current?.unsubscribe();
-      } catch {}
-      try {
-        chanRef.current?.detach();
-      } catch {}
+      try { chanRef.current?.unsubscribe(); } catch {}
+      try { chanRef.current?.detach(); } catch {}
       chanRef.current = null;
       if (ablyRef.current) {
         try { ablyRef.current.close(); } catch {}
@@ -875,39 +836,6 @@
     const key = import.meta.env.VITE_ABLY_API_KEY;
     if (!key) return;
 
-=======
-
-
-    [assignToWheelFor, canReveal, clearAssignFor, localLegacySide, nextRound, onReveal, phase, storeReserveReport]
-
-  );
-
-  useEffect(() => {
-    handleMPIntentRef.current = handleMPIntent;
-  }, [handleMPIntent]);
-
-  useEffect(() => {
-    if (!roomCode) {
-      try {
-        chanRef.current?.unsubscribe();
-      } catch {}
-      try {
-        chanRef.current?.detach();
-      } catch {}
-      chanRef.current = null;
-      if (ablyRef.current) {
-        try { ablyRef.current.close(); } catch {}
-        ablyRef.current = null;
-      }
-      return;
-    }
-
-
-    const key = import.meta.env.VITE_ABLY_API_KEY;
-    if (!key) return;
-
-
->>>>>>> 4c6656ec
     const ably = new Realtime({ key, clientId: localPlayerId });
     ablyRef.current = ably;
     const channel = ably.channels.get(`rw:v1:rooms:${roomCode}`);
@@ -941,10 +869,6 @@
   }, [roomCode, localPlayerId]);
 
   const handleRevealClick = useCallback(() => {
-<<<<<<< HEAD
-=======
-
->>>>>>> 4c6656ec
     if (phase !== "choose" || !canReveal) return;
 
     if (!isMultiplayer) {
