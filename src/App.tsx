--- conflicted
+++ resolved
@@ -71,7 +71,9 @@
   | { type: "rematch"; side: LegacySide }
   | { type: "reserve"; side: LegacySide; reserve: number; round: number };
 
-<<<<<<< HEAD
+// ==== Merged: Mana/Recall planning + Combo evaluation ====
+
+/** Pre-spin plan for bonuses and VC overrides (from mana/recall interactions). */
 type PreSpinPlan = {
   reserveBonus: number;
   recallBonus: number;
@@ -88,26 +90,41 @@
   recallUsed: false,
 });
 
+/** VC swap sequence and which VCs grant mana rewards. */
 const VC_SWAP_SEQUENCE: VC[] = ["Strongest", "Weakest", "ReserveSum", "ClosestToTarget", "Initiative"];
 const MANA_VC_REWARD: VC[] = ["ReserveSum", "Initiative"];
 
+/** Reserve HUD breakdown for UI. */
 type ReserveHUD = {
   total: number;
   base: number;
   bonus: number;
   notes: string[];
 };
-=======
+
+/** Per-lane combo results (bonuses + notes) used by wheels. */
 type ComboLaneResult = {
   laneBonus: number[];
   laneNotes: string[][];
 };
 
-function evaluateCombos(assignments: { player: (Card | null)[]; enemy: (Card | null)[] }):
-  Record<LegacySide, ComboLaneResult> {
+/**
+ * Evaluate link/number-match combos for each side and lane.
+ * Produces additional step bonuses and human-readable lane notes.
+ */
+function evaluateCombos(assignments: {
+  player: (Card | null)[];
+  enemy: (Card | null)[];
+}): Record<LegacySide, ComboLaneResult> {
   const base: Record<LegacySide, ComboLaneResult> = {
-    player: { laneBonus: Array(assignments.player.length).fill(0), laneNotes: Array.from({ length: assignments.player.length }, () => [] as string[]) },
-    enemy: { laneBonus: Array(assignments.enemy.length).fill(0), laneNotes: Array.from({ length: assignments.enemy.length }, () => [] as string[]) },
+    player: {
+      laneBonus: Array(assignments.player.length).fill(0),
+      laneNotes: Array.from({ length: assignments.player.length }, () => [] as string[]),
+    },
+    enemy: {
+      laneBonus: Array(assignments.enemy.length).fill(0),
+      laneNotes: Array.from({ length: assignments.enemy.length }, () => [] as string[]),
+    },
   };
 
   (Object.keys(base) as LegacySide[]).forEach((side) => {
@@ -118,31 +135,36 @@
     const byCard = new Map<string, { card: Card; lanes: number[] }>();
     const byNumber = new Map<number, { cards: Card[]; lanes: number[] }>();
 
+    // Group by exact card (for multi-lane links) and by number (for number matches)
     slots.forEach((card, laneIdx) => {
       if (!card) return;
+
       if (!byCard.has(card.id)) byCard.set(card.id, { card, lanes: [] });
       byCard.get(card.id)!.lanes.push(laneIdx);
 
-if (typeof card.number === "number") {
-  if (!byNumber.has(card.number)) byNumber.set(card.number, { cards: [], lanes: [] });
-  const entry = byNumber.get(card.number)!;
-  entry.cards.push(card);
-  entry.lanes.push(laneIdx);
-}
+      // Safe property check: only treat cards with a numeric value as "number" combos
+      if (typeof card.number === "number") {
+        if (!byNumber.has(card.number)) byNumber.set(card.number, { cards: [], lanes: [] });
+        const entry = byNumber.get(card.number)!;
+        entry.cards.push(card);
+        entry.lanes.push(laneIdx);
+      }
     });
 
+    // Multi-lane same-card link bonus
     byCard.forEach(({ card, lanes }) => {
       if (!card.multiLane || lanes.length <= 1) return;
       const descriptor = card.linkDescriptors?.find((d) => d.kind === "lane");
       const bonus = descriptor?.bonusSteps ?? 2;
       const label = descriptor?.label ?? "Lane link";
-      lanes.forEach((laneIdx) => {
-        if (laneIdx >= laneBonus.length) return;
-        laneBonus[laneIdx] += bonus;
-        laneNotes[laneIdx].push(`${label} +${bonus}`);
+      lanes.forEach((i) => {
+        if (i >= laneBonus.length) return;
+        laneBonus[i] += bonus;
+        laneNotes[i].push(`${label} +${bonus}`);
       });
     });
 
+    // Same-number across lanes bonus
     byNumber.forEach(({ cards, lanes }, number) => {
       if (lanes.length <= 1) return;
       const descriptor = cards
@@ -150,17 +172,17 @@
         .find((d): d is NonNullable<typeof d> => !!d);
       const bonus = descriptor?.bonusSteps ?? 1;
       const label = descriptor?.label ?? `Match ${fmtNum(number)}`;
-      lanes.forEach((laneIdx) => {
-        if (laneIdx >= laneBonus.length) return;
-        laneBonus[laneIdx] += bonus;
-        laneNotes[laneIdx].push(`${label} +${bonus}`);
+      lanes.forEach((i) => {
+        if (i >= laneBonus.length) return;
+        laneBonus[i] += bonus;
+        laneNotes[i].push(`${label} +${bonus}`);
       });
     });
   });
 
   return base;
 }
->>>>>>> 3a58fa73
+
 
 // ---------------- Constants ----------------
 const MIN_WHEEL = 160;
@@ -677,13 +699,9 @@
   const [selectedCardId, setSelectedCardId] = useState<string | null>(null);
 
   // Reserve sums after resolve (HUD only)
-<<<<<<< HEAD
-  const [reserveSums, setReserveSums] = useState<null | Record<LegacySide, ReserveHUD>>(null);
-=======
   const [reserveSums, setReserveSums] = useState<null | { player: number; enemy: number }>(null);
   const [revealedDuringChoose, setRevealedDuringChoose] = useState<{ player: number[]; enemy: number[] }>({ player: [], enemy: [] });
   const revealUsedRef = useRef<{ player: boolean; enemy: boolean }>({ player: false, enemy: false });
->>>>>>> 3a58fa73
 
   // Reference popover
   const [showRef, setShowRef] = useState(false);
@@ -881,8 +899,7 @@
 function computeReserveContext(who: LegacySide, used: (Card | null)[], plan: PreSpinPlan = createEmptyPlan()): ReserveHUD {
   const fighter = who === "player" ? player : enemy;
   const usedIds = new Set((used.filter(Boolean) as Card[]).map((c) => c.id));
-<<<<<<< HEAD
-  const left = fighter.hand.filter((c) => !usedIds.has(c.id));
+  const left = hand.filter((c) => !usedIds.has(c.id));
   const baseCards = left.slice(0, 2);
   const base = baseCards.reduce((acc, card) => acc + (isNormal(card) ? card.number ?? 0 : 0), 0);
   const reserveBonus = Math.max(0, plan.reserveBonus);
@@ -901,11 +918,10 @@
     bonus,
     total,
     notes: Array.from(noteSet),
-  };
-=======
-  const left = hand.filter((c) => !usedIds.has(c.id));
+  }
+  {
   return left.slice(0, 2).reduce((a, c) => a + cardReserveValue(c), 0);
->>>>>>> 3a58fa73
+  }
 }
 
   useEffect(() => {
@@ -1161,107 +1177,109 @@
     const remotePlayed = remoteLegacySide === "player"
       ? played.map((pe) => pe.p)
       : played.map((pe) => pe.e);
-
-<<<<<<< HEAD
-    const localPlan = preSpinPlan[localLegacySide] ?? createEmptyPlan();
-    const remotePlan = preSpinPlan[remoteLegacySide] ?? createEmptyPlan();
-
-    const localReserveCtx = computeReserveContext(localLegacySide, localPlayed, localPlan);
-    let remoteReserveCtx: ReserveHUD;
-    let remoteReserveTotal: number;
-    let usedRemoteReport = false;
-
-    if (!isMultiplayer) {
-      remoteReserveCtx = computeReserveContext(remoteLegacySide, remotePlayed, remotePlan);
-      remoteReserveTotal = remoteReserveCtx.total;
-    } else {
-      const report = reserveReportsRef.current[remoteLegacySide];
-      if (report && report.round === round) {
-        remoteReserveTotal = report.reserve;
-        remoteReserveCtx = { base: report.reserve, bonus: 0, total: report.reserve, notes: [] };
-        usedRemoteReport = true;
-      } else {
-        remoteReserveCtx = computeReserveContext(remoteLegacySide, remotePlayed, remotePlan);
-        remoteReserveTotal = remoteReserveCtx.total;
+// ==== Merged: reserve context (mana/recall) + echo interactions + outcome ====
+
+const localPlan = preSpinPlan[localLegacySide] ?? createEmptyPlan();
+const remotePlan = preSpinPlan[remoteLegacySide] ?? createEmptyPlan();
+
+// Build reserve contexts (base/bonus/total/notes) for each side
+const localReserveCtx = computeReserveContext(localLegacySide, localPlayed, localPlan);
+
+let remoteReserveCtx: ReserveHUD;
+let usedRemoteReport = false;
+
+if (!isMultiplayer) {
+  remoteReserveCtx = computeReserveContext(remoteLegacySide, remotePlayed, remotePlan);
+} else {
+  const report = reserveReportsRef.current[remoteLegacySide];
+  if (report && report.round === round) {
+    // Use the reported total from the other client (don’t recalc to avoid desync)
+    remoteReserveCtx = { base: report.reserve, bonus: 0, total: report.reserve, notes: [] };
+    usedRemoteReport = true;
+  } else {
+    remoteReserveCtx = computeReserveContext(remoteLegacySide, remotePlayed, remotePlan);
+  }
+}
+
+// Apply echo-reserve effects on top of the contexts (mirror/bonus/copy-opponent)
+const reserveCtxBySide: Record<LegacySide, ReserveHUD> = {
+  player: localLegacySide === "player" ? { ...localReserveCtx } : { ...remoteReserveCtx },
+  enemy:  localLegacySide === "enemy"  ? { ...localReserveCtx } : { ...remoteReserveCtx },
+};
+
+for (const action of echoActions) {
+  const me = action.side;
+  const opp = OPPOSITE_SIDE[me];
+
+  const mine = reserveCtxBySide[me];
+  const theirs = reserveCtxBySide[opp];
+
+  switch (action.mode) {
+    case "mirror": {
+      // bump my total to at least opponent total
+      if (mine.total < theirs.total) {
+        const inc = theirs.total - mine.total;
+        mine.total += inc;
+        mine.bonus += inc;
       }
-    }
-
-    storeReserveReport(localLegacySide, localReserveCtx.total, round);
-    if (!isMultiplayer || !usedRemoteReport) {
-      storeReserveReport(remoteLegacySide, remoteReserveTotal, round);
-    }
-
-    const playerReserveCtx = localLegacySide === "player" ? localReserveCtx : remoteReserveCtx;
-    const enemyReserveCtx = localLegacySide === "enemy" ? localReserveCtx : remoteReserveCtx;
-    const pReserveTotal = playerReserveCtx.total;
-    const eReserveTotal = enemyReserveCtx.total;
-
-    // 🔸 show these during showEnemy/anim immediately
-    setReserveSums({ player: playerReserveCtx, enemy: enemyReserveCtx });
-
-    type Outcome = {
-      steps: number;
-      targetSlice: number;
-      section: Section;
-      winner: LegacySide | null;
-      tie: boolean;
-      wheel: number;
-      detail: string;
-      override: VC | null;
-    };
-=======
-    const localReserveBase = computeReserveSum(localLegacySide, localPlayed);
-    let remoteReserveBase: number;
-    let usedRemoteReport = false;
-
-    if (!isMultiplayer) {
-      remoteReserveBase = computeReserveSum(remoteLegacySide, remotePlayed);
-    } else {
-      const report = reserveReportsRef.current[remoteLegacySide];
-      if (report && report.round === round) {
-        remoteReserveBase = report.reserve;
-        usedRemoteReport = true;
-      } else {
-        remoteReserveBase = computeReserveSum(remoteLegacySide, remotePlayed);
-      }
-    }
-
-    const reserveBySide: Record<LegacySide, number> = { player: 0, enemy: 0 };
-    reserveBySide[localLegacySide] = localReserveBase;
-    reserveBySide[remoteLegacySide] = remoteReserveBase;
-
-    for (const action of echoActions) {
-      const opponent = OPPOSITE_SIDE[action.side];
-      switch (action.mode) {
-        case "mirror":
-          reserveBySide[action.side] = Math.max(reserveBySide[action.side], reserveBySide[opponent]);
-          effectLogs.push(`${namesByLegacy[action.side]}'s reserve mirrors the foe.`);
-          break;
-        case "bonus":
-          reserveBySide[action.side] = reserveBySide[action.side] + action.bonus;
-          effectLogs.push(`${namesByLegacy[action.side]} gains ${action.bonus} reserve.`);
-          break;
-        default:
-          reserveBySide[action.side] = reserveBySide[opponent];
-          effectLogs.push(`${namesByLegacy[action.side]} echoes the opponent's reserve.`);
-          break;
-      }
-    }
-
-    storeReserveReport(localLegacySide, reserveBySide[localLegacySide], round);
-    if (!isMultiplayer || !usedRemoteReport) {
-      storeReserveReport(remoteLegacySide, reserveBySide[remoteLegacySide], round);
-    }
-
-    const pReserve = reserveBySide.player;
-    const eReserve = reserveBySide.enemy;
-    setReserveSums({ player: pReserve, enemy: eReserve });
-
-
-    effectLogs.forEach((msg) => appendLog(msg));
-    type Outcome = { steps: number; targetSlice: number; section: Section; winner: LegacySide | null; tie: boolean; wheel: number; detail: string; comboNotes: string[] };
-
->>>>>>> 3a58fa73
+      mine.notes.push("Echo: mirror opponent reserve");
+      effectLogs.push(`${namesByLegacy[me]}'s reserve mirrors the foe.`);
+      break;
+    }
+    case "bonus": {
+      mine.total += action.bonus;
+      mine.bonus += action.bonus;
+      mine.notes.push(`Echo: +${action.bonus} reserve`);
+      effectLogs.push(`${namesByLegacy[me]} gains ${action.bonus} reserve.`);
+      break;
+    }
+    default: {
+      // copy-opponent
+      const delta = Math.max(0, theirs.total - mine.base); // informational only
+      mine.total = theirs.total;
+      // We don’t change base; treat the change as “bonus” so HUD can show the delta
+      mine.bonus = mine.total - mine.base;
+      mine.notes.push("Echo: copy opponent reserve");
+      effectLogs.push(`${namesByLegacy[me]} echoes the opponent's reserve.`);
+      break;
+    }
+  }
+}
+
+// Persist reports for both sides
+storeReserveReport(localLegacySide, localReserveCtx.total, round);
+if (!isMultiplayer || !usedRemoteReport) {
+  const remoteTotal =
+    localLegacySide === "player" ? reserveCtxBySide.enemy.total : reserveCtxBySide.player.total;
+  storeReserveReport(remoteLegacySide, remoteTotal, round);
+}
+
+// Map back to player/enemy for HUD (relative to legacy sides)
+const playerReserveCtx = reserveCtxBySide.player;
+const enemyReserveCtx  = reserveCtxBySide.enemy;
+const pReserveTotal    = playerReserveCtx.total;
+const eReserveTotal    = enemyReserveCtx.total;
+
+// 🔸 Show full contexts (with notes) during showEnemy/anim immediately
+setReserveSums({ player: playerReserveCtx, enemy: enemyReserveCtx });
+
+// keep any accumulated effect logs
+effectLogs.forEach((msg) => appendLog(msg));
+
+type Outcome = {
+  steps: number;
+  targetSlice: number;
+  section: Section;
+  winner: LegacySide | null;
+  tie: boolean;
+  wheel: number;
+  detail: string;
+  /** Optional VC override from pre-spin planning (e.g., mana/recall effects) */
+  override: VC | null;
+  /** (If you already include combo notes in details elsewhere, you can add them here) */
+  comboNotes?: string[];
+};
+
     const outcomes: Outcome[] = [];
     const combosForResolve = evaluateCombos({
       player: played.map((pe) => pe.p ?? null),
@@ -1270,20 +1288,14 @@
 
     for (let w = 0; w < 3; w++) {
       const secList = wheelSections[w];
-<<<<<<< HEAD
-      const baseP = played[w].p?.number ?? 0;
-      const baseE = played[w].e?.number ?? 0;
-      const steps = ((baseP % SLICES) + (baseE % SLICES)) % SLICES;
-=======
-
       const baseP = (played[w].p?.number ?? 0);
       const baseE = (played[w].e?.number ?? 0);
+      const steps = ((baseP % SLICES) + (baseE % SLICES)) % SLICES;
       const bonusP = combosForResolve.player.laneBonus[w] ?? 0;
       const bonusE = combosForResolve.enemy.laneBonus[w] ?? 0;
       const pVal = baseP + bonusP;
       const eVal = baseE + bonusE;
       const steps = (((pVal % SLICES) + (eVal % SLICES)) % SLICES + SLICES) % SLICES;
->>>>>>> 3a58fa73
       const targetSlice = (tokens[w] + steps) % SLICES;
       let section =
         secList.find((s) => targetSlice !== 0 && inSection(targetSlice, s)) ||
@@ -1309,29 +1321,26 @@
       let winner: LegacySide | null = null; let tie = false; let detail = "";
 
       switch (section.id) {
-<<<<<<< HEAD
-        case "Strongest": if (pVal === eVal) tie = true; else winner = pVal > eVal ? "player" : "enemy"; detail = `Strongest ${pVal} vs ${eVal}`; break;
-        case "Weakest": if (pVal === eVal) tie = true; else winner = pVal < eVal ? "player" : "enemy"; detail = `Weakest ${pVal} vs ${eVal}`; break;
-        case "ReserveSum":
-          if (pReserveTotal === eReserveTotal) tie = true;
-          else winner = pReserveTotal > eReserveTotal ? "player" : "enemy";
-          detail = `Reserve ${pReserveTotal} vs ${eReserveTotal}`;
-=======
-        case "Strongest":
-          if (pVal === eVal) tie = true;
-          else winner = pVal > eVal ? "player" : "enemy";
-          detail = `Strongest ${pVal} vs ${eVal}`;
-          break;
-        case "Weakest":
-          if (pVal === eVal) tie = true;
-          else winner = pVal < eVal ? "player" : "enemy";
-          detail = `Weakest ${pVal} vs ${eVal}`;
-          break;
-        case "ReserveSum":
-          if (pReserve === eReserve) tie = true;
-          else winner = pReserve > eReserve ? "player" : "enemy";
-          detail = `Reserve ${pReserve} vs ${eReserve}`;
->>>>>>> 3a58fa73
+case "Strongest":
+  if (pVal === eVal) tie = true;
+  else winner = pVal > eVal ? "player" : "enemy";
+  detail = `Strongest ${pVal} vs ${eVal}`;
+  break;
+
+case "Weakest":
+  if (pVal === eVal) tie = true;
+  else winner = pVal < eVal ? "player" : "enemy";
+  detail = `Weakest ${pVal} vs ${eVal}`;
+  break;
+
+case "ReserveSum": {
+  // use totals from the ReserveHUD contexts (mana/recall-aware)
+  if (pReserveTotal === eReserveTotal) tie = true;
+  else winner = pReserveTotal > eReserveTotal ? "player" : "enemy";
+  detail = `Reserve ${pReserveTotal} vs ${eReserveTotal}`;
+  break;
+}
+
           break;
         case "ClosestToTarget": {
           const t = targetSlice === 0 ? (section.target ?? 0) : targetSlice;
@@ -1352,14 +1361,13 @@
       if (comboNotes.length) {
         detail = `${detail} | ${comboNotes.join("; ")}`;
       }
-<<<<<<< HEAD
+
       if (override) {
         detail = `[${override}] ${detail}`;
       }
-      outcomes.push({ steps, targetSlice, section, winner, tie, wheel: w, detail, override });
-=======
-      outcomes.push({ steps, targetSlice, section, winner, tie, wheel: w, detail, comboNotes });
->>>>>>> 3a58fa73
+
+      outcomes.push({ steps, targetSlice, section, winner, tie, wheel: w, detail, override, comboNotes });
+
     }
 
     const animateSpins = async () => {
@@ -1386,56 +1394,49 @@
       // Single commit after all wheels have finished
       setTokens(finalTokens);
 
-<<<<<<< HEAD
-      let pWins = wins.player, eWins = wins.enemy;
-      let hudColors: [string | null, string | null, string | null] = [null, null, null];
-      const roundWinsCount: Record<LegacySide, number> = { player: 0, enemy: 0 };
-      const manaGains: Record<LegacySide, number> = { player: 0, enemy: 0 };
-      outcomes.forEach((o) => {
-        if (o.tie) { appendLog(`Wheel ${o.wheel + 1} tie: ${o.detail} — no win.`); }
-        else if (o.winner) {
-          hudColors[o.wheel] = HUD_COLORS[o.winner];
-          roundWinsCount[o.winner] += 1;
-          if (o.winner === "player") pWins++; else eWins++;
-          if (MANA_VC_REWARD.includes(o.section.id)) {
-            manaGains[o.winner] += 1;
-          }
-          appendLog(`Wheel ${o.wheel + 1} win -> ${o.winner} (${o.detail}).`);
-=======
-      const hudColors: [string | null, string | null, string | null] = [
-        null,
-        null,
-        null,
-      ];
-      const roundWins: Record<LegacySide, number> = { player: 0, enemy: 0 };
-      let swapCount = 0;
-      outcomes.forEach((o) => {
-        const wheelLabel = `Wheel ${o.wheel + 1}`;
-        if (o.tie) {
-          appendLog(`${wheelLabel} tie: ${o.detail} — no win.`);
-          if (o.section.id === "SwapWins") {
-            swapCount += 1;
-            appendLog(`🔄 ${wheelLabel}: Round tallies will swap before scoring.`);
-          }
-          return;
-        }
-
-        if (!o.winner) return;
-
-        hudColors[o.wheel] = HUD_COLORS[o.winner];
-        let awarded = 1;
-        if (o.section.id === "DoubleWin") {
-          awarded = 2;
-        }
-        roundWins[o.winner] += awarded;
-        appendLog(`${wheelLabel} win -> ${o.winner} (${o.detail}).`);
-        if (o.section.id === "DoubleWin") {
-          appendLog(`✨ ${wheelLabel}: ${namesByLegacy[o.winner]} claims two wins from this slice!`);
-        }
-        if (o.section.id === "SwapWins") {
-          swapCount += 1;
-          appendLog(`🔄 ${wheelLabel}: Round tallies will swap before scoring.`);
->>>>>>> 3a58fa73
+// HUD colors, per-round tallies, mana gains, and swap tracking
+const hudColors: [string | null, string | null, string | null] = [null, null, null];
+const roundWins: Record<LegacySide, number> = { player: 0, enemy: 0 };
+const manaGains: Record<LegacySide, number> = { player: 0, enemy: 0 };
+let swapCount = 0;
+
+outcomes.forEach((o) => {
+  const wheelLabel = `Wheel ${o.wheel + 1}`;
+
+  if (o.tie) {
+    appendLog(`${wheelLabel} tie: ${o.detail} — no win.`);
+    if (o.section.id === "SwapWins") {
+      swapCount += 1;
+      appendLog(`🔄 ${wheelLabel}: Round tallies will swap before scoring.`);
+    }
+    return;
+  }
+
+  if (!o.winner) return;
+
+  hudColors[o.wheel] = HUD_COLORS[o.winner];
+
+  // base award, with DoubleWin support
+  let awarded = 1;
+  if (o.section.id === "DoubleWin") {
+    awarded = 2;
+  }
+  roundWins[o.winner] += awarded;
+
+  // mana rewards on specific VC sections
+  if (MANA_VC_REWARD.includes(o.section.id)) {
+    manaGains[o.winner] += 1;
+  }
+
+  appendLog(`${wheelLabel} win -> ${o.winner} (${o.detail}).`);
+  if (o.section.id === "DoubleWin") {
+    appendLog(`✨ ${wheelLabel}: ${namesByLegacy[o.winner]} claims two wins from this slice!`);
+  }
+  if (o.section.id === "SwapWins") {
+    swapCount += 1;
+    appendLog(`🔄 ${wheelLabel}: Round tallies will swap before scoring.`);
+  }
+});
         }
       });
 
@@ -1494,48 +1495,45 @@
       setWins({ player: pWins, enemy: eWins });
       setReserveSums({ player: playerReserveCtx, enemy: enemyReserveCtx });
       clearAdvanceVotes();
-<<<<<<< HEAD
-      setPreSpinPlan({ player: createEmptyPlan(), enemy: createEmptyPlan() });
-      setPhase("roundEnd");
-=======
-      let winner: LegacySide | null = null;
-      let method: "goal" | "timer" | null = null;
->>>>>>> 3a58fa73
-      if (pWins >= winGoal || eWins >= winGoal) {
-        winner = pWins >= winGoal ? "player" : "enemy";
-        method = "goal";
-      } else {
-        const timerNow = timerRemainingRef.current ?? remainingTimer ?? initialTimerSeconds;
-        if (initialTimerSeconds !== null && (timerNow ?? 0) <= 0 && pWins !== eWins) {
-          winner = pWins > eWins ? "player" : "enemy";
-          method = "timer";
-        }
-      }
-
-      if (winner && method) {
-        clearRematchVotes();
-        setFinalWinMethod(method);
-        setPhase("ended");
-        if (method === "timer") {
-          const leadLog =
-            winner === localLegacySide
-              ? `Time expired — you led ${pWins}-${eWins}.`
-              : `Time expired — ${namesByLegacy[winner]} led ${pWins}-${eWins}.`;
-          appendLog(leadLog);
-        } else {
-          appendLog(
-            winner === localLegacySide
-              ? "You win the match!"
-              : `${namesByLegacy[remoteLegacySide]} wins the match!`
-          );
-        }
-      } else {
-        setPhase("roundEnd");
-      }
-    };
-
-    animateSpins();
+// Compute winner/method once
+let winner: LegacySide | null = null;
+let method: "goal" | "timer" | null = null;
+
+if (pWins >= winGoal || eWins >= winGoal) {
+  winner = pWins >= winGoal ? "player" : "enemy";
+  method = "goal";
+} else {
+  const timerNow = timerRemainingRef.current ?? remainingTimer ?? initialTimerSeconds;
+  if (initialTimerSeconds !== null && (timerNow ?? 0) <= 0 && pWins !== eWins) {
+    winner = pWins > eWins ? "player" : "enemy";
+    method = "timer";
   }
+}
+
+// Handle outcome once
+if (winner && method) {
+  clearRematchVotes();
+  setFinalWinMethod(method);
+  setPhase("ended");
+
+  if (method === "timer") {
+    const leadLog =
+      winner === localLegacySide
+        ? `Time expired — you led ${pWins}-${eWins}.`
+        : `Time expired — ${namesByLegacy[winner]} led ${pWins}-${eWins}.`;
+    appendLog(leadLog);
+  } else {
+    appendLog(
+      winner === localLegacySide
+        ? "You win the match!"
+        : `${namesByLegacy[remoteLegacySide]} wins the match!`
+    );
+  }
+} else {
+  // No match end: reset mana/recall planning for the next round
+  setPreSpinPlan({ player: createEmptyPlan(), enemy: createEmptyPlan() });
+  setPhase("roundEnd");
+}
 
   const nextRoundCore = useCallback(
     (opts?: { force?: boolean }) => {
