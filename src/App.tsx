import React, {
  useMemo,
  useRef,
  useState,
  useEffect,
  forwardRef,
  useImperativeHandle,
  memo,
  startTransition,
  useCallback,
} from "react";
import { Realtime } from "ably";
import { motion } from "framer-motion";


/**
 * Three-Wheel Roguelike — Wins-Only, Low Mental Load (v2.4.17-fix1)
 * Single-file App.tsx (Vite React)
 *
 * CHANGELOG (v2.4.17-fix1):
 * - Fix build error: wrapped adjacent JSX in WheelPanel and removed stray placeholder token.
 * - Moved enemy slot back inside the flex row; ensured a single parent element.
 * - Fixed typo in popover class (top-[110%]).
 * - Kept flicker mitigations: static IMG base, imperative token, integer snapping, isolated layers.
 */

// game modules
import {
  SLICES,
  TARGET_WINS,
  resolveMatchMode,
  type Side as TwoSide,
  type Card,
  type Section,
  type Fighter,
  type SplitChoiceMap,
  type Players,
  type MatchModeId,
  LEGACY_FROM_SIDE,
} from "./game/types";
import { easeInOutCubic, inSection, createSeededRng } from "./game/math";
import { VC_META, genWheelSections } from "./game/wheel";
import {
  makeFighter,
  drawOne,
  refillTo,
  freshFive,
  recordMatchResult,
  type MatchResultSummary,
  type LevelProgress,
} from "./player/profileStore";
import { isSplit, fmtNum } from "./game/values";

// components
import CanvasWheel, { WheelHandle } from "./components/CanvasWheel";
import StSCard from "./components/StSCard";

type AblyRealtime = InstanceType<typeof Realtime>;
type AblyChannel = ReturnType<AblyRealtime["channels"]["get"]>;

// keep your local alias
type LegacySide = "player" | "enemy";

// your existing MPIntent union (merged from conflict)
type MPIntent =
  | { type: "assign"; lane: number; side: LegacySide; card: Card }
  | { type: "clear"; lane: number; side: LegacySide }
  | { type: "reveal"; side: LegacySide }
  | { type: "nextRound"; side: LegacySide }
  | { type: "rematch"; side: LegacySide }
  | { type: "reserve"; side: LegacySide; reserve: number; round: number };

type ComboLaneResult = {
  laneBonus: number[];
  laneNotes: string[][];
};

function evaluateCombos(assignments: { player: (Card | null)[]; enemy: (Card | null)[] }):
  Record<LegacySide, ComboLaneResult> {
  const base: Record<LegacySide, ComboLaneResult> = {
    player: { laneBonus: Array(assignments.player.length).fill(0), laneNotes: Array.from({ length: assignments.player.length }, () => [] as string[]) },
    enemy: { laneBonus: Array(assignments.enemy.length).fill(0), laneNotes: Array.from({ length: assignments.enemy.length }, () => [] as string[]) },
  };

  (Object.keys(base) as LegacySide[]).forEach((side) => {
    const slots = assignments[side];
    const laneBonus = base[side].laneBonus;
    const laneNotes = base[side].laneNotes;

    const byCard = new Map<string, { card: Card; lanes: number[] }>();
    const byNumber = new Map<number, { cards: Card[]; lanes: number[] }>();

    slots.forEach((card, laneIdx) => {
      if (!card) return;
      if (!byCard.has(card.id)) byCard.set(card.id, { card, lanes: [] });
      byCard.get(card.id)!.lanes.push(laneIdx);

      if (isNormal(card)) {
        if (!byNumber.has(card.number)) byNumber.set(card.number, { cards: [], lanes: [] });
        const entry = byNumber.get(card.number)!;
        entry.cards.push(card);
        entry.lanes.push(laneIdx);
      }
    });

    byCard.forEach(({ card, lanes }) => {
      if (!card.multiLane || lanes.length <= 1) return;
      const descriptor = card.linkDescriptors?.find((d) => d.kind === "lane");
      const bonus = descriptor?.bonusSteps ?? 2;
      const label = descriptor?.label ?? "Lane link";
      lanes.forEach((laneIdx) => {
        if (laneIdx >= laneBonus.length) return;
        laneBonus[laneIdx] += bonus;
        laneNotes[laneIdx].push(`${label} +${bonus}`);
      });
    });

    byNumber.forEach(({ cards, lanes }, number) => {
      if (lanes.length <= 1) return;
      const descriptor = cards
        .map((c) => c.linkDescriptors?.find((d) => d.kind === "numberMatch"))
        .find((d): d is NonNullable<typeof d> => !!d);
      const bonus = descriptor?.bonusSteps ?? 1;
      const label = descriptor?.label ?? `Match ${fmtNum(number)}`;
      lanes.forEach((laneIdx) => {
        if (laneIdx >= laneBonus.length) return;
        laneBonus[laneIdx] += bonus;
        laneNotes[laneIdx].push(`${label} +${bonus}`);
      });
    });
  });

  return base;
}

// ---------------- Constants ----------------
const MIN_WHEEL = 160;
const MAX_WHEEL = 200;

const THEME = {
  panelBg:   '#2c1c0e',
  panelBorder:'#5c4326',
  slotBg:    '#1b1209',
  slotBorder:'#7a5a33',
  brass:     '#b68a4e',
  textWarm:  '#ead9b9',
};

const OPPOSITE_SIDE: Record<LegacySide, LegacySide> = {
  player: "enemy",
  enemy: "player",
};

const uniqueSorted = (values: number[]) => Array.from(new Set(values)).sort((a, b) => a - b);

const cardNumericValue = (card: Card | null | undefined): number => {
  if (!card) return 0;
  if (typeof card.number === "number") return card.number;
  if (card.meta?.decoy?.reserveValue !== undefined) return card.meta.decoy.reserveValue ?? 0;
  return 0;
};

const cardReserveValue = (card: Card | null | undefined): number => {
  if (!card) return 0;
  if (card.meta?.decoy?.reserveValue !== undefined) return card.meta.decoy.reserveValue ?? 0;
  if (typeof card.number === "number") return card.number;
  return 0;
};

// ---------------- Main Component ----------------
export default function ThreeWheel_WinsOnly({
  localSide,
  localPlayerId,
  players,
  seed,
  roomCode,
  hostId,
  targetWins,
  modeId,
  timerSeconds: timerSecondsProp,
  onExit,
}: {
  localSide: TwoSide;
  localPlayerId: string;
  players: Players;
  seed: number;
  roomCode?: string;
  hostId?: string;
  targetWins?: number;
  modeId?: MatchModeId;
  timerSeconds?: number | null;
  onExit?: () => void;
}) {
  const mountedRef = useRef(true);
  useEffect(() => { mountedRef.current = true; return () => { mountedRef.current = false; timeoutsRef.current.forEach(clearTimeout); timeoutsRef.current.clear(); }; }, []);
  const timeoutsRef = useRef<Set<ReturnType<typeof setTimeout>>>(new Set());
  const setSafeTimeout = (fn: () => void, ms: number) => { const id = setTimeout(() => { if (mountedRef.current) fn(); }, ms); timeoutsRef.current.add(id); return id; };

  const localLegacySide: LegacySide = LEGACY_FROM_SIDE[localSide];
  const remoteLegacySide: LegacySide = localLegacySide === "player" ? "enemy" : "player";

  const HUD_COLORS = {
    player: players.left.color ?? "#84cc16",
    enemy: players.right.color ?? "#d946ef",
  } as const;

  const namesByLegacy: Record<LegacySide, string> = {
    player: players.left.name,
    enemy: players.right.name,
  };

  const sanitizedTargetWins =
    typeof targetWins === "number" && Number.isFinite(targetWins)
      ? Math.max(1, Math.min(25, Math.round(targetWins)))
      : null;

  const sanitizedTimerSeconds =
    typeof timerSecondsProp === "number" && Number.isFinite(timerSecondsProp) && timerSecondsProp > 0
      ? Math.max(1, Math.round(timerSecondsProp))
      : null;

  const matchMode = useMemo(() => {
    const base = resolveMatchMode(modeId ?? null);
    const wins = sanitizedTargetWins ?? base.targetWins ?? TARGET_WINS;
    const timer =
      sanitizedTimerSeconds !== null
        ? sanitizedTimerSeconds
        : typeof base.timerSeconds === "number" && base.timerSeconds > 0
        ? Math.round(base.timerSeconds)
        : null;
    return { ...base, targetWins: wins, timerSeconds: timer };
  }, [modeId, sanitizedTargetWins, sanitizedTimerSeconds]);

  const winGoal = matchMode.targetWins;
  const initialTimerSeconds =
    typeof matchMode.timerSeconds === "number" && matchMode.timerSeconds > 0
      ? matchMode.timerSeconds
      : null;


  const hostLegacySide: LegacySide = (() => {
    if (!hostId) return "player";
    if (players.left.id === hostId) return "player";
    if (players.right.id === hostId) return "enemy";
    return "player";
  })();

  const isMultiplayer = !!roomCode;
  const ablyRef = useRef<AblyRealtime | null>(null);
  const chanRef = useRef<AblyChannel | null>(null);

  // Fighters & initiative
  const [player, setPlayer] = useState<Fighter>(() => makeFighter("Wanderer"));
  const [enemy, setEnemy] = useState<Fighter>(() => makeFighter("Shade Bandit"));
  const [initiative, setInitiative] = useState<LegacySide>(() =>
    hostId ? hostLegacySide : localLegacySide
  );
  const [wins, setWins] = useState<{ player: number; enemy: number }>({ player: 0, enemy: 0 });
  const [round, setRound] = useState(1);
  const [remainingTimer, setRemainingTimer] = useState<number | null>(initialTimerSeconds);
  const timerRemainingRef = useRef<number | null>(initialTimerSeconds);
  const [finalWinMethod, setFinalWinMethod] = useState<"goal" | "timer" | null>(null);

  // Freeze layout during resolution
  const [freezeLayout, setFreezeLayout] = useState(false);
  const [lockedWheelSize, setLockedWheelSize] = useState<number | null>(null);

  // Phase state
  const [phase, setPhase] = useState<"choose" | "showEnemy" | "anim" | "roundEnd" | "ended">("choose");

  const [resolveVotes, setResolveVotes] = useState<{ player: boolean; enemy: boolean }>({
    player: false,
    enemy: false,
  });

  const markResolveVote = useCallback((side: LegacySide) => {
    setResolveVotes((prev) => {
      if (prev[side]) return prev;
      return { ...prev, [side]: true };
    });
  }, []);

  const clearResolveVotes = useCallback(() => {
    setResolveVotes((prev) => {
      if (!prev.player && !prev.enemy) return prev;
      return { player: false, enemy: false };
    });
  }, []);

  const [advanceVotes, setAdvanceVotes] = useState<{ player: boolean; enemy: boolean }>({
    player: false,
    enemy: false,
  });

  const markAdvanceVote = useCallback((side: LegacySide) => {
    setAdvanceVotes((prev) => {
      if (prev[side]) return prev;
      return { ...prev, [side]: true };
    });
  }, []);

  const clearAdvanceVotes = useCallback(() => {
    setAdvanceVotes((prev) => {
      if (!prev.player && !prev.enemy) return prev;
      return { player: false, enemy: false };
    });
  }, []);

  const [rematchVotes, setRematchVotes] = useState<{ player: boolean; enemy: boolean }>({
    player: false,
    enemy: false,
  });

  const markRematchVote = useCallback((side: LegacySide) => {
    setRematchVotes((prev) => {
      if (prev[side]) return prev;
      return { ...prev, [side]: true };
    });
  }, []);

  const clearRematchVotes = useCallback(() => {
    setRematchVotes((prev) => {
      if (!prev.player && !prev.enemy) return prev;
      return { player: false, enemy: false };
    });
  }, []);

  const [matchSummary, setMatchSummary] = useState<MatchResultSummary | null>(null);
  const [xpDisplay, setXpDisplay] = useState<LevelProgress | null>(null);
  const [levelUpFlash, setLevelUpFlash] = useState(false);
  const hasRecordedResultRef = useRef(false);

  const timerExpired =
    initialTimerSeconds !== null && (remainingTimer ?? initialTimerSeconds) <= 0;

  const matchWinner: LegacySide | null =
    wins.player >= winGoal
      ? "player"
      : wins.enemy >= winGoal
      ? "enemy"
      : timerExpired && wins.player !== wins.enemy
      ? wins.player > wins.enemy
        ? "player"
        : "enemy"
      : null;
  const localWinsCount = localLegacySide === "player" ? wins.player : wins.enemy;
  const remoteWinsCount = localLegacySide === "player" ? wins.enemy : wins.player;
  const localWon = matchWinner ? matchWinner === localLegacySide : false;
  const winnerName = matchWinner ? namesByLegacy[matchWinner] : null;
  const localName = namesByLegacy[localLegacySide];
  const remoteName = namesByLegacy[remoteLegacySide];
  const finalOutcomeMessage =
    finalWinMethod === "timer"
      ? localWon
        ? "You led when the clock expired."
        : `${winnerName ?? remoteName} led when the clock expired.`
      : localWon
      ? `You reached ${winGoal} wins.`
      : `${winnerName ?? remoteName} reached ${winGoal} wins.`;

  useEffect(() => {
    setInitiative(hostId ? hostLegacySide : localLegacySide);
  }, [hostId, hostLegacySide, localLegacySide]);

  useEffect(() => {
    setRemainingTimer(initialTimerSeconds);
    timerRemainingRef.current = initialTimerSeconds;
  }, [initialTimerSeconds, seed]);

  useEffect(() => {
    timerRemainingRef.current = remainingTimer;
  }, [remainingTimer]);

  useEffect(() => {
    if (initialTimerSeconds === null) return;
    const currentRemaining = timerRemainingRef.current ?? initialTimerSeconds;
    if (currentRemaining === null || currentRemaining <= 0) return;
    if (phase === "ended") return;

    let prev = Date.now();
    const id = window.setInterval(() => {
      setRemainingTimer((prevSecs) => {
        if (prevSecs === null) return prevSecs;
        if (prevSecs <= 0) return 0;
        const now = Date.now();
        const diff = Math.max(1, Math.floor((now - prev) / 1000));
        prev = now;
        const next = Math.max(0, prevSecs - diff);
        timerRemainingRef.current = next;
        return next;
      });
    }, 1000);

    return () => {
      window.clearInterval(id);
    };
  }, [initialTimerSeconds, phase]);

  useEffect(() => {
    if (phase === "ended") {
      if (!hasRecordedResultRef.current) {
        const summary = recordMatchResult({
          didWin: localWon,
          modeId: matchMode.id,
          modeLabel: matchMode.name,
          targetWins: winGoal,
          timerSeconds: initialTimerSeconds,
          winMethod: finalWinMethod ?? (matchWinner ? "goal" : undefined),
        });
        hasRecordedResultRef.current = true;
        setMatchSummary(summary);

        if (summary.didWin) {
          setXpDisplay(summary.before);
          setLevelUpFlash(false);
          if (summary.segments.length === 0) {
            setXpDisplay(summary.after);
          }
          summary.segments.forEach((segment, idx) => {
            setSafeTimeout(() => {
              setXpDisplay({
                level: segment.level,
                exp: segment.exp,
                expToNext: segment.expToNext,
                percent: segment.percent,
              });
              if (segment.leveledUp) {
                setLevelUpFlash(true);
                setSafeTimeout(() => setLevelUpFlash(false), 900);
              }
            }, 600 * (idx + 1));
          });
        } else {
          setXpDisplay(null);
          setLevelUpFlash(false);
        }
      }
    } else {
      hasRecordedResultRef.current = false;
      if (phase === "choose" && wins.player === 0 && wins.enemy === 0) {
        setMatchSummary(null);
        setXpDisplay(null);
        setLevelUpFlash(false);
      }
    }
  }, [
    phase,
    localWon,
    wins.player,
    wins.enemy,
    matchMode.id,
    matchMode.name,
    winGoal,
    initialTimerSeconds,
    finalWinMethod,
    matchWinner,
  ]);

  const [handClearance, setHandClearance] = useState<number>(0);

function calcWheelSize(viewH: number, viewW: number, dockAllowance = 0) {
  const isMobile = viewW <= 480;
  const chromeAllowance = viewW >= 1024 ? 200 : 140;
  const raw = Math.floor((viewH - chromeAllowance - dockAllowance) / 3);
  const MOBILE_MAX = 188;
  const DESKTOP_MAX = 220;
  const maxAllowed = isMobile ? MOBILE_MAX : DESKTOP_MAX;
  return Math.max(MIN_WHEEL, Math.min(maxAllowed, raw));
}
  
  
  // --- Mobile pointer-drag support ---
const [isPtrDragging, setIsPtrDragging] = useState(false);
const [ptrDragCard, setPtrDragCard] = useState<Card | null>(null);
const ptrPos = useRef<{ x: number; y: number }>({ x: 0, y: 0 });

function addTouchDragCss(on: boolean) {
  const root = document.documentElement;
  if (on) {
    // store previous to restore later
    (root as any).__prevTouchAction = root.style.touchAction;
    (root as any).__prevOverscroll = root.style.overscrollBehavior;
    root.style.touchAction = 'none';
    root.style.overscrollBehavior = 'contain';
  } else {
    root.style.touchAction = (root as any).__prevTouchAction ?? '';
    root.style.overscrollBehavior = (root as any).__prevOverscroll ?? '';
    delete (root as any).__prevTouchAction;
    delete (root as any).__prevOverscroll;
  }
}

function getDropTargetAt(x: number, y: number): { kind: 'wheel' | 'slot'; idx: number } | null {
  let el = document.elementFromPoint(x, y) as HTMLElement | null;
  while (el) {
    const d = (el as HTMLElement).dataset;
    if (d.drop && d.idx) {
      if (d.drop === 'wheel') return { kind: 'wheel', idx: Number(d.idx) };
      if (d.drop === 'slot')  return { kind: 'slot',  idx: Number(d.idx) };
    }
    el = el.parentElement;
  }
  return null;
}

function startPointerDrag(card: Card, e: React.PointerEvent) {
  // only trigger for touch/pen; mouse still uses native DnD you already have
  if (e.pointerType === 'mouse') return;
  e.currentTarget.setPointerCapture?.(e.pointerId);
  setSelectedCardId(card.id);
  setDragCardId(card.id);
  setPtrDragCard(card);
  setIsPtrDragging(true);
  addTouchDragCss(true);
  ptrPos.current = { x: e.clientX, y: e.clientY };

  const onMove = (ev: PointerEvent) => {
    ptrPos.current = { x: ev.clientX, y: ev.clientY };
    const t = getDropTargetAt(ev.clientX, ev.clientY);
    setDragOverWheel(t && (t.kind === 'wheel' || t.kind === 'slot') ? t.idx : null);
    // avoid scroll while dragging
    ev.preventDefault?.();
  };

  const onUp = (ev: PointerEvent) => {
    const t = getDropTargetAt(ev.clientX, ev.clientY);
    if (t && active[t.idx]) {
      // assign card to that wheel index (slot clicks already map to a wheel index)
      assignToWheelLocal(t.idx, card);
    }
    cleanup();
  };

  const onCancel = () => cleanup();

  function cleanup() {
    window.removeEventListener('pointermove', onMove, { capture: true } as any);
    window.removeEventListener('pointerup', onUp, { capture: true } as any);
    window.removeEventListener('pointercancel', onCancel, { capture: true } as any);
    setIsPtrDragging(false);
    setPtrDragCard(null);
    setDragOverWheel(null);
    setDragCardId(null);
    addTouchDragCss(false);
  }

  window.addEventListener('pointermove', onMove, { passive: false, capture: true });
  window.addEventListener('pointerup', onUp, { passive: false, capture: true });
  window.addEventListener('pointercancel', onCancel, { passive: false, capture: true });
}
  
  // Responsive wheel size
  const [wheelSize, setWheelSize] = useState<number>(() => (typeof window !== 'undefined' ? calcWheelSize(window.innerHeight, window.innerWidth, 0) : MAX_WHEEL));
  useEffect(() => {
    const onResize = () => { if (freezeLayout || lockedWheelSize !== null) return; setWheelSize(calcWheelSize(window.innerHeight, window.innerWidth, handClearance)); };
    window.addEventListener('resize', onResize); window.addEventListener('orientationchange', onResize);
    const t = setTimeout(() => { if (!freezeLayout && lockedWheelSize === null) onResize(); }, 350);
    return () => { window.removeEventListener('resize', onResize); window.removeEventListener('orientationchange', onResize); clearTimeout(t); };
  }, [freezeLayout, handClearance, lockedWheelSize]);
  useEffect(() => { if (typeof window !== 'undefined' && !freezeLayout && lockedWheelSize === null) { setWheelSize(calcWheelSize(window.innerHeight, window.innerWidth, handClearance)); } }, [handClearance, freezeLayout, lockedWheelSize]);

  // Per-wheel sections & tokens & active
  const wheelRngRef = useRef<() => number>(() => Math.random());
  const [wheelSections, setWheelSections] = useState<Section[][]>(() => {
    const seeded = createSeededRng(seed);
    wheelRngRef.current = seeded;
    return [
      genWheelSections("bandit", seeded),
      genWheelSections("sorcerer", seeded),
      genWheelSections("beast", seeded),
    ];
  });

  const generateWheelSet = useCallback((): Section[][] => {
    const rng = wheelRngRef.current ?? Math.random;
    return [
      genWheelSections("bandit", rng),
      genWheelSections("sorcerer", rng),
      genWheelSections("beast", rng),
    ];
  }, []);

  useEffect(() => {
    wheelRngRef.current = createSeededRng(seed);
    setWheelSections(generateWheelSet());
  }, [seed, generateWheelSet]);

  const [tokens, setTokens] = useState<[number, number, number]>([0, 0, 0]);
  const [active] = useState<[boolean, boolean, boolean]>([true, true, true]);
  const [wheelHUD, setWheelHUD] = useState<[string | null, string | null, string | null]>([null, null, null]);

  // Assignments
  const [assign, setAssign] = useState<{ player: (Card | null)[]; enemy: (Card | null)[] }>({ player: [null, null, null], enemy: [null, null, null] });
  const assignRef = useRef(assign);
  useEffect(() => {
    assignRef.current = assign;
  }, [assign]);
  const comboSummary = useMemo(() => evaluateCombos(assign), [assign]);

const reserveReportsRef = useRef<
  Record<LegacySide, { reserve: number; round: number } | null>
>({
  player: null,
  enemy: null,
});

const storeReserveReport = useCallback(
  (side: LegacySide, reserve: number, roundValue: number) => {
    const prev = reserveReportsRef.current[side];
    if (!prev || prev.reserve !== reserve || prev.round !== roundValue) {
      reserveReportsRef.current[side] = { reserve, round: roundValue };
      return true;
    }
    return false;
  },
  []
);

  const handleMPIntentRef = useRef<(intent: MPIntent) => void>(() => {});

  const sendIntent = useCallback(
    (intent: MPIntent) => {
      if (!roomCode) return;
      try {
        void chanRef.current?.publish("intent", intent);
      } catch {}
    },
    [roomCode]
  );


  const broadcastLocalReserve = useCallback(() => {
    const lane = localLegacySide === "player" ? assignRef.current.player : assignRef.current.enemy;
    const reserve = computeReserveSum(localLegacySide, lane);
    const updated = storeReserveReport(localLegacySide, reserve, round);
    if (isMultiplayer && updated) {
      sendIntent({ type: "reserve", side: localLegacySide, reserve, round });
    }
  }, [isMultiplayer, localLegacySide, round, sendIntent, storeReserveReport, player, enemy]);


  // Drag state + tap-to-assign selected id
  const [dragCardId, setDragCardId] = useState<string | null>(null);
  const [dragOverWheel, _setDragOverWheel] = useState<number | null>(null);
  const dragOverRef = useRef<number | null>(null);
  const setDragOverWheel = (i: number | null) => { dragOverRef.current = i; (window as any).requestIdleCallback ? (window as any).requestIdleCallback(() => _setDragOverWheel(dragOverRef.current)) : setTimeout(() => _setDragOverWheel(dragOverRef.current), 0); };
  const [selectedCardId, setSelectedCardId] = useState<string | null>(null);

  // Reserve sums after resolve (HUD only)
  const [reserveSums, setReserveSums] = useState<null | { player: number; enemy: number }>(null);
  const [revealedDuringChoose, setRevealedDuringChoose] = useState<{ player: number[]; enemy: number[] }>({ player: [], enemy: [] });
  const revealUsedRef = useRef<{ player: boolean; enemy: boolean }>({ player: false, enemy: false });

  // Reference popover
  const [showRef, setShowRef] = useState(false);

  const appendLog = (s: string) => setLog((prev) => [s, ...prev].slice(0, 60));
  const START_LOG = "A Shade Bandit eyes your purse...";
  const [log, setLog] = useState<string[]>([START_LOG]);

  const canReveal = useMemo(() => {
    const lane = localLegacySide === "player" ? assign.player : assign.enemy;
    return lane.every((c, i) => !active[i] || !!c);
  }, [assign, active, localLegacySide]);

  // Wheel refs for imperative token updates
  const wheelRefs = [useRef<WheelHandle | null>(null), useRef<WheelHandle | null>(null), useRef<WheelHandle | null>(null)];

  // ---- Assignment helpers (batched) ----
  const assignToWheelFor = useCallback(
    (side: LegacySide, laneIndex: number, card: Card) => {
      if (!active[laneIndex]) return false;


      const lane = side === "player" ? assignRef.current.player : assignRef.current.enemy;
      const prevAtLane = lane[laneIndex];
      const fromIdx = lane.findIndex((c) => c?.id === card.id);
      const allowsMulti = !!card.multiLane;
      const prevElsewhere = prevAtLane
        ? lane.some((c, idx) => idx !== laneIndex && c?.id === prevAtLane.id)
        : false;
      const shouldReturnPrev = !!(
        prevAtLane &&
        prevAtLane.id !== card.id &&
        !prevElsewhere
      );


      if (prevAtLane && prevAtLane.id === card.id && fromIdx === laneIndex) {
        if (side === localLegacySide) {
          setSelectedCardId(null);
        }
        return false;
      }

      const isPlayer = side === "player";

      startTransition(() => {
        setAssign((prev) => {
          const laneArr = isPlayer ? prev.player : prev.enemy;
          const nextLane = [...laneArr];
          const existingIdx = nextLane.findIndex((c) => c?.id === card.id);
          if (existingIdx !== -1 && (!allowsMulti || existingIdx === laneIndex)) {
            nextLane[existingIdx] = null;
          }
          nextLane[laneIndex] = card;
          return isPlayer ? { ...prev, player: nextLane } : { ...prev, enemy: nextLane };
        });

        if (isPlayer) {
          setPlayer((p) => {
            let hand = p.hand;
            if (hand.some((c) => c.id === card.id)) {
              hand = hand.filter((c) => c.id !== card.id);
            }
            if (shouldReturnPrev && prevAtLane) {
              if (!hand.some((c) => c.id === prevAtLane.id)) {
                hand = [...hand, prevAtLane];
              }
            }
            if (hand === p.hand) return p;
            return { ...p, hand };
          });
        } else {
          setEnemy((e) => {
            let hand = e.hand;
            if (hand.some((c) => c.id === card.id)) {
              hand = hand.filter((c) => c.id !== card.id);
            }
            if (shouldReturnPrev && prevAtLane) {
              if (!hand.some((c) => c.id === prevAtLane.id)) {
                hand = [...hand, prevAtLane];
              }
            }
            if (hand === e.hand) return e;
            return { ...e, hand };
          });
        }

        if (side === localLegacySide) {
          setSelectedCardId(null);
        }
      });

      clearResolveVotes();

      return true;
    },
    [active, clearResolveVotes, localLegacySide]

  );

  const clearAssignFor = useCallback(
    (side: LegacySide, laneIndex: number) => {
      const lane = side === "player" ? assignRef.current.player : assignRef.current.enemy;
      const prev = lane[laneIndex];
      if (!prev) return false;
      const stillAssigned = lane.some((c, idx) => idx !== laneIndex && c?.id === prev.id);

      const isPlayer = side === "player";

      startTransition(() => {
        setAssign((prevState) => {
          const laneArr = isPlayer ? prevState.player : prevState.enemy;
          if (!laneArr[laneIndex]) return prevState;
          const nextLane = [...laneArr];
          nextLane[laneIndex] = null;
          return isPlayer ? { ...prevState, player: nextLane } : { ...prevState, enemy: nextLane };
        });

        if (isPlayer) {
          setPlayer((p) => {
            if (stillAssigned || p.hand.some((c) => c.id === prev.id)) return p;
            return { ...p, hand: [...p.hand, prev] };
          });
        } else {
          setEnemy((e) => {
            if (stillAssigned || e.hand.some((c) => c.id === prev.id)) return e;
            return { ...e, hand: [...e.hand, prev] };
          });
        }

        if (side === localLegacySide) {
          setSelectedCardId((sel) => (sel === prev.id ? null : sel));
        }
      });


      clearResolveVotes();


      return true;
    },
    [clearResolveVotes, localLegacySide]
  );

  function assignToWheelLocal(i: number, card: Card) {
    const changed = assignToWheelFor(localLegacySide, i, card);
    if (changed && isMultiplayer) {
      sendIntent({ type: "assign", lane: i, side: localLegacySide, card });
    }
  }

  function clearAssign(i: number) {
    const changed = clearAssignFor(localLegacySide, i);
    if (changed && isMultiplayer) {
      sendIntent({ type: "clear", lane: i, side: localLegacySide });
    }
  }


function autoPickEnemy(): (Card | null)[] {
  const hand = [...enemy.hand];
  const picks: (Card | null)[] = [null, null, null];
  const score = (card: Card): number => {
    let value = cardNumericValue(card);
    if (card.tags.includes("steal")) value += 8;
    if (card.tags.includes("swap")) value += 4;
    if (card.tags.includes("reveal")) value += 2;
    if (card.tags.includes("echoreserve")) value += 1.5;
    if (card.tags.includes("decoy")) value -= 5;
    return value;
  };
  const take = (c: Card) => {
    const idx = hand.indexOf(c);
    if (idx >= 0) hand.splice(idx, 1);
    return c;
  };

  const best = [...hand].sort((a, b) => score(b) - score(a))[0];
  if (best) picks[0] = take(best);

  const low = [...hand].sort((a, b) => score(a) - score(b))[0];
  if (low) picks[1] = take(low);

  const midPool = [...hand].sort((a, b) => score(a) - score(b));
  const mid = midPool[Math.floor(midPool.length / 2)];
  if (mid) picks[2] = take(mid);

  for (let i = 0; i < 3; i++) {
    if (!picks[i] && hand.length) picks[i] = take(hand[0]);
  }

  return picks;
}

function computeReserveSum(who: LegacySide, used: (Card | null)[]) {
  const hand = who === "player" ? player.hand : enemy.hand;
  const usedIds = new Set((used.filter(Boolean) as Card[]).map((c) => c.id));
  const left = hand.filter((c) => !usedIds.has(c.id));
  return left.slice(0, 2).reduce((a, c) => a + cardReserveValue(c), 0);
}

  useEffect(() => {
    broadcastLocalReserve();
  }, [broadcastLocalReserve, assign, player, enemy, localLegacySide, round, isMultiplayer]);

// Keep this: after a round, move only played cards out of hand, discard them, then draw.
function settleFighterAfterRound(f: Fighter, played: Card[]): Fighter {
  const playedIds = new Set(played.map((c) => c.id));
  const next: Fighter = {
    name: f.name,
    deck: [...f.deck],
    hand: f.hand.filter((c) => !playedIds.has(c.id)), // keep reserves in hand
    discard: [...f.discard, ...played],
  };

  // First, try to draw back to 5 using your existing deck util.
  const refilled = refillTo(next, 5);

  // Then, as a safety net, pad with neutral 0-cards if still short.
  return ensureFiveHand(refilled, 5);
}

// Small helper to top-up a hand with neutral 0-value cards if needed.
// Uses crypto.randomUUID() when available to avoid ID collisions.
function ensureFiveHand<T extends Fighter>(f: T, TARGET = 5): T {
  if (f.hand.length >= TARGET) return f;

  const padded = [...f.hand];
  while (padded.length < TARGET) {
    padded.push({
      id: typeof crypto !== "undefined" && "randomUUID" in crypto
        ? crypto.randomUUID()
        : `pad-${Date.now()}-${Math.random().toString(36).slice(2)}`,
      name: "Reserve",
      number: 0,
      kind: "normal",
    } as unknown as Card);
  }
  return { ...f, hand: padded } as T;
}

  // ---------------- Reveal / Resolve ----------------
  const revealRoundCore = useCallback(
    (opts?: { force?: boolean }) => {
      if (!opts?.force && !canReveal) return false;

      clearResolveVotes();


      if (isMultiplayer) {
        broadcastLocalReserve();
      }

      setLockedWheelSize((s) => s ?? wheelSize);
      setFreezeLayout(true);

      let enemyPicks: (Card | null)[];

      if (isMultiplayer) {
        enemyPicks = [...assignRef.current.enemy];
      } else {
        enemyPicks = autoPickEnemy();
        if (enemyPicks.some(Boolean)) {
          const pickIds = new Set((enemyPicks.filter(Boolean) as Card[]).map((c) => c.id));
          setEnemy((prev) => ({
            ...prev,
            hand: prev.hand.filter((card) => !pickIds.has(card.id)),
          }));
        }
        setAssign((a) => ({ ...a, enemy: enemyPicks }));
      }

      setPhase("showEnemy");
      setSafeTimeout(() => {
        if (!mountedRef.current) return;
        setPhase("anim");
        resolveRound(enemyPicks);
      }, 600);

      return true;
    },

    [broadcastLocalReserve, canReveal, clearResolveVotes, isMultiplayer, resolveRound, setAssign, setEnemy, setFreezeLayout, setLockedWheelSize, setPhase, setSafeTimeout, wheelSize]

  );

  const onReveal = useCallback(() => revealRoundCore(), [revealRoundCore]);

  useEffect(() => {
    if (!isMultiplayer) return;
    if (phase !== "choose") return;
    if (!canReveal) return;
    if (!resolveVotes.player || !resolveVotes.enemy) return;
    revealRoundCore();
  }, [canReveal, isMultiplayer, phase, resolveVotes, revealRoundCore]);

  function resolveRound(enemyPicks?: (Card | null)[]) {
    const played = [0, 1, 2].map((i) => ({
      p: assign.player[i] as Card | null,
      e: (enemyPicks?.[i] ?? assign.enemy[i]) as Card | null,
    }));

    type LaneState = { index: number; player: Card | null; enemy: Card | null };
    const laneStates: LaneState[] = played.map((lane, idx) => ({
      index: idx,
      player: lane.p ? { ...lane.p } : null,
      enemy: lane.e ? { ...lane.e } : null,
    }));

    type MoveAction = { side: LegacySide; from: number; to: number };
    type ParityAction = { side: LegacySide; lane: number; target: "self" | "opponent" | "both"; amount: number };
    type SwapAction = { side: LegacySide; a: number; b: number };
    type StealAction = { side: LegacySide; fromLane: number; targetLane: number };
    type EchoAction = { side: LegacySide; mode: "copy-opponent" | "mirror" | "bonus"; bonus: number };
    type RevealAction = { side: LegacySide; lane: number };

    const oddshiftMoves: MoveAction[] = [];
    const parityActions: ParityAction[] = [];
    const swapActions: SwapAction[] = [];
    const stealActions: StealAction[] = [];
    const echoActions: EchoAction[] = [];
    const revealActions: RevealAction[] = [];
    const effectLogs: string[] = [];

    laneStates.forEach((lane) => {
      ([("player" as const), ("enemy" as const)] as const).forEach((side) => {
        const card = lane[side];
        if (!card) return;
        const meta = card.meta ?? {};

        if (card.tags.includes("oddshift")) {
          const dir = Math.sign(meta.oddshift?.direction ?? 1) || 0;
          if (dir !== 0) {
            const to = (lane.index + dir + laneStates.length) % laneStates.length;
            if (to !== lane.index) oddshiftMoves.push({ side, from: lane.index, to });
          }
        }

        if (card.tags.includes("parityflip")) {
          const amount = Math.abs(meta.parityflip?.amount ?? 1) || 1;
          const target = meta.parityflip?.target ?? "self";
          parityActions.push({ side, lane: lane.index, target, amount });
        }

        if (card.tags.includes("swap")) {
          const withLane = Math.max(0, Math.min(2, meta.swap?.with ?? ((lane.index + 1) % laneStates.length)));
          if (withLane !== lane.index) swapActions.push({ side, a: lane.index, b: withLane });
        }

        if (card.tags.includes("steal")) {
          const fromLane = Math.max(0, Math.min(2, meta.steal?.from ?? lane.index));
          stealActions.push({ side, fromLane, targetLane: lane.index });
        }

        if (card.tags.includes("echoreserve")) {
          const mode = meta.echoreserve?.mode ?? "copy-opponent";
          const bonus = meta.echoreserve?.bonus ?? 0;
          echoActions.push({ side, mode, bonus });
        }

        if (card.tags.includes("reveal")) {
          revealActions.push({ side, lane: lane.index });
        }
      });
    });

    for (const move of oddshiftMoves) {
      const from = laneStates[move.from];
      const to = laneStates[move.to];
      if (!from || !to) continue;
      const moving = from[move.side];
      if (!moving) continue;
      const swap = to[move.side];
      to[move.side] = moving;
      from[move.side] = swap ?? null;
      effectLogs.push(`${namesByLegacy[move.side]} oddshift slides lane ${move.from + 1} → ${move.to + 1}.`);
    }

    const applyParity = (laneIdx: number, targetSide: LegacySide, amount: number) => {
      const lane = laneStates[laneIdx];
      if (!lane) return;
      const card = lane[targetSide];
      if (!card || typeof card.number !== "number") return;
      const delta = (amount % 2 === 0 ? amount + 1 : amount) || 1;
      card.number += card.number % 2 === 0 ? delta : -delta;
      effectLogs.push(`Parity flip twists ${namesByLegacy[targetSide]}'s lane ${laneIdx + 1}.`);
    };

    for (const action of parityActions) {
      const amount = action.amount;
      const targets: LegacySide[] = action.target === "self"
        ? [action.side]
        : action.target === "opponent"
          ? [OPPOSITE_SIDE[action.side]]
          : [action.side, OPPOSITE_SIDE[action.side]];
      targets.forEach((target) => applyParity(action.lane, target, amount));
    }

    for (const action of swapActions) {
      const laneA = laneStates[action.a];
      const laneB = laneStates[action.b];
      if (!laneA || !laneB) continue;
      const cardA = laneA[action.side];
      const cardB = laneB[action.side];
      laneA[action.side] = cardB ?? null;
      laneB[action.side] = cardA ?? null;
      effectLogs.push(`${namesByLegacy[action.side]} swaps lanes ${action.a + 1} and ${action.b + 1}.`);
    }

    for (const action of stealActions) {
      const fromLane = laneStates[action.fromLane];
      const targetLane = laneStates[action.targetLane];
      if (!fromLane || !targetLane) continue;
      const opponentSide = OPPOSITE_SIDE[action.side];
      const opponentCard = fromLane[opponentSide];
      if (!opponentCard) continue;
      const myCard = targetLane[action.side];
      fromLane[opponentSide] = myCard ?? null;
      targetLane[action.side] = opponentCard;
      effectLogs.push(`${namesByLegacy[action.side]} steals from lane ${action.fromLane + 1}.`);
    }

    const revealAdds: Partial<Record<LegacySide, number[]>> = {};
    for (const action of revealActions) {
      if (revealUsedRef.current[action.side]) continue;
      revealUsedRef.current[action.side] = true;
      const target = OPPOSITE_SIDE[action.side];
      revealAdds[target] = [...(revealAdds[target] ?? []), action.lane];
      effectLogs.push(`${namesByLegacy[action.side]} scouts lane ${action.lane + 1}.`);
    }

    if (Object.keys(revealAdds).length) {
      setRevealedDuringChoose((prev) => {
        let changed = false;
        const next = { player: prev.player, enemy: prev.enemy };
        (Object.entries(revealAdds) as [LegacySide, number[]][]).forEach(([side, lanes]) => {
          if (!lanes.length) return;
          const merged = uniqueSorted([...prev[side], ...lanes]);
          if (merged.length !== prev[side].length) {
            changed = true;
            if (side === "player") next.player = merged;
            else next.enemy = merged;
          }
        });
        return changed ? next : prev;
      });
    }

    const localPlayed = localLegacySide === "player"
      ? played.map((pe) => pe.p)
      : played.map((pe) => pe.e);
    const remotePlayed = remoteLegacySide === "player"
      ? played.map((pe) => pe.p)
      : played.map((pe) => pe.e);

    const localReserveBase = computeReserveSum(localLegacySide, localPlayed);
    let remoteReserveBase: number;
    let usedRemoteReport = false;

    if (!isMultiplayer) {
      remoteReserveBase = computeReserveSum(remoteLegacySide, remotePlayed);
    } else {
      const report = reserveReportsRef.current[remoteLegacySide];
      if (report && report.round === round) {
        remoteReserveBase = report.reserve;
        usedRemoteReport = true;
      } else {
        remoteReserveBase = computeReserveSum(remoteLegacySide, remotePlayed);
      }
    }

    const reserveBySide: Record<LegacySide, number> = { player: 0, enemy: 0 };
    reserveBySide[localLegacySide] = localReserveBase;
    reserveBySide[remoteLegacySide] = remoteReserveBase;

    for (const action of echoActions) {
      const opponent = OPPOSITE_SIDE[action.side];
      switch (action.mode) {
        case "mirror":
          reserveBySide[action.side] = Math.max(reserveBySide[action.side], reserveBySide[opponent]);
          effectLogs.push(`${namesByLegacy[action.side]}'s reserve mirrors the foe.`);
          break;
        case "bonus":
          reserveBySide[action.side] = reserveBySide[action.side] + action.bonus;
          effectLogs.push(`${namesByLegacy[action.side]} gains ${action.bonus} reserve.`);
          break;
        default:
          reserveBySide[action.side] = reserveBySide[opponent];
          effectLogs.push(`${namesByLegacy[action.side]} echoes the opponent's reserve.`);
          break;
      }
    }

    storeReserveReport(localLegacySide, reserveBySide[localLegacySide], round);
    if (!isMultiplayer || !usedRemoteReport) {
      storeReserveReport(remoteLegacySide, reserveBySide[remoteLegacySide], round);
    }

    const pReserve = reserveBySide.player;
    const eReserve = reserveBySide.enemy;
    setReserveSums({ player: pReserve, enemy: eReserve });

<<<<<<< HEAD
    effectLogs.forEach((msg) => appendLog(msg));

    type Outcome = { steps: number; targetSlice: number; section: Section; winner: LegacySide | null; tie: boolean; wheel: number; detail: string };
=======
    type Outcome = { steps: number; targetSlice: number; section: Section; winner: LegacySide | null; tie: boolean; wheel: number; detail: string; comboNotes: string[] };
>>>>>>> a216e8d0
    const outcomes: Outcome[] = [];
    const combosForResolve = evaluateCombos({
      player: played.map((pe) => pe.p ?? null),
      enemy: played.map((pe) => pe.e ?? null),
    });

    for (let w = 0; w < 3; w++) {
      const secList = wheelSections[w];
<<<<<<< HEAD
      const baseP = cardNumericValue(laneStates[w].player);
      const baseE = cardNumericValue(laneStates[w].enemy);
      const steps = ((baseP % SLICES) + (baseE % SLICES)) % SLICES;
      const targetSlice = (tokens[w] + steps) % SLICES;
      const section = secList.find((s) => targetSlice !== 0 && inSection(targetSlice, s)) || ({ id: "Strongest", color: "transparent", start: 0, end: 0 } as Section);

      const pVal = baseP;
      const eVal = baseE;
      let winner: LegacySide | null = null;
      let tie = false;
      let detail = "";
=======
      const baseP = (played[w].p?.number ?? 0);
      const baseE = (played[w].e?.number ?? 0);
      const bonusP = combosForResolve.player.laneBonus[w] ?? 0;
      const bonusE = combosForResolve.enemy.laneBonus[w] ?? 0;
      const pVal = baseP + bonusP;
      const eVal = baseE + bonusE;
      const steps = (((pVal % SLICES) + (eVal % SLICES)) % SLICES + SLICES) % SLICES;
      const targetSlice = (tokens[w] + steps) % SLICES;
      const section = secList.find((s) => targetSlice !== 0 && inSection(targetSlice, s)) || ({ id: "Strongest", color: "transparent", start: 0, end: 0 } as Section);

      const comboNotes = [
        ...((combosForResolve.player.laneNotes[w] ?? []).map((note) => `${namesByLegacy.player}: ${note}`)),
        ...((combosForResolve.enemy.laneNotes[w] ?? []).map((note) => `${namesByLegacy.enemy}: ${note}`)),
      ];

      let winner: LegacySide | null = null; let tie = false; let detail = "";
>>>>>>> a216e8d0
      switch (section.id) {
        case "Strongest":
          if (pVal === eVal) tie = true;
          else winner = pVal > eVal ? "player" : "enemy";
          detail = `Strongest ${pVal} vs ${eVal}`;
          break;
        case "Weakest":
          if (pVal === eVal) tie = true;
          else winner = pVal < eVal ? "player" : "enemy";
          detail = `Weakest ${pVal} vs ${eVal}`;
          break;
        case "ReserveSum":
          if (pReserve === eReserve) tie = true;
          else winner = pReserve > eReserve ? "player" : "enemy";
          detail = `Reserve ${pReserve} vs ${eReserve}`;
          break;
        case "ClosestToTarget": {
          const t = targetSlice === 0 ? (section.target ?? 0) : targetSlice;
          const pd = Math.abs(pVal - t);
          const ed = Math.abs(eVal - t);
          if (pd === ed) tie = true;
          else winner = pd < ed ? "player" : "enemy";
          detail = `Closest to ${t}: ${pVal} vs ${eVal}`;
          break;
        }
<<<<<<< HEAD
        case "Initiative":
          winner = initiative;
          detail = `Initiative -> ${winner}`;
          break;
        default:
          tie = true;
          detail = `Slice 0: no section`;
          break;
=======
        case "Initiative": winner = initiative; detail = `Initiative -> ${winner}`; break;
        case "DoubleWin": if (pVal === eVal) tie = true; else winner = pVal > eVal ? "player" : "enemy"; detail = `Double win ${pVal} vs ${eVal}`; break;
        case "SwapWins": if (pVal === eVal) tie = true; else winner = pVal < eVal ? "player" : "enemy"; detail = `Swap wins ${pVal} vs ${eVal}`; break;
        default: tie = true; detail = `Slice 0: no section`; break;
>>>>>>> a216e8d0
      }
      if (comboNotes.length) {
        detail = `${detail} | ${comboNotes.join("; ")}`;
      }
      outcomes.push({ steps, targetSlice, section, winner, tie, wheel: w, detail, comboNotes });
    }

    const animateSpins = async () => {
      const finalTokens: [number, number, number] = [...tokens] as [number, number, number];

      for (const o of outcomes) {
        const start = finalTokens[o.wheel]; const steps = o.steps; if (steps <= 0) continue;
        const total = Math.max(220, Math.min(1000, 110 + 70 * steps));
        const t0 = performance.now();
        await new Promise<void>((resolve) => {
          const frame = (now: number) => {
            if (!mountedRef.current) return resolve();
            const tt = Math.max(0, Math.min(1, (now - t0) / total));
            const progressed = Math.floor(easeInOutCubic(tt) * steps);
            wheelRefs[o.wheel].current?.setVisualToken((start + progressed) % SLICES);
            if (tt < 1) requestAnimationFrame(frame); else { wheelRefs[o.wheel].current?.setVisualToken((start + steps) % SLICES); resolve(); }
          };
          requestAnimationFrame(frame);
        });
        finalTokens[o.wheel] = (start + steps) % SLICES;
        await new Promise((r) => setTimeout(r, 90));
      }

      // Single commit after all wheels have finished
      setTokens(finalTokens);

      const hudColors: [string | null, string | null, string | null] = [
        null,
        null,
        null,
      ];
      const roundWins: Record<LegacySide, number> = { player: 0, enemy: 0 };
      let swapCount = 0;
      outcomes.forEach((o) => {
        const wheelLabel = `Wheel ${o.wheel + 1}`;
        if (o.tie) {
          appendLog(`${wheelLabel} tie: ${o.detail} — no win.`);
          if (o.section.id === "SwapWins") {
            swapCount += 1;
            appendLog(`🔄 ${wheelLabel}: Round tallies will swap before scoring.`);
          }
          return;
        }

        if (!o.winner) return;

        hudColors[o.wheel] = HUD_COLORS[o.winner];
        let awarded = 1;
        if (o.section.id === "DoubleWin") {
          awarded = 2;
        }
        roundWins[o.winner] += awarded;
        appendLog(`${wheelLabel} win -> ${o.winner} (${o.detail}).`);
        if (o.section.id === "DoubleWin") {
          appendLog(`✨ ${wheelLabel}: ${namesByLegacy[o.winner]} claims two wins from this slice!`);
        }
        if (o.section.id === "SwapWins") {
          swapCount += 1;
          appendLog(`🔄 ${wheelLabel}: Round tallies will swap before scoring.`);
        }
      });

      if (swapCount > 0) {
        const before = `${roundWins.player}-${roundWins.enemy}`;
        if (swapCount % 2 === 1) {
          [roundWins.player, roundWins.enemy] = [roundWins.enemy, roundWins.player];
          appendLog(`🔄 Swap effect: tallies trade places (${before} → ${roundWins.player}-${roundWins.enemy}).`);
        } else {
          appendLog(`🔄 Swap effect triggered ${swapCount} times: tallies return to ${before}.`);
        }
      }

      if (!mountedRef.current) return;

      const prevInitiative = initiative;
      const roundWinsCount = roundWins;
      const pWins = wins.player + roundWinsCount.player;
      const eWins = wins.enemy + roundWinsCount.enemy;
      const roundScore = `${roundWinsCount.player}-${roundWinsCount.enemy}`;
      let nextInitiative: LegacySide;
      let initiativeLog: string;
      if (roundWinsCount.player === roundWinsCount.enemy) {
        nextInitiative = prevInitiative === "player" ? "enemy" : "player";
        initiativeLog = `Round ${round} tie (${roundScore}) — initiative swaps to ${namesByLegacy[nextInitiative]}.`;
      } else if (roundWinsCount.player > roundWinsCount.enemy) {
        nextInitiative = "player";
        initiativeLog = `${namesByLegacy.player} wins the round ${roundScore} and takes initiative next round.`;
      } else {
        nextInitiative = "enemy";
        initiativeLog = `${namesByLegacy.enemy} wins the round ${roundScore} and takes initiative next round.`;
      }

      setInitiative(nextInitiative);
      appendLog(initiativeLog);

      setWheelHUD(hudColors);
      setWins({ player: pWins, enemy: eWins });
      setReserveSums({ player: pReserve, enemy: eReserve });
      clearAdvanceVotes();
      let winner: LegacySide | null = null;
      let method: "goal" | "timer" | null = null;
      if (pWins >= winGoal || eWins >= winGoal) {
        winner = pWins >= winGoal ? "player" : "enemy";
        method = "goal";
      } else {
        const timerNow = timerRemainingRef.current ?? remainingTimer ?? initialTimerSeconds;
        if (initialTimerSeconds !== null && (timerNow ?? 0) <= 0 && pWins !== eWins) {
          winner = pWins > eWins ? "player" : "enemy";
          method = "timer";
        }
      }

      if (winner && method) {
        clearRematchVotes();
        setFinalWinMethod(method);
        setPhase("ended");
        if (method === "timer") {
          const leadLog =
            winner === localLegacySide
              ? `Time expired — you led ${pWins}-${eWins}.`
              : `Time expired — ${namesByLegacy[winner]} led ${pWins}-${eWins}.`;
          appendLog(leadLog);
        } else {
          appendLog(
            winner === localLegacySide
              ? "You win the match!"
              : `${namesByLegacy[remoteLegacySide]} wins the match!`
          );
        }
      } else {
        setPhase("roundEnd");
      }
    };

    animateSpins();
  }

  const nextRoundCore = useCallback(
    (opts?: { force?: boolean }) => {
      const allow = opts?.force || phase === "roundEnd";
      if (!allow) return false;

      clearResolveVotes();
      clearAdvanceVotes();

      const currentAssign = assignRef.current;
      const playerPlayed = currentAssign.player.filter((c): c is Card => !!c);
      const enemyPlayed  = currentAssign.enemy.filter((c): c is Card => !!c);

      wheelRefs.forEach(ref => ref.current?.setVisualToken(0));

      setFreezeLayout(false);
      setLockedWheelSize(null);

      setPlayer((p) => settleFighterAfterRound(p, playerPlayed));
      setEnemy((e) => settleFighterAfterRound(e, enemyPlayed));

      setWheelSections(generateWheelSet());
      setAssign({ player: [null, null, null], enemy: [null, null, null] });

      setSelectedCardId(null);
      setDragCardId(null);
      setDragOverWheel(null);
      setTokens([0, 0, 0]);
      setReserveSums(null);
      setWheelHUD([null, null, null]);

      setPhase("choose");
      setRound((r) => r + 1);

      return true;
    },
    [
      clearResolveVotes,
      clearAdvanceVotes,
      generateWheelSet,
      phase,
      setAssign,
      setDragCardId,
      setDragOverWheel,
      setEnemy,
      setFreezeLayout,
      setLockedWheelSize,
      setPhase,
      setPlayer,
      setReserveSums,
      setSelectedCardId,
      setTokens,
      setWheelHUD,
      setWheelSections,
      setRound,
      wheelRefs
    ]
  );

  // ✅ stable wrapper (pick ONE of these)

  // Option A: alias (simplest; same identity as memoized core)
  const nextRound = nextRoundCore;

  const handleMPIntent = useCallback(
    (msg: MPIntent) => {
      switch (msg.type) {
        case "assign": {
          if (msg.side === localLegacySide) break;
          assignToWheelFor(msg.side, msg.lane, msg.card);
          break;
        }
        case "clear": {
          if (msg.side === localLegacySide) break;
          clearAssignFor(msg.side, msg.lane);
          break;
        }
        case "reveal": {
          if (msg.side === localLegacySide) break;

          markResolveVote(msg.side);
          break;
        }
        case "nextRound": {
          if (msg.side === localLegacySide) break;
          markAdvanceVote(msg.side);
          break;
        }
        case "rematch": {
          if (msg.side === localLegacySide) break;
          markRematchVote(msg.side);
          break;
        }
        case "reserve": {
          if (msg.side === localLegacySide) break;
          if (typeof msg.reserve === "number" && typeof msg.round === "number") {
            storeReserveReport(msg.side, msg.reserve, msg.round);
          }
          break;
        }
        default:
          break;
      }
    },
    [assignToWheelFor, clearAssignFor, localLegacySide, markAdvanceVote, markRematchVote, markResolveVote, storeReserveReport]
  );

  useEffect(() => {
    handleMPIntentRef.current = handleMPIntent;
  }, [handleMPIntent]);

  useEffect(() => {
    if (!roomCode) {
      try { chanRef.current?.unsubscribe(); } catch {}
      try { chanRef.current?.detach(); } catch {}
      chanRef.current = null;
      if (ablyRef.current) {
        try { ablyRef.current.close(); } catch {}
        ablyRef.current = null;
      }
      return;
    }

    const key = import.meta.env.VITE_ABLY_API_KEY;
    if (!key) return;

    const ably = new Realtime({ key, clientId: localPlayerId });
    ablyRef.current = ably;
    const channel = ably.channels.get(`rw:v1:rooms:${roomCode}`);
    chanRef.current = channel;

    let activeSub = true;

    (async () => {
      try {
        await channel.attach();
        channel.subscribe("intent", (msg) => {
          if (!activeSub) return;
          const intent = msg?.data as MPIntent;
          handleMPIntentRef.current(intent);
        });
      } catch {}
    })();

    return () => {
      activeSub = false;
      try { channel.unsubscribe(); } catch {}
      try { channel.detach(); } catch {}
      try { ably.close(); } catch {}
      if (chanRef.current === channel) {
        chanRef.current = null;
      }
      if (ablyRef.current === ably) {
        ablyRef.current = null;
      }
    };
  }, [roomCode, localPlayerId]);

  const handleRevealClick = useCallback(() => {
    if (phase !== "choose" || !canReveal) return;

    if (!isMultiplayer) {
      onReveal();
      return;
    }

    if (resolveVotes[localLegacySide]) return;

    markResolveVote(localLegacySide);
    sendIntent({ type: "reveal", side: localLegacySide });
  }, [canReveal, isMultiplayer, localLegacySide, markResolveVote, onReveal, phase, resolveVotes, sendIntent]);

  const handleNextClick = useCallback(() => {
    if (phase !== "roundEnd") return;

    if (!isMultiplayer) {
      nextRound();
      return;
    }

    if (advanceVotes[localLegacySide]) return;

    markAdvanceVote(localLegacySide);
    sendIntent({ type: "nextRound", side: localLegacySide });
  }, [advanceVotes, isMultiplayer, localLegacySide, markAdvanceVote, nextRound, phase, sendIntent]);

  useEffect(() => {
    if (!isMultiplayer) return;
    if (phase !== "roundEnd") return;
    if (!advanceVotes.player || !advanceVotes.enemy) return;
    nextRound();
  }, [advanceVotes, isMultiplayer, nextRound, phase]);

  const resetMatch = useCallback(() => {
    clearResolveVotes();
    clearAdvanceVotes();
    clearRematchVotes();

    reserveReportsRef.current = { player: null, enemy: null };

    setFinalWinMethod(null);
    setRemainingTimer(initialTimerSeconds);
    timerRemainingRef.current = initialTimerSeconds;

    wheelRefs.forEach((ref) => ref.current?.setVisualToken(0));

    setFreezeLayout(false);
    setLockedWheelSize(null);

    setPlayer(() => makeFighter("Wanderer"));
    setEnemy(() => makeFighter("Shade Bandit"));

    setInitiative(hostId ? hostLegacySide : localLegacySide);

    setWins({ player: 0, enemy: 0 });
    setRound(1);
    setPhase("choose");

    const emptyAssign: { player: (Card | null)[]; enemy: (Card | null)[] } = {
      player: [null, null, null],
      enemy: [null, null, null],
    };
    assignRef.current = emptyAssign;
    setAssign(emptyAssign);

    setSelectedCardId(null);
    setDragCardId(null);
    dragOverRef.current = null;
    _setDragOverWheel(null);

    setTokens([0, 0, 0]);
    setReserveSums(null);
    setRevealedDuringChoose({ player: [], enemy: [] });
    revealUsedRef.current = { player: false, enemy: false };
    setWheelHUD([null, null, null]);

    setLog([START_LOG]);

    wheelRngRef.current = createSeededRng(seed);
    setWheelSections(generateWheelSet());
  }, [
    clearAdvanceVotes,
    clearRematchVotes,
    clearResolveVotes,
    initialTimerSeconds,
    generateWheelSet,
    hostId,
    hostLegacySide,
    localLegacySide,
    seed,
    setAssign,
    setDragCardId,
    setEnemy,
    setFreezeLayout,
    setInitiative,
    setLockedWheelSize,
    setLog,
    setPhase,
    setPlayer,
    setReserveSums,
    setRound,
    setSelectedCardId,
    setTokens,
    setWheelHUD,
    setWheelSections,
    setWins,
    setFinalWinMethod,
    setRemainingTimer,
    _setDragOverWheel,
    wheelRefs
  ]);

  useEffect(() => {
    if (!isMultiplayer) return;
    if (phase !== "ended") return;
    if (!rematchVotes.player || !rematchVotes.enemy) return;
    resetMatch();
  }, [isMultiplayer, phase, rematchVotes, resetMatch]);

  const handleRematchClick = useCallback(() => {
    if (phase !== "ended") return;

    if (!isMultiplayer) {
      resetMatch();
      return;
    }

    if (rematchVotes[localLegacySide]) return;

    markRematchVote(localLegacySide);
    sendIntent({ type: "rematch", side: localLegacySide });
  }, [
    isMultiplayer,
    localLegacySide,
    markRematchVote,
    phase,
    rematchVotes,
    resetMatch,
    sendIntent
  ]);

  const handleExitClick = useCallback(() => {
    onExit?.();
  }, [onExit]);



  // ---------------- UI ----------------

  const renderWheelPanel = (i: number) => {
    const pc = assign.player[i];
    const ec = assign.enemy[i];

    const localNotes = comboSummary[localLegacySide].laneNotes[i] ?? [];
    const remoteNotes = comboSummary[remoteLegacySide].laneNotes[i] ?? [];
    const combinedComboNotes = [
      ...localNotes.map((note) => `${namesByLegacy[localLegacySide]}: ${note}`),
      ...((phase !== "choose") ? remoteNotes.map((note) => `${namesByLegacy[remoteLegacySide]}: ${note}`) : []),
    ];

    let previewNotes: string[] = [];
    if (phase === "choose" && active[i]) {
      const candidateId = dragCardId ?? selectedCardId;
      if (candidateId) {
        const simulated = {
          player: [...assign.player],
          enemy: [...assign.enemy],
        };
        const isLocalPlayer = localLegacySide === "player";
        const handSource = isLocalPlayer ? player.hand : enemy.hand;
        const slotSource = isLocalPlayer ? assign.player : assign.enemy;
        const card =
          handSource.find((c) => c.id === candidateId) ||
          slotSource.find((c) => c?.id === candidateId) ||
          null;
        if (card) {
          const laneArr = isLocalPlayer ? simulated.player : simulated.enemy;
          if (!card.multiLane) {
            const existing = laneArr.findIndex((c) => c?.id === card.id);
            if (existing !== -1) laneArr[existing] = null;
          }
          laneArr[i] = card;
          const simSummary = evaluateCombos(simulated);
          previewNotes = simSummary[localLegacySide].laneNotes[i] ?? [];
        }
      }
    }
    const lanePreviewActive = previewNotes.length > 0;
    const laneComboActive = localNotes.length > 0 || (phase !== "choose" && remoteNotes.length > 0);

    const leftSlot = { side: "player" as const, card: pc, name: namesByLegacy.player };
    const rightSlot = { side: "enemy" as const, card: ec, name: namesByLegacy.enemy };

    const ws = Math.round(lockedWheelSize ?? wheelSize);

<<<<<<< HEAD
  const leftReveal = revealedDuringChoose.player.includes(i);
  const rightReveal = revealedDuringChoose.enemy.includes(i);
  const canSeeLeft = !!leftSlot.card && (leftSlot.side === localLegacySide || phase !== "choose" || leftReveal);
  const canSeeRight = !!rightSlot.card && (rightSlot.side === localLegacySide || phase !== "choose" || rightReveal);
  const leftFaceDown = !!leftSlot.card && !canSeeLeft;
  const rightFaceDown = !!rightSlot.card && !canSeeRight;
=======
    const isLeftSelected = !!leftSlot.card && selectedCardId === leftSlot.card.id;
    const isRightSelected = !!rightSlot.card && selectedCardId === rightSlot.card.id;
>>>>>>> a216e8d0

    const shouldShowLeftCard =
      !!leftSlot.card && (leftSlot.side === localLegacySide || phase !== "choose");
    const shouldShowRightCard =
      !!rightSlot.card && (rightSlot.side === localLegacySide || phase !== "choose");

    // --- layout numbers that must match the classes below ---
    const slotW    = 80;   // w-[80px] on both slots
    const gapX     = 16;   // gap-2 => 8px, two gaps between three items => 16
    const paddingX = 16;   // p-2 => 8px left + 8px right
    const borderX  = 4;    // border-2 => 2px left + 2px right
    const EXTRA_H  = 16;   // extra breathing room inside the panel (change to tweak height)

<<<<<<< HEAD
  const renderSlotCard = (slot: typeof leftSlot, isSlotSelected: boolean, faceDown: boolean) => {
    if (!slot.card) return null;
    const card = slot.card;
    const interactable = slot.side === localLegacySide && phase === "choose";
=======
    // panel width (border-box) so wheel is visually centered
    const panelW = ws + slotW * 2 + gapX + paddingX + borderX;
>>>>>>> a216e8d0

    const renderSlotCard = (slot: typeof leftSlot, isSlotSelected: boolean) => {
      if (!slot.card) return null;
      const card = slot.card;
      const interactable = slot.side === localLegacySide && phase === "choose";

      const handlePick = () => {
        if (!interactable) return;
        if (selectedCardId) {
          tapAssignIfSelected();
        } else {
          setSelectedCardId(card.id);
        }
      };

      const handleDragStart = (e: React.DragEvent<HTMLButtonElement>) => {
        if (!interactable) return;
        setSelectedCardId(card.id);
        setDragCardId(card.id);
        try { e.dataTransfer.setData("text/plain", card.id); } catch {}
        e.dataTransfer.effectAllowed = "move";
      };

      const handleDragEnd = () => {
        setDragCardId(null);
        setDragOverWheel(null);
      };

      const handlePointerDown = (e: React.PointerEvent<HTMLButtonElement>) => {
        if (!interactable) return;
        e.stopPropagation();
        startPointerDrag(card, e);
      };

      return (
        <StSCard
          card={card}
          size="sm"
          disabled={!interactable}
          selected={isSlotSelected}
          onPick={handlePick}
          draggable={interactable}
          onDragStart={handleDragStart}
          onDragEnd={handleDragEnd}
          onPointerDown={handlePointerDown}
        />
      );
    };

<<<<<<< HEAD
    return (
      <StSCard
        card={card}
        size="sm"
        disabled={!interactable}
        selected={isSlotSelected}
        onPick={handlePick}
        draggable={interactable}
        onDragStart={handleDragStart}
        onDragEnd={handleDragEnd}
        onPointerDown={handlePointerDown}
        faceDown={faceDown}
        showHint={!faceDown}
      />
    );
  };
=======
    const onZoneDragOver = (e: React.DragEvent) => { e.preventDefault(); if (dragCardId && active[i]) setDragOverWheel(i); };
    const onZoneLeave = () => { if (dragCardId) setDragOverWheel(null); };
    const handleDropCommon = (id: string | null, targetSide?: LegacySide) => {
      if (!id || !active[i]) return;
      const intendedSide = targetSide ?? localLegacySide;
      if (intendedSide !== localLegacySide) {
        setDragOverWheel(null);
        setDragCardId(null);
        return;
      }
>>>>>>> a216e8d0

      const isLocalPlayer = localLegacySide === "player";
      const fromHand = (isLocalPlayer ? player.hand : enemy.hand).find((c) => c.id === id);
      const fromSlots = (isLocalPlayer ? assign.player : assign.enemy).find((c) => c && c.id === id) as Card | undefined;
      const card = fromHand || fromSlots || null;
      if (card) assignToWheelLocal(i, card as Card);
      setDragOverWheel(null);
      setDragCardId(null);
    };
    const onZoneDrop = (e: React.DragEvent, targetSide?: LegacySide) => {
      e.preventDefault();
      handleDropCommon(e.dataTransfer.getData("text/plain") || dragCardId, targetSide);
    };

    const tapAssignIfSelected = () => {
      if (!selectedCardId) return;
      const isLocalPlayer = localLegacySide === "player";
      const card =
        (isLocalPlayer ? player.hand : enemy.hand).find(c => c.id === selectedCardId) ||
        (isLocalPlayer ? assign.player : assign.enemy).find(c => c?.id === selectedCardId) ||
        null;
      if (card) assignToWheelLocal(i, card as Card);
    };

    const panelShadow = '0 2px 8px rgba(0,0,0,.28), inset 0 1px 0 rgba(255,255,255,.04)';
    const borderColor = lanePreviewActive ? '#facc15' : laneComboActive ? '#fb923c' : THEME.panelBorder;
    const shadowWithCombo = lanePreviewActive
      ? `${panelShadow}, 0 0 12px rgba(250,204,21,0.35)`
      : laneComboActive
        ? `${panelShadow}, 0 0 10px rgba(249,115,22,0.28)`
        : panelShadow;

    return (
      <div
        className="relative rounded-xl border p-2 shadow flex-none"
        style={{
          width: panelW,
          height: ws + EXTRA_H,
          background: `linear-gradient(180deg, rgba(255,255,255,.04) 0%, rgba(0,0,0,.14) 100%), ${THEME.panelBg}`,
          borderColor,
          borderWidth: 2,
          boxShadow: shadowWithCombo,
          contain: 'paint',
          backfaceVisibility: 'hidden',
          transform: 'translateZ(0)',
          isolation: 'isolate'
        }}
      >
  {/* ADD: winner dots (don’t affect layout) */}
  { (phase === "roundEnd" || phase === "ended") && (
    <>
      {/* Player dot (top-left) */}
      <span
        aria-label={`Wheel ${i+1} player result`}
        className="absolute top-1 left-1 rounded-full border"
        style={{
          width: 10,
          height: 10,
          background: wheelHUD[i] === HUD_COLORS.player ? HUD_COLORS.player : 'transparent',
          borderColor: wheelHUD[i] === HUD_COLORS.player ? HUD_COLORS.player : THEME.panelBorder,
          boxShadow: '0 0 0 1px rgba(0,0,0,0.4)'
        }}
      />

      {/* Enemy dot (top-right) */}
      <span
        aria-label={`Wheel ${i+1} enemy result`}
        className="absolute top-1 right-1 rounded-full border"
        style={{
          width: 10,
          height: 10,
          background: wheelHUD[i] === HUD_COLORS.enemy ? HUD_COLORS.enemy : 'transparent',
          borderColor: wheelHUD[i] === HUD_COLORS.enemy ? HUD_COLORS.enemy : THEME.panelBorder,
          boxShadow: '0 0 0 1px rgba(0,0,0,0.4)'
        }}
      />
    </>
  )}

  {/* the row: slots + centered wheel */}
  <div
    className="flex items-center justify-center gap-2"
    style={{ height: (ws + EXTRA_H) /* removed the - 3 */ }}
  >
        {/* Player slot */}
        <div
          data-drop="slot"
          data-idx={i}
          onDragOver={onZoneDragOver}
          onDragEnter={onZoneDragOver}
          onDragLeave={onZoneLeave}
          onDrop={(e) => onZoneDrop(e, "player")}
          onClick={(e) => {
            e.stopPropagation();
            if (leftSlot.side !== localLegacySide) return;
            if (selectedCardId) {
              // If a hand card is already selected, assign it here (this also swaps)
              tapAssignIfSelected();
            } else if (leftSlot.card) {
              // 🔸 Arm this placed card for swapping (select it)
              setSelectedCardId(leftSlot.card.id);
            }
          }}
          className="w-[80px] h-[92px] rounded-md border px-1 py-0 flex items-center justify-center flex-none"
          style={{
            backgroundColor: dragOverWheel === i || isLeftSelected ? 'rgba(182,138,78,.12)' : THEME.slotBg,
            borderColor:     dragOverWheel === i || isLeftSelected ? THEME.brass          : THEME.slotBorder,
            boxShadow: isLeftSelected ? '0 0 0 1px rgba(251,191,36,0.7)' : 'none',
          }}
          aria-label={`Wheel ${i+1} left slot`}
        >
          {leftSlot.card
            ? renderSlotCard(leftSlot, isLeftSelected, leftFaceDown)
            : <div className="text-[11px] opacity-80 text-center">
                {leftSlot.side === localLegacySide ? "Your card" : leftSlot.name}
              </div>}
        </div>

  {/* Wheel face (fixed width equals wheel size; centers wheel exactly) */}
  <div
  data-drop="wheel"
  data-idx={i}
  className="relative flex-none flex items-center justify-center rounded-full overflow-hidden"
  style={{ width: ws, height: ws }}
  onDragOver={onZoneDragOver}
  onDragEnter={onZoneDragOver}
  onDragLeave={onZoneLeave}
  onDrop={onZoneDrop}
  onClick={(e) => { e.stopPropagation(); tapAssignIfSelected(); }}
  aria-label={`Wheel ${i+1}`}
>
    <CanvasWheel ref={wheelRefs[i]} sections={wheelSections[i]} size={ws} />
    <div
      aria-hidden
      className="pointer-events-none absolute inset-0 rounded-full"
      style={{ boxShadow: dragOverWheel === i ? '0 0 0 2px rgba(251,191,36,0.7) inset' : 'none' }}
    />
  </div>
    
        {/* Enemy slot */}
        <div
          className="w-[80px] h-[92px] rounded-md border px-1 py-0 flex items-center justify-center flex-none"
          style={{
            backgroundColor: dragOverWheel === i || isRightSelected ? 'rgba(182,138,78,.12)' : THEME.slotBg,
            borderColor:     dragOverWheel === i || isRightSelected ? THEME.brass          : THEME.slotBorder,
            boxShadow: isRightSelected ? '0 0 0 1px rgba(251,191,36,0.7)' : 'none',
          }}
          aria-label={`Wheel ${i+1} right slot`}
          data-drop="slot"
          data-idx={i}
          onDragOver={onZoneDragOver}
          onDragEnter={onZoneDragOver}
          onDragLeave={onZoneLeave}
          onDrop={(e) => onZoneDrop(e, "enemy")}
          onClick={(e) => {
            e.stopPropagation();
            if (rightSlot.side !== localLegacySide) return;
            if (selectedCardId) {
              tapAssignIfSelected();
            } else if (rightSlot.card) {
              setSelectedCardId(rightSlot.card.id);
            }
          }}
        >
          {rightSlot.card
            ? renderSlotCard(rightSlot, isRightSelected, rightFaceDown)
            : <div className="text-[11px] opacity-60 text-center">
                {rightSlot.side === localLegacySide ? "Your card" : rightSlot.name}
              </div>}
        </div>
      </div>

      {(laneComboActive || lanePreviewActive) && (
        <div className="absolute left-2 right-2 bottom-2 text-[10px] leading-tight text-amber-100 space-y-0.5">
          {combinedComboNotes.map((note, idx) => (
            <div key={`combo-${i}-${idx}`} className="font-semibold drop-shadow">{note}</div>
          ))}
          {lanePreviewActive && previewNotes.map((note, idx) => (
            <div key={`preview-${i}-${idx}`} className="italic text-amber-200/80">Preview: {note}</div>
          ))}
        </div>
      )}
    </div>
  );
};

  const HandDock = ({ onMeasure }: { onMeasure?: (px: number) => void }) => {
    const dockRef = useRef<HTMLDivElement | null>(null);
    const [liftPx, setLiftPx] = useState<number>(18);
    useEffect(() => {
      const compute = () => {
        const root = dockRef.current; if (!root) return;
        const sample = root.querySelector('[data-hand-card]') as HTMLElement | null; if (!sample) return;
        const h = sample.getBoundingClientRect().height || 96;
        const nextLift = Math.round(Math.min(44, Math.max(12, h * 0.34)));
        setLiftPx(nextLift);
        const clearance = Math.round(h + nextLift + 12);
        onMeasure?.(clearance);
      };
      compute(); window.addEventListener('resize', compute); window.addEventListener('orientationchange', compute);
      return () => { window.removeEventListener('resize', compute); window.removeEventListener('orientationchange', compute); };
    }, [onMeasure]);

    const localFighter: Fighter = localLegacySide === "player" ? player : enemy;

    return (
      <div ref={dockRef} className="fixed left-0 right-0 bottom-0 z-50 pointer-events-none select-none" style={{ bottom: 'calc(env(safe-area-inset-bottom, 0px) + -30px)' }}>
        <div className="mx-auto max-w-[1400px] flex justify-center gap-1.5 py-0.5">
          {localFighter.hand.map((card, idx) => {
            const isSelected = selectedCardId === card.id;
            return (
              <div key={card.id} className="group relative pointer-events-auto" style={{ zIndex: 10 + idx }}>
                <motion.div data-hand-card initial={false} animate={{ y: isSelected ? -Math.max(8, liftPx - 10) : -liftPx, opacity: 1, scale: isSelected ? 1.06 : 1 }} whileHover={{ y: -Math.max(8, liftPx - 10), opacity: 1, scale: 1.04 }} transition={{ type: 'spring', stiffness: 320, damping: 22 }} className={`drop-shadow-xl ${isSelected ? 'ring-2 ring-amber-300' : ''}`}>
                  <button
  data-hand-card
  className="pointer-events-auto"
  onClick={(e) => {
    e.stopPropagation();
    if (!selectedCardId) {
      setSelectedCardId(card.id);
      return;
    }

    if (selectedCardId === card.id) {
      setSelectedCardId(null);
      return;
    }

    const lane = localLegacySide === "player" ? assign.player : assign.enemy;
    const slotIdx = lane.findIndex((c) => c?.id === selectedCardId);
    if (slotIdx !== -1) {
      assignToWheelLocal(slotIdx, card);
      return;
    }

    setSelectedCardId(card.id);
  }}
  draggable
  onDragStart={(e) => {
    // Desktop HTML5 drag
    setDragCardId(card.id);
    try { e.dataTransfer.setData("text/plain", card.id); } catch {}
    e.dataTransfer.effectAllowed = "move";
  }}
  onDragEnd={() => setDragCardId(null)}
  onPointerDown={(e) => startPointerDrag(card, e)}   // ← NEW: touch/pen drag
  aria-pressed={isSelected}
  aria-label={`Select ${card.name}`}
>
  <StSCard card={card} />
</button>

                </motion.div>
              </div>
            );
          })}
        </div>
{/* Touch drag ghost (mobile) */}
{isPtrDragging && ptrDragCard && (
  <div
    style={{
      position: 'fixed',
      left: 0,
      top: 0,
      transform: `translate(${ptrPos.current.x - 48}px, ${ptrPos.current.y - 64}px)`,
      pointerEvents: 'none',
      zIndex: 9999,
    }}
    aria-hidden
  >
    <div style={{ transform: 'scale(0.9)', filter: 'drop-shadow(0 6px 8px rgba(0,0,0,.35))' }}>
      <StSCard card={ptrDragCard} />
    </div>
  </div>
)}

      </div>
    );
  };

const HUDPanels = () => {
  const rsP = reserveSums ? reserveSums.player : null;
  const rsE = reserveSums ? reserveSums.enemy : null;
  const timerSecondsRemaining = remainingTimer ?? initialTimerSeconds ?? 0;
  const timerCritical =
    initialTimerSeconds !== null && timerSecondsRemaining > 0
      ? timerSecondsRemaining <= Math.max(15, Math.floor(initialTimerSeconds * 0.1))
      : false;
  const timerClass = timerExpired
    ? "border-rose-500/80 bg-rose-600/20 text-rose-100"
    : timerCritical
    ? "border-amber-400/80 bg-amber-500/20 text-amber-100"
    : "border-white/20 bg-black/40 text-slate-100";
  const timerDisplay =
    initialTimerSeconds !== null
      ? formatTimerForDisplay(timerSecondsRemaining)
      : "Off";

  const Panel = ({ side }: { side: LegacySide }) => {
    const isPlayer = side === 'player';
    const color = isPlayer ? (players.left.color ?? HUD_COLORS.player) : (players.right.color ?? HUD_COLORS.enemy);
    const name = isPlayer ? players.left.name : players.right.name;
    const win = isPlayer ? wins.player : wins.enemy;
    const rs = isPlayer ? rsP : rsE;
    const hasInit = initiative === side;
    const isReserveVisible =
      (phase === 'showEnemy' || phase === 'anim' || phase === 'roundEnd' || phase === 'ended') &&
      rs !== null;

    return (
      <div className="flex h-full flex-col items-center w-full">
        {/* HUD row (flag moved inside; absolute to avoid layout shift) */}
        <div
          className="relative flex min-w-0 items-center gap-2 rounded-lg border px-2 py-1 text-[12px] shadow w-full"
          style={{
            maxWidth: '100%',
            background: THEME.panelBg,
            borderColor: THEME.panelBorder,
            color: THEME.textWarm,
          }}
        >
          <div className="w-1.5 h-6 rounded" style={{ background: color }} />
          <div className="flex items-center min-w-0 flex-1">
            <span className="truncate block font-semibold">{name}</span>
            {(isPlayer ? "player" : "enemy") === localLegacySide && (
              <span className="ml-2 rounded bg-white/10 px-1.5 py-0.5 text-[10px]">You</span>
            )}
          </div>
          <div className="flex items-center gap-1 ml-1 flex-shrink-0">
            <span className="opacity-80">Wins</span>
            <span className="text-base font-extrabold tabular-nums">{win}</span>
          </div>
          <div
            className={`ml-2 hidden sm:flex rounded-full border px-2 py-0.5 text-[11px] overflow-hidden text-ellipsis whitespace-nowrap transition-opacity ${
              isReserveVisible ? 'opacity-100 visible' : 'opacity-0 invisible'
            }`}
            style={{
              maxWidth: '44vw',
              minWidth: '90px',
              background: '#1b1209ee',
              borderColor: THEME.slotBorder,
              color: THEME.textWarm,
            }}
            title={rs !== null ? `Reserve: ${rs}` : undefined}
          >
            Reserve: <span className="font-bold tabular-nums">{rs ?? 0}</span>
          </div>

          {/* Initiative flag — absolute, no extra height */}
          {hasInit && (
            <span
              aria-label="Has initiative"
              className="absolute -top-1 -right-1 leading-none select-none"
              style={{
                fontSize: 24,
                filter: 'drop-shadow(0 1px 1px rgba(0,0,0,.6))',
              }}
            >
              ⚑
            </span>
          )}
        </div>

        {isReserveVisible && (
          <div className="mt-1 w-full sm:hidden">
            <div
              className="w-full rounded-full border px-3 py-1 text-[11px] text-center"
              style={{
                background: '#1b1209ee',
                borderColor: THEME.slotBorder,
                color: THEME.textWarm,
              }}
              title={rs !== null ? `Reserve: ${rs}` : undefined}
            >
              Reserve: <span className="font-bold tabular-nums">{rs ?? 0}</span>
            </div>
          </div>
        )}

        {/* (removed) old outside flag that was pushing layout down */}
        {/* {hasInit && <span className="mt-1" aria-label="Has initiative">⚑</span>} */}
      </div>
    );
  };

  return (
    <div className="w-full flex flex-col items-center">
      <div className="mb-3 flex flex-wrap items-center justify-center gap-2 text-xs sm:text-sm">
        <span className="rounded-full border border-white/20 bg-black/40 px-3 py-1 text-slate-100">
          Mode: <span className="font-semibold">{matchMode.name}</span>
        </span>
        <span className="rounded-full border border-white/20 bg-black/40 px-3 py-1 text-slate-100">
          Target: <span className="tabular-nums font-semibold">{winGoal}</span> wins
        </span>
        <span className={`rounded-full border px-3 py-1 font-mono text-sm sm:text-base ${timerClass}`}>
          Timer: {timerDisplay}
        </span>
      </div>

      <div className="grid w-full max-w-[900px] grid-cols-2 items-stretch gap-2 overflow-x-hidden">
        <div className="min-w-0 w-full max-w-[420px] mx-auto h-full">
          <Panel side="player" />
        </div>
        <div className="min-w-0 w-full max-w-[420px] mx-auto h-full">
          <Panel side="enemy" />
        </div>
      </div>
    </div>
  );
};


  const localResolveReady = resolveVotes[localLegacySide];
  const remoteResolveReady = resolveVotes[remoteLegacySide];

  const resolveButtonDisabled = !canReveal || (isMultiplayer && localResolveReady);
  const resolveButtonLabel = isMultiplayer && localResolveReady ? "Ready" : "Resolve";

  const resolveStatusText =
    isMultiplayer && phase === "choose"
      ? localResolveReady && !remoteResolveReady
        ? `Waiting for ${namesByLegacy[remoteLegacySide]}...`
        : !localResolveReady && remoteResolveReady
        ? `${namesByLegacy[remoteLegacySide]} is ready.`
        : null
      : null;

  const localAdvanceReady = advanceVotes[localLegacySide];
  const remoteAdvanceReady = advanceVotes[remoteLegacySide];
  const advanceButtonDisabled = isMultiplayer && localAdvanceReady;
  const advanceButtonLabel = isMultiplayer && localAdvanceReady ? "Ready" : "Next";
  const advanceStatusText =
    isMultiplayer && phase === "roundEnd"
      ? localAdvanceReady && !remoteAdvanceReady
        ? `Waiting for ${namesByLegacy[remoteLegacySide]}...`
        : !localAdvanceReady && remoteAdvanceReady
        ? `${namesByLegacy[remoteLegacySide]} is ready.`
        : null
      : null;

  const localRematchReady = rematchVotes[localLegacySide];
  const remoteRematchReady = rematchVotes[remoteLegacySide];
  const rematchButtonLabel = isMultiplayer && localRematchReady ? "Ready" : "Rematch";
  const rematchStatusText =
    isMultiplayer && phase === "ended"
      ? localRematchReady && !remoteRematchReady
        ? `Waiting for ${namesByLegacy[remoteLegacySide]}...`
        : !localRematchReady && remoteRematchReady
        ? `${namesByLegacy[remoteLegacySide]} is ready.`
        : null
      : null;

  const xpProgressPercent = xpDisplay ? Math.min(100, xpDisplay.percent * 100) : 0;
  const [victoryCollapsed, setVictoryCollapsed] = useState(false); // or true if you want banner-first
  useEffect(() => {
    if (phase !== "ended") setVictoryCollapsed(false); // reset when leaving "ended"
  }, [phase]);

  return (
    <div className="h-screen w-screen overflow-x-hidden overflow-y-hidden text-slate-100 p-1 grid gap-2" style={{ gridTemplateRows: "auto auto 1fr auto" }}>
      {/* Controls */}
      <div className="flex items-center justify-between text-[12px] min-h-[24px]">
        <div className="flex items-center gap-3">
          <div><span className="opacity-70">Round</span> <span className="font-semibold">{round}</span></div>
          <div><span className="opacity-70">Phase</span> <span className="font-semibold">{phase}</span></div>
          <div><span className="opacity-70">Goal</span> <span className="font-semibold">First to {winGoal} wins</span></div>
        </div>
        <div className="flex items-center gap-2 relative">
          <button onClick={() => setShowRef((v) => !v)} className="px-2.5 py-0.5 rounded bg-slate-700 text-white border border-slate-600 hover:bg-slate-600">Reference</button>
          {showRef && (
            <div className="absolute top-[110%] right-0 w-80 rounded-lg border border-slate-700 bg-slate-800/95 shadow-xl p-3 z-50">
              <div className="flex items-center justify-between mb-1"><div className="font-semibold">Reference</div><button onClick={() => setShowRef(false)} className="text-xl leading-none text-slate-300 hover:text-white">×</button></div>
              <div className="text-[12px] space-y-2">
                <div>Place <span className="font-semibold">1 card next to each wheel</span>, then <span className="font-semibold">press the Resolve button</span>. Where the <span className="font-semibold">token stops</span> decides the winnning rule, and the player who matches it gets <span className="font-semibold">1 win</span>. First to <span className="font-semibold">{winGoal}</span> wins takes the match.</div>
                <ul className="list-disc pl-5 space-y-1">
                  <li>💥 Strongest — higher value wins</li>
                  <li>🦊 Weakest — lower value wins</li>
                  <li>🗃️ Reserve — compare the two cards left in hand</li>
                  <li>🎯 Closest — value closest to target wins</li>
                  <li>⚑ Initiative — initiative holder wins</li>
                  <li>✨ Double Win — higher value wins and counts double</li>
                  <li>🔄 Swap Wins — lower value wins, then the round tallies swap sides</li>
                  <li><span className="font-semibold">0 Start</span> — no one wins</li>
                </ul>
              </div>
            </div>
          )}
          {phase === "choose" && (
            <div className="flex flex-col items-end gap-1">
              <button
                disabled={resolveButtonDisabled}
                onClick={handleRevealClick}
                className="px-2.5 py-0.5 rounded bg-amber-400 text-slate-900 font-semibold disabled:opacity-50"
              >
                {resolveButtonLabel}
              </button>
              {isMultiplayer && resolveStatusText && (
                <span className="text-[11px] italic text-amber-200 text-right leading-tight">
                  {resolveStatusText}
                </span>
              )}
            </div>
          )}
          {phase === "roundEnd" && (
            <div className="flex flex-col items-end gap-1">
              <button
                disabled={advanceButtonDisabled}
                onClick={handleNextClick}
                className="px-2.5 py-0.5 rounded bg-emerald-500 text-slate-900 font-semibold disabled:opacity-50"
              >
                {advanceButtonLabel}
              </button>
              {isMultiplayer && advanceStatusText && (
                <span className="text-[11px] italic text-emerald-200 text-right leading-tight">
                  {advanceStatusText}
                </span>
              )}
            </div>
          )}
        </div>
      </div>

      {/* HUD */}
      <div className="relative z-10"><HUDPanels /></div>

      {/* Wheels center */}
      <div className="relative z-0" style={{ paddingBottom: handClearance }}>
        <div className="flex flex-col items-center justify-start gap-1">
          {[0, 1, 2].map((i) => (
            <div key={i} className="flex-shrink-0">{renderWheelPanel(i)}</div>
          ))}
        </div>
      </div>

{/* Docked hand overlay */}
<HandDock onMeasure={setHandClearance} />

{/* Ended overlay (banner + modal) */}
{phase === "ended" && (
  <>
    {victoryCollapsed ? (
      <button
        onClick={() => setVictoryCollapsed(false)}
        className={`fixed top-3 left-1/2 z-50 flex -translate-x-1/2 items-center gap-3 rounded-full border px-4 py-2 text-sm font-semibold shadow-lg transition hover:-translate-y-[1px] focus:outline-none focus:ring-2 focus:ring-emerald-400/60 ${
          localWon
            ? "border-emerald-500/40 bg-emerald-900/70 text-emerald-100"
            : "border-slate-700 bg-slate-900/80 text-slate-100"
        }`}
      >
        <span className="rounded-full bg-slate-950/40 px-2 py-0.5 text-xs uppercase tracking-wide">
          {localWon ? "Victory" : "Defeat"}
        </span>
        <span className="text-xs opacity-80">Tap to reopen results</span>
        {localWon && matchSummary?.expGained ? (
          <span className="rounded-full bg-emerald-500/20 px-2 py-0.5 text-[11px] text-emerald-100">
            +{matchSummary.expGained} XP
          </span>
        ) : null}
      </button>
    ) : null}

    {!victoryCollapsed && (
      <div className="fixed inset-0 z-50 flex items-center justify-center bg-slate-950/80 backdrop-blur-sm px-3">
        <div className="relative w-full max-w-sm rounded-lg border border-slate-700 bg-slate-900/95 p-6 text-center shadow-2xl space-y-4">
          {/* Minimize */}
          <button
            onClick={() => setVictoryCollapsed(true)}
            
            className="group absolute top-2 right-2 flex h-10 w-10 items-center justify-center rounded-lg border border-slate-700/70 bg-slate-800/80 text-slate-200 transition hover:bg-slate-700 focus:outline-none focus:ring-2 focus:ring-emerald-400/60"
            aria-label="Minimize results"
            title="Minimize"
          >
            <div className="flex flex-col items-end text-right leading-none">
              <span className="text-[10px] font-semibold uppercase tracking-wide text-emerald-200/80 transition group-hover:text-emerald-100">
                Hide
              </span>
              <svg
                aria-hidden
                focusable="false"
                className="mt-1 h-5 w-5 text-emerald-200 transition group-hover:text-emerald-100"
                viewBox="0 0 20 20"
                fill="currentColor"
              >
                <path d="M4 10a1 1 0 0 1 1-1h6.586L9.293 6.707a1 1 0 1 1 1.414-1.414l4.5 4.5a1 1 0 0 1 0 1.414l-4.5 4.5a1 1 0 0 1-1.414-1.414L11.586 11H5a1 1 0 0 1-1-1Z" />
              </svg>
            </div>
            <span className="text-lg font-semibold leading-none text-slate-200 transition group-hover:text-white">–</span>
          </button>

          <div className={`text-3xl font-bold ${localWon ? "text-emerald-300" : "text-rose-300"}`}>
            {localWon ? "Victory" : "Defeat"}
          </div>

          <div className="text-sm text-slate-200">{finalOutcomeMessage}</div>

          <div className="rounded-md border border-slate-700 bg-slate-800/80 px-4 py-3 text-sm text-slate-100">
            <div className="font-semibold tracking-wide uppercase text-xs text-slate-400">Final Score</div>
            <div className="mt-2 flex items-center justify-center gap-3 text-base font-semibold">
              <span className="text-emerald-300">{localName}</span>
              <span className="px-2 py-0.5 rounded bg-slate-900/60 text-slate-200 tabular-nums">{localWinsCount}</span>
              <span className="text-slate-500">—</span>
              <span className="px-2 py-0.5 rounded bg-slate-900/60 text-slate-200 tabular-nums">{remoteWinsCount}</span>
              <span className="text-rose-300">{remoteName}</span>
            </div>
          </div>

          <div className="rounded-md border border-slate-700 bg-slate-800/70 px-4 py-3 text-sm text-slate-200">
            <div className="font-semibold uppercase tracking-wide text-xs text-slate-400">Match Settings</div>
            <div className="mt-2 space-y-1">
              <div>
                {matchMode.name} · first to {winGoal} wins
                {initialTimerSeconds
                  ? ` · ${formatTimerForDisplay(initialTimerSeconds)} timer`
                  : " · No timer"}
              </div>
              <div className="text-xs text-slate-300/80">
                {finalWinMethod === "timer"
                  ? "Decided by highest score when the clock expired."
                  : "Decided by reaching the win target."}
              </div>
            </div>
          </div>

          {localWon && matchSummary?.didWin && xpDisplay && (
            <div className="rounded-md border border-emerald-500/40 bg-emerald-900/15 px-4 py-3 text-sm text-emerald-50">
              <div className="flex items-center justify-between text-[11px] uppercase tracking-wide text-emerald-200/80">
                <span>Level {xpDisplay.level}</span>
                <span>
                  {xpDisplay.exp} / {xpDisplay.expToNext} XP
                </span>
              </div>
              <div className="mt-2 h-2 rounded-full bg-emerald-950/50">
                <div
                  className="h-2 rounded-full bg-emerald-400 transition-[width] duration-500"
                  style={{ width: `${xpProgressPercent}%` }}
                />
              </div>
              <div className="mt-2 flex items-center justify-between text-xs text-emerald-100/90">
                <span>+{matchSummary.expGained} XP</span>
                <span>Win streak: {matchSummary.streak}</span>
              </div>
              {levelUpFlash && (
                <div className="mt-2 text-base font-semibold uppercase tracking-wide text-amber-200">
                  Level up!
                </div>
              )}
            </div>
          )}

          <div className="flex flex-col gap-2">
            <button
              disabled={isMultiplayer && localRematchReady}
              onClick={handleRematchClick}
              className="w-full rounded bg-emerald-500 px-4 py-2 font-semibold text-slate-900 disabled:opacity-50"
            >
              {rematchButtonLabel}
            </button>
            {isMultiplayer && rematchStatusText && (
              <span className="text-[11px] italic text-amber-200 leading-tight">
                {rematchStatusText}
              </span>
            )}
            {onExit && (
              <button
                onClick={handleExitClick}
                className="w-full rounded border border-slate-600 px-4 py-2 text-sm font-semibold text-slate-200 hover:bg-slate-800"
              >
                Exit to Main Menu
              </button>
            )}
          </div>
        </div>
      </div>
    )}
  </>
  )}
  
      </div>
    );
}

function formatTimerForDisplay(seconds: number | null | undefined): string {
  if (typeof seconds !== "number" || !Number.isFinite(seconds)) {
    return "No timer";
  }
  const total = Math.floor(seconds);
  if (total <= 0) {
    return "0:00";
  }
  const hours = Math.floor(total / 3600);
  const minutes = Math.floor((total % 3600) / 60);
  const secs = total % 60;
  if (hours > 0) {
    return `${hours}:${minutes.toString().padStart(2, "0")}:${secs
      .toString()
      .padStart(2, "0")}`;
  }
  const mins = Math.floor(total / 60);
  if (mins > 0) {
    return `${mins}:${secs.toString().padStart(2, "0")}`;
  }
  return `${secs}s`;
}

// ---------------- Dev Self-Tests (lightweight) ----------------
if (typeof window !== 'undefined') {
  try {
    const s: Section = { id: "Strongest", color: "#fff", start: 14, end: 2 } as any;
    console.assert(!inSection(0, s), 'slice 0 excluded');
    console.assert(inSection(14, s) && inSection(15, s) && inSection(1, s) && inSection(2, s), 'wrap includes 14,15,1,2');
  } catch {}
  try {
    const secs = genWheelSections("bandit");
    const len = (sec: Section) => (sec.start <= sec.end ? (sec.end - sec.start + 1) : (SLICES - sec.start + (sec.end + 1)));
    const sum = secs.reduce((a, s) => a + len(s), 0);
    console.assert(sum === 15, 'sections cover 15 slices');
  } catch {}
}<|MERGE_RESOLUTION|>--- conflicted
+++ resolved
@@ -1152,13 +1152,10 @@
     const eReserve = reserveBySide.enemy;
     setReserveSums({ player: pReserve, enemy: eReserve });
 
-<<<<<<< HEAD
+
     effectLogs.forEach((msg) => appendLog(msg));
-
-    type Outcome = { steps: number; targetSlice: number; section: Section; winner: LegacySide | null; tie: boolean; wheel: number; detail: string };
-=======
     type Outcome = { steps: number; targetSlice: number; section: Section; winner: LegacySide | null; tie: boolean; wheel: number; detail: string; comboNotes: string[] };
->>>>>>> a216e8d0
+
     const outcomes: Outcome[] = [];
     const combosForResolve = evaluateCombos({
       player: played.map((pe) => pe.p ?? null),
@@ -1167,19 +1164,7 @@
 
     for (let w = 0; w < 3; w++) {
       const secList = wheelSections[w];
-<<<<<<< HEAD
-      const baseP = cardNumericValue(laneStates[w].player);
-      const baseE = cardNumericValue(laneStates[w].enemy);
-      const steps = ((baseP % SLICES) + (baseE % SLICES)) % SLICES;
-      const targetSlice = (tokens[w] + steps) % SLICES;
-      const section = secList.find((s) => targetSlice !== 0 && inSection(targetSlice, s)) || ({ id: "Strongest", color: "transparent", start: 0, end: 0 } as Section);
-
-      const pVal = baseP;
-      const eVal = baseE;
-      let winner: LegacySide | null = null;
-      let tie = false;
-      let detail = "";
-=======
+
       const baseP = (played[w].p?.number ?? 0);
       const baseE = (played[w].e?.number ?? 0);
       const bonusP = combosForResolve.player.laneBonus[w] ?? 0;
@@ -1196,7 +1181,7 @@
       ];
 
       let winner: LegacySide | null = null; let tie = false; let detail = "";
->>>>>>> a216e8d0
+
       switch (section.id) {
         case "Strongest":
           if (pVal === eVal) tie = true;
@@ -1222,21 +1207,12 @@
           detail = `Closest to ${t}: ${pVal} vs ${eVal}`;
           break;
         }
-<<<<<<< HEAD
-        case "Initiative":
-          winner = initiative;
-          detail = `Initiative -> ${winner}`;
-          break;
-        default:
-          tie = true;
-          detail = `Slice 0: no section`;
-          break;
-=======
+
         case "Initiative": winner = initiative; detail = `Initiative -> ${winner}`; break;
         case "DoubleWin": if (pVal === eVal) tie = true; else winner = pVal > eVal ? "player" : "enemy"; detail = `Double win ${pVal} vs ${eVal}`; break;
         case "SwapWins": if (pVal === eVal) tie = true; else winner = pVal < eVal ? "player" : "enemy"; detail = `Swap wins ${pVal} vs ${eVal}`; break;
         default: tie = true; detail = `Slice 0: no section`; break;
->>>>>>> a216e8d0
+
       }
       if (comboNotes.length) {
         detail = `${detail} | ${comboNotes.join("; ")}`;
@@ -1733,17 +1709,17 @@
 
     const ws = Math.round(lockedWheelSize ?? wheelSize);
 
-<<<<<<< HEAD
+
   const leftReveal = revealedDuringChoose.player.includes(i);
   const rightReveal = revealedDuringChoose.enemy.includes(i);
   const canSeeLeft = !!leftSlot.card && (leftSlot.side === localLegacySide || phase !== "choose" || leftReveal);
   const canSeeRight = !!rightSlot.card && (rightSlot.side === localLegacySide || phase !== "choose" || rightReveal);
   const leftFaceDown = !!leftSlot.card && !canSeeLeft;
   const rightFaceDown = !!rightSlot.card && !canSeeRight;
-=======
+
     const isLeftSelected = !!leftSlot.card && selectedCardId === leftSlot.card.id;
     const isRightSelected = !!rightSlot.card && selectedCardId === rightSlot.card.id;
->>>>>>> a216e8d0
+
 
     const shouldShowLeftCard =
       !!leftSlot.card && (leftSlot.side === localLegacySide || phase !== "choose");
@@ -1757,15 +1733,8 @@
     const borderX  = 4;    // border-2 => 2px left + 2px right
     const EXTRA_H  = 16;   // extra breathing room inside the panel (change to tweak height)
 
-<<<<<<< HEAD
-  const renderSlotCard = (slot: typeof leftSlot, isSlotSelected: boolean, faceDown: boolean) => {
-    if (!slot.card) return null;
-    const card = slot.card;
-    const interactable = slot.side === localLegacySide && phase === "choose";
-=======
     // panel width (border-box) so wheel is visually centered
     const panelW = ws + slotW * 2 + gapX + paddingX + borderX;
->>>>>>> a216e8d0
 
     const renderSlotCard = (slot: typeof leftSlot, isSlotSelected: boolean) => {
       if (!slot.card) return null;
@@ -1815,7 +1784,7 @@
       );
     };
 
-<<<<<<< HEAD
+
     return (
       <StSCard
         card={card}
@@ -1832,7 +1801,7 @@
       />
     );
   };
-=======
+
     const onZoneDragOver = (e: React.DragEvent) => { e.preventDefault(); if (dragCardId && active[i]) setDragOverWheel(i); };
     const onZoneLeave = () => { if (dragCardId) setDragOverWheel(null); };
     const handleDropCommon = (id: string | null, targetSide?: LegacySide) => {
@@ -1843,7 +1812,7 @@
         setDragCardId(null);
         return;
       }
->>>>>>> a216e8d0
+
 
       const isLocalPlayer = localLegacySide === "player";
       const fromHand = (isLocalPlayer ? player.hand : enemy.hand).find((c) => c.id === id);
