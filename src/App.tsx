--- conflicted
+++ resolved
@@ -1,4 +1,4 @@
-<<<<<<< HEAD
+]
 import { motion } from "framer-motion";
 import { useThreeWheelGame } from "./features/threeWheel/hooks/useThreeWheelGame"
 import React, {
@@ -13,10 +13,7 @@
   useCallback,
 } from "react";
 import { Realtime } from "ably";
-=======
-import React, { useEffect, useRef, useState } from "react";
-import { motion } from "framer-motion";
->>>>>>> 33bdbe9e
+]
 
 
 /**
@@ -38,7 +35,6 @@
   type Section,
   type Fighter,
   type Players,
-<<<<<<< HEAD
   type Phase,
   type GameMode,
   LEGACY_FROM_SIDE,
@@ -158,19 +154,6 @@
 // ---------------- Constants ----------------
 const MAX_WHEEL = 200;
 
-=======
-} from "./game/types";
-import { inSection } from "./game/math";
-import { genWheelSections } from "./game/wheel";
-
-// hooks
-import { useThreeWheelGame, type LegacySide } from "./features/threeWheel/hooks/useThreeWheelGame";
-
-// components
-import CanvasWheel from "./components/CanvasWheel";
-import StSCard from "./components/StSCard";
-
->>>>>>> 33bdbe9e
 const THEME = {
   panelBg:   '#2c1c0e',
   panelBorder:'#5c4326',
@@ -202,10 +185,7 @@
   targetWins?: number;
   onExit?: () => void;
 }) {
-<<<<<<< HEAD
-
-=======
->>>>>>> 33bdbe9e
+
   const { state, derived, refs, actions } = useThreeWheelGame({
     localSide,
     localPlayerId,
@@ -216,8 +196,7 @@
     targetWins,
     onExit,
   });
-<<<<<<< HEAD
-
+  // --- from hook
   const {
     player,
     enemy,
@@ -278,27 +257,20 @@
     handleExitClick,
   } = actions;
 
+  // --- local UI/Grimoire state (from Spells branch) ---
   const isGrimoireMode = gameMode === "grimoire";
-  const effectiveGameMode = gameMode;
+  const effectiveGameMode = gameMode as GameMode;
   const pendingSpell: PendingSpellDescriptor | null = null;
 
-  const [manaPools, setManaPools] = useState<SideState<number>>({
-    player: 0,
-    enemy: 0,
-  });
-
+  const [manaPools, setManaPools] = useState<SideState<number>>({ player: 0, enemy: 0 });
   const localMana = manaPools[localLegacySide];
 
-  const [localSelection, setLocalSelection] = useState<ArchetypeId>(
-    () => DEFAULT_ARCHETYPE
-  );
+  const [localSelection, setLocalSelection] = useState<ArchetypeId>(() => DEFAULT_ARCHETYPE);
   const remoteSelection: ArchetypeId = DEFAULT_ARCHETYPE;
   const [localReady, setLocalReady] = useState(() => !isGrimoireMode);
   const remoteReady = true;
   const [showArchetypeModal, setShowArchetypeModal] = useState(isGrimoireMode);
-  const [archetypeGateOpen, setArchetypeGateOpen] = useState(
-    () => !isGrimoireMode
-  );
+  const [archetypeGateOpen, setArchetypeGateOpen] = useState(() => !isGrimoireMode);
 
   useEffect(() => {
     if (isGrimoireMode) {
@@ -323,7 +295,7 @@
     return def ? def.spellIds : [];
   }, [remoteSelection]);
 
-  const localSpellDefinitions = useMemo(
+  const localSpellDefinitions = useMemo<SpellDefinition[]>(
     () => getSpellDefinitions(localSpells),
     [localSpells]
   );
@@ -332,6 +304,7 @@
   const opponentFighter = localLegacySide === "player" ? enemy : player;
   const readyButtonLabel = isMultiplayer ? "Ready" : "Next";
   const readyButtonDisabled = localReady;
+
   const handleLocalArchetypeSelect = useCallback((id: ArchetypeId) => {
     setLocalSelection(id);
     setLocalReady(false);
@@ -342,9 +315,11 @@
     setShowArchetypeModal(false);
     setArchetypeGateOpen(true);
   }, []);
+
   const handleSpellActivate = useCallback((spell: SpellDefinition) => {
     console.warn("Spell activation is not yet implemented.", spell);
   }, []);
+
   const wheelDamage = useMemo(() => createWheelSideState(0), []);
   const wheelMirror = useMemo(() => createWheelSideState(false), []);
   const wheelLocks = useMemo(() => createWheelLockState(), []);
@@ -355,8 +330,9 @@
   const infoPopoverRootRef = useRef<HTMLDivElement | null>(null);
   const [showRef, setShowRef] = useState(false);
   const [showGrimoire, setShowGrimoire] = useState(false);
+
+  // grant mana on wins (client-side only demo)
   const prevWinsRef = useRef(wins);
-
   useEffect(() => {
     const prev = prevWinsRef.current;
     const playerGain = Math.max(0, wins.player - prev.player);
@@ -370,17 +346,15 @@
     prevWinsRef.current = wins;
   }, [wins]);
 
-
+  // --- render helpers ---
   type SlotView = { side: LegacySide; card: Card | null; name: string };
 
   const renderWheelPanel = (i: number) => {
     const pc = assign.player[i];
     const ec = assign.enemy[i];
 
-
     const leftSlot: SlotView = { side: "player", card: pc, name: namesByLegacy.player };
     const rightSlot: SlotView = { side: "enemy", card: ec, name: namesByLegacy.enemy };
-
 
     const ws = Math.round(lockedWheelSize ?? wheelSize);
 
@@ -393,138 +367,33 @@
       !!rightSlot.card && (rightSlot.side === localLegacySide || phase !== "choose");
 
     // --- layout numbers that must match the classes below ---
-    const slotW = 80; // w-[80px] on both slots
-    const gapX = 16; // gap-2 => 8px, two gaps between three items => 16
-    const paddingX = 16; // p-2 => 8px left + 8px right
-    const borderX = 4; // border-2 => 2px left + 2px right
-    const EXTRA_H = 16; // extra breathing room inside the panel (change to tweak height)
-
+    const slotW = 80;
+    const gapX = 16;   // gap-2 => 8px, twice between three items => 16
+    const paddingX = 16; // p-2 => 8 + 8
+    const borderX = 4;   // border-2 => 2 + 2
+    const EXTRA_H = 16;
 
     // panel width (border-box) so wheel is visually centered
     const panelW = ws + slotW * 2 + gapX + paddingX + borderX;
+
     const renderSlotCard = (slot: SlotView, isSlotSelected: boolean) => {
       if (!slot.card) return null;
       const card = slot.card;
       const interactable = slot.side === localLegacySide && phase === "choose";
 
-
       const handlePick = () => {
         if (!interactable) return;
         if (selectedCardId) {
           tapAssignIfSelected();
-
-=======
-
-  const {
-    player,
-    enemy,
-    initiative,
-    wins,
-    round,
-    phase,
-    resolveVotes,
-    advanceVotes,
-    rematchVotes,
-    matchSummary,
-    xpDisplay,
-    levelUpFlash,
-    handClearance,
-    wheelSize,
-    wheelSections,
-    tokens,
-    active,
-    wheelHUD,
-    assign,
-    dragCardId,
-    dragOverWheel,
-    selectedCardId,
-    reserveSums,
-    isPtrDragging,
-    ptrDragCard,
-    lockedWheelSize,
-  } = state;
-
-  const {
-    localLegacySide,
-    remoteLegacySide,
-    namesByLegacy,
-    HUD_COLORS,
-    winGoal,
-    isMultiplayer,
-    localWinsCount,
-    remoteWinsCount,
-    localWon,
-    winnerName,
-    localName,
-    remoteName,
-    canReveal,
-  } = derived;
-
-  const { wheelRefs, ptrPos } = refs;
-
-  const {
-    setHandClearance,
-    setSelectedCardId,
-    setDragCardId,
-    setDragOverWheel,
-    startPointerDrag,
-    assignToWheelLocal,
-    handleRevealClick,
-    handleNextClick,
-    handleRematchClick,
-    handleExitClick,
-  } = actions;
-
-  const [showRef, setShowRef] = useState(false);
-
-  type SlotView = { side: LegacySide; card: Card | null; name: string };
-
-  const renderWheelPanel = (i: number) => {
-    const pc = assign.player[i];
-    const ec = assign.enemy[i];
-
-    const leftSlot: SlotView = { side: "player", card: pc, name: namesByLegacy.player };
-    const rightSlot: SlotView = { side: "enemy", card: ec, name: namesByLegacy.enemy };
-
-    const ws = Math.round(lockedWheelSize ?? wheelSize);
-
-    const isLeftSelected = !!leftSlot.card && selectedCardId === leftSlot.card.id;
-    const isRightSelected = !!rightSlot.card && selectedCardId === rightSlot.card.id;
-
-    const shouldShowLeftCard =
-      !!leftSlot.card && (leftSlot.side === localLegacySide || phase !== "choose");
-    const shouldShowRightCard =
-      !!rightSlot.card && (rightSlot.side === localLegacySide || phase !== "choose");
-
-    // --- layout numbers that must match the classes below ---
-    const slotW = 80; // w-[80px] on both slots
-    const gapX = 16; // gap-2 => 8px, two gaps between three items => 16
-    const paddingX = 16; // p-2 => 8px left + 8px right
-    const borderX = 4; // border-2 => 2px left + 2px right
-    const EXTRA_H = 16; // extra breathing room inside the panel (change to tweak height)
-
-    // panel width (border-box) so wheel is visually centered
-    const panelW = ws + slotW * 2 + gapX + paddingX + borderX;
-
-    const renderSlotCard = (slot: SlotView, isSlotSelected: boolean) => {
-      if (!slot.card) return null;
-      const card = slot.card;
-      const interactable = slot.side === localLegacySide && phase === "choose";
-
-      const handlePick = () => {
-        if (!interactable) return;
-        if (selectedCardId) {
-          tapAssignIfSelected();
->>>>>>> 33bdbe9e
         } else {
           setSelectedCardId(card.id);
         }
       };
-
-<<<<<<< HEAD
-
-=======
->>>>>>> 33bdbe9e
+        } else {
+          setSelectedCardId(card.id);
+        }
+      };
+
       const handleDragStart = (e: React.DragEvent<HTMLButtonElement>) => {
         if (!interactable) return;
         setSelectedCardId(card.id);
@@ -534,21 +403,11 @@
         } catch {}
         e.dataTransfer.effectAllowed = "move";
       };
-<<<<<<< HEAD
-
 
       const handleDragEnd = () => {
         setDragCardId(null);
         setDragOverWheel(null);
       };
-
-=======
-
-      const handleDragEnd = () => {
-        setDragCardId(null);
-        setDragOverWheel(null);
-      };
->>>>>>> 33bdbe9e
 
       const handlePointerDown = (e: React.PointerEvent<HTMLButtonElement>) => {
         if (!interactable) return;
@@ -587,10 +446,6 @@
         return;
       }
 
-<<<<<<< HEAD
-
-=======
->>>>>>> 33bdbe9e
       const isLocalPlayer = localLegacySide === "player";
       const fromHand = (isLocalPlayer ? player.hand : enemy.hand).find((c) => c.id === id);
       const fromSlots = (isLocalPlayer ? assign.player : assign.enemy).find((c) => c && c.id === id) as
@@ -615,164 +470,280 @@
         null;
       if (card) assignToWheelLocal(i, card as Card);
     };
-<<<<<<< HEAD
-
-
-    const panelShadow = "0 2px 8px rgba(0,0,0,.28), inset 0 1px 0 rgba(255,255,255,.04)";
+type SlotView = { side: LegacySide; card: Card | null; name: string };
+
+const renderWheelPanel = (i: number) => {
+  const pc = assign.player[i];
+  const ec = assign.enemy[i];
+
+  const leftSlot: SlotView = { side: "player", card: pc, name: namesByLegacy.player };
+  const rightSlot: SlotView = { side: "enemy", card: ec, name: namesByLegacy.enemy };
+
+  const ws = Math.round(lockedWheelSize ?? wheelSize);
+
+  const isLeftSelected = !!leftSlot.card && selectedCardId === leftSlot.card.id;
+  const isRightSelected = !!rightSlot.card && selectedCardId === rightSlot.card.id;
+
+  const shouldShowLeftCard =
+    !!leftSlot.card && (leftSlot.side === localLegacySide || phase !== "choose");
+  const shouldShowRightCard =
+    !!rightSlot.card && (rightSlot.side === localLegacySide || phase !== "choose");
+
+  // --- layout numbers that must match the classes below ---
+  const slotW = 80;     // w-[80px] on both slots
+  const gapX = 16;      // gap-2 => 8px, two gaps between three items => 16
+  const paddingX = 16;  // p-2 => 8px left + 8px right
+  const borderX = 4;    // border-2 => 2px left + 2px right
+  const EXTRA_H = 16;   // extra breathing room inside the panel (change to tweak height)
+
+  // panel width (border-box) so wheel is visually centered
+  const panelW = ws + slotW * 2 + gapX + paddingX + borderX;
+
+  const renderSlotCard = (slot: SlotView, isSlotSelected: boolean) => {
+    if (!slot.card) return null;
+    const card = slot.card;
+    const interactable = slot.side === localLegacySide && phase === "choose";
+
+    const handlePick = () => {
+      if (!interactable) return;
+      if (selectedCardId) {
+        tapAssignIfSelected();
+      } else {
+        setSelectedCardId(card.id);
+      }
+    };
+
+    const handleDragStart = (e: React.DragEvent<HTMLButtonElement>) => {
+      if (!interactable) return;
+      setSelectedCardId(card.id);
+      setDragCardId(card.id);
+      try {
+        e.dataTransfer.setData("text/plain", card.id);
+      } catch {}
+      e.dataTransfer.effectAllowed = "move";
+    };
+
+    const handleDragEnd = () => {
+      setDragCardId(null);
+      setDragOverWheel(null);
+    };
+
+    const handlePointerDown = (e: React.PointerEvent<HTMLButtonElement>) => {
+      if (!interactable) return;
+      e.stopPropagation();
+      startPointerDrag(card, e);
+    };
 
     return (
-      <div
-        className="relative rounded-xl border p-2 shadow flex-none"
-        style={{
-          width: panelW,
-          height: ws + EXTRA_H,
-          background: `linear-gradient(180deg, rgba(255,255,255,.04) 0%, rgba(0,0,0,.14) 100%), ${THEME.panelBg}`,
-          borderColor: THEME.panelBorder,
-          borderWidth: 2,
-          boxShadow: panelShadow,
-          contain: "paint",
-          backfaceVisibility: "hidden",
-          transform: "translateZ(0)",
-          isolation: "isolate",
-        }}
-      >
-        {(phase === "roundEnd" || phase === "ended") && (
-          <>
-            <span
-              aria-label={`Wheel ${i + 1} player result`}
-              className="absolute top-1 left-1 rounded-full border"
-              style={{
-                width: 10,
-                height: 10,
-                background: wheelHUD[i] === HUD_COLORS.player ? HUD_COLORS.player : "transparent",
-                borderColor: wheelHUD[i] === HUD_COLORS.player ? HUD_COLORS.player : THEME.panelBorder,
-                boxShadow: "0 0 0 1px rgba(0,0,0,0.4)",
-              }}
-            />
-            <span
-              aria-label={`Wheel ${i + 1} enemy result`}
-              className="absolute top-1 right-1 rounded-full border"
-              style={{
-                width: 10,
-                height: 10,
-                background: wheelHUD[i] === HUD_COLORS.enemy ? HUD_COLORS.enemy : "transparent",
-                borderColor: wheelHUD[i] === HUD_COLORS.enemy ? HUD_COLORS.enemy : THEME.panelBorder,
-                boxShadow: "0 0 0 1px rgba(0,0,0,0.4)",
-              }}
-            />
-          </>
-        )}
-
-        <div className="flex items-center justify-center gap-2" style={{ height: ws + EXTRA_H }}>
+      <StSCard
+        card={card}
+        size="sm"
+        disabled={!interactable}
+        selected={isSlotSelected}
+        onPick={handlePick}
+        draggable={interactable}
+        onDragStart={handleDragStart}
+        onDragEnd={handleDragEnd}
+        onPointerDown={handlePointerDown}
+      />
+    );
+  };
+
+  const onZoneDragOver = (e: React.DragEvent) => {
+    e.preventDefault();
+    if (dragCardId && active[i]) setDragOverWheel(i);
+  };
+  const onZoneLeave = () => {
+    if (dragCardId) setDragOverWheel(null);
+  };
+  const handleDropCommon = (id: string | null, targetSide?: LegacySide) => {
+    if (!id || !active[i]) return;
+    const intendedSide = targetSide ?? localLegacySide;
+    if (intendedSide !== localLegacySide) {
+      setDragOverWheel(null);
+      setDragCardId(null);
+      return;
+    }
+
+    const isLocalPlayer = localLegacySide === "player";
+    const fromHand = (isLocalPlayer ? player.hand : enemy.hand).find((c) => c.id === id);
+    const fromSlots = (isLocalPlayer ? assign.player : assign.enemy).find((c) => c && c.id === id) as
+      | Card
+      | undefined;
+    const card = fromHand || fromSlots || null;
+    if (card) assignToWheelLocal(i, card as Card);
+    setDragOverWheel(null);
+    setDragCardId(null);
+  };
+  const onZoneDrop = (e: React.DragEvent, targetSide?: LegacySide) => {
+    e.preventDefault();
+    handleDropCommon(e.dataTransfer.getData("text/plain") || dragCardId, targetSide);
+  };
+
+  const tapAssignIfSelected = () => {
+    if (!selectedCardId) return;
+    const isLocalPlayer = localLegacySide === "player";
+    const card =
+      (isLocalPlayer ? player.hand : enemy.hand).find((c) => c.id === selectedCardId) ||
+      (isLocalPlayer ? assign.player : assign.enemy).find((c) => c?.id === selectedCardId) ||
+      null;
+    if (card) assignToWheelLocal(i, card as Card);
+  };
+
+  const panelShadow =
+    "0 2px 8px rgba(0,0,0,.28), inset 0 1px 0 rgba(255,255,255,.04)";
+
+  return (
+    <div
+      className="relative rounded-xl border p-2 shadow flex-none"
+      style={{
+        width: panelW,
+        height: ws + EXTRA_H,
+        background: `linear-gradient(180deg, rgba(255,255,255,.04) 0%, rgba(0,0,0,.14) 100%), ${THEME.panelBg}`,
+        borderColor: THEME.panelBorder,
+        borderWidth: 2,
+        boxShadow: panelShadow,
+        contain: "paint",
+        backfaceVisibility: "hidden",
+        transform: "translateZ(0)",
+        isolation: "isolate",
+      }}
+    >
+      {(phase === "roundEnd" || phase === "ended") && (
+        <>
+          <span
+            aria-label={`Wheel ${i + 1} player result`}
+            className="absolute top-1 left-1 rounded-full border"
+            style={{
+              width: 10,
+              height: 10,
+              background:
+                wheelHUD[i] === HUD_COLORS.player ? HUD_COLORS.player : "transparent",
+              borderColor:
+                wheelHUD[i] === HUD_COLORS.player ? HUD_COLORS.player : THEME.panelBorder,
+              boxShadow: "0 0 0 1px rgba(0,0,0,0.4)",
+            }}
+          />
+          <span
+            aria-label={`Wheel ${i + 1} enemy result`}
+            className="absolute top-1 right-1 rounded-full border"
+            style={{
+              width: 10,
+              height: 10,
+              background:
+                wheelHUD[i] === HUD_COLORS.enemy ? HUD_COLORS.enemy : "transparent",
+              borderColor:
+                wheelHUD[i] === HUD_COLORS.enemy ? HUD_COLORS.enemy : THEME.panelBorder,
+              boxShadow: "0 0 0 1px rgba(0,0,0,0.4)",
+            }}
+          />
+        </>
+      )}
+
+      <div className="flex items-center justify-center gap-2" style={{ height: ws + EXTRA_H }}>
+        {/* Left slot */}
+        <div
+          data-drop="slot"
+          data-idx={i}
+          onDragOver={onZoneDragOver}
+          onDragEnter={onZoneDragOver}
+          onDragLeave={onZoneLeave}
+          onDrop={(e) => onZoneDrop(e, "player")}
+          onClick={(e) => {
+            e.stopPropagation();
+            if (leftSlot.side !== localLegacySide) return;
+            if (selectedCardId) {
+              tapAssignIfSelected();
+            } else if (leftSlot.card) {
+              setSelectedCardId(leftSlot.card.id);
+            }
+          }}
+          className="w-[80px] h-[92px] rounded-md border px-1 py-0 flex items-center justify-center flex-none"
+          style={{
+            backgroundColor:
+              dragOverWheel === i || isLeftSelected ? "rgba(182,138,78,.12)" : THEME.slotBg,
+            borderColor:
+              dragOverWheel === i || isLeftSelected ? THEME.brass : THEME.slotBorder,
+            boxShadow: isLeftSelected ? "0 0 0 1px rgba(251,191,36,0.7)" : "none",
+          }}
+          aria-label={`Wheel ${i + 1} left slot`}
+        >
+          {shouldShowLeftCard ? (
+            renderSlotCard(leftSlot, isLeftSelected)
+          ) : (
+            <div className="text-[11px] opacity-80 text-center">
+              {leftSlot.side === localLegacySide ? "Your card" : leftSlot.name}
+            </div>
+          )}
+        </div>
+
+        {/* Wheel */}
+        <div
+          data-drop="wheel"
+          data-idx={i}
+          className="relative flex-none flex items-center justify-center rounded-full overflow-hidden"
+          style={{ width: ws, height: ws }}
+          onDragOver={onZoneDragOver}
+          onDragEnter={onZoneDragOver}
+          onDragLeave={onZoneLeave}
+          onDrop={onZoneDrop}
+          onClick={(e) => {
+            e.stopPropagation();
+            tapAssignIfSelected();
+          }}
+          aria-label={`Wheel ${i + 1}`}
+        >
+          <CanvasWheel ref={wheelRefs[i]} sections={wheelSections[i]} size={ws} />
           <div
-            data-drop="slot"
-            data-idx={i}
-            onDragOver={onZoneDragOver}
-            onDragEnter={onZoneDragOver}
-            onDragLeave={onZoneLeave}
-            onDrop={(e) => onZoneDrop(e, "player")}
-            onClick={(e) => {
-              e.stopPropagation();
-              if (leftSlot.side !== localLegacySide) return;
-              if (selectedCardId) {
-                tapAssignIfSelected();
-              } else if (leftSlot.card) {
-                setSelectedCardId(leftSlot.card.id);
-              }
+            aria-hidden
+            className="pointer-events-none absolute inset-0 rounded-full"
+            style={{
+              boxShadow:
+                dragOverWheel === i ? "0 0 0 2px rgba(251,191,36,0.7) inset" : "none",
             }}
-            className="w-[80px] h-[92px] rounded-md border px-1 py-0 flex items-center justify-center flex-none"
-            style={{
-              backgroundColor:
-                dragOverWheel === i || isLeftSelected ? "rgba(182,138,78,.12)" : THEME.slotBg,
-              borderColor: dragOverWheel === i || isLeftSelected ? THEME.brass : THEME.slotBorder,
-              boxShadow: isLeftSelected ? "0 0 0 1px rgba(251,191,36,0.7)" : "none",
-            }}
-            aria-label={`Wheel ${i + 1} left slot`}
-          >
-            {shouldShowLeftCard ? (
-              renderSlotCard(leftSlot, isLeftSelected)
-            ) : (
-              <div className="text-[11px] opacity-80 text-center">
-
-                {leftSlot.side === localLegacySide ? "Your card" : leftSlot.name}
-=======
-
-    const panelShadow = "0 2px 8px rgba(0,0,0,.28), inset 0 1px 0 rgba(255,255,255,.04)";
-
-    return (
-      <div
-        className="relative rounded-xl border p-2 shadow flex-none"
-        style={{
-          width: panelW,
-          height: ws + EXTRA_H,
-          background: `linear-gradient(180deg, rgba(255,255,255,.04) 0%, rgba(0,0,0,.14) 100%), ${THEME.panelBg}`,
-          borderColor: THEME.panelBorder,
-          borderWidth: 2,
-          boxShadow: panelShadow,
-          contain: "paint",
-          backfaceVisibility: "hidden",
-          transform: "translateZ(0)",
-          isolation: "isolate",
-        }}
-      >
-        {(phase === "roundEnd" || phase === "ended") && (
-          <>
-            <span
-              aria-label={`Wheel ${i + 1} player result`}
-              className="absolute top-1 left-1 rounded-full border"
-              style={{
-                width: 10,
-                height: 10,
-                background: wheelHUD[i] === HUD_COLORS.player ? HUD_COLORS.player : "transparent",
-                borderColor: wheelHUD[i] === HUD_COLORS.player ? HUD_COLORS.player : THEME.panelBorder,
-                boxShadow: "0 0 0 1px rgba(0,0,0,0.4)",
-              }}
-            />
-            <span
-              aria-label={`Wheel ${i + 1} enemy result`}
-              className="absolute top-1 right-1 rounded-full border"
-              style={{
-                width: 10,
-                height: 10,
-                background: wheelHUD[i] === HUD_COLORS.enemy ? HUD_COLORS.enemy : "transparent",
-                borderColor: wheelHUD[i] === HUD_COLORS.enemy ? HUD_COLORS.enemy : THEME.panelBorder,
-                boxShadow: "0 0 0 1px rgba(0,0,0,0.4)",
-              }}
-            />
-          </>
-        )}
-
-        <div className="flex items-center justify-center gap-2" style={{ height: ws + EXTRA_H }}>
-          <div
-            data-drop="slot"
-            data-idx={i}
-            onDragOver={onZoneDragOver}
-            onDragEnter={onZoneDragOver}
-            onDragLeave={onZoneLeave}
-            onDrop={(e) => onZoneDrop(e, "player")}
-            onClick={(e) => {
-              e.stopPropagation();
-              if (leftSlot.side !== localLegacySide) return;
-              if (selectedCardId) {
-                tapAssignIfSelected();
-              } else if (leftSlot.card) {
-                setSelectedCardId(leftSlot.card.id);
-              }
-            }}
-            className="w-[80px] h-[92px] rounded-md border px-1 py-0 flex items-center justify-center flex-none"
-            style={{
-              backgroundColor:
-                dragOverWheel === i || isLeftSelected ? "rgba(182,138,78,.12)" : THEME.slotBg,
-              borderColor: dragOverWheel === i || isLeftSelected ? THEME.brass : THEME.slotBorder,
-              boxShadow: isLeftSelected ? "0 0 0 1px rgba(251,191,36,0.7)" : "none",
-            }}
-            aria-label={`Wheel ${i + 1} left slot`}
-          >
-            {shouldShowLeftCard ? (
-              renderSlotCard(leftSlot, isLeftSelected)
-            ) : (
-              <div className="text-[11px] opacity-80 text-center">
-                {leftSlot.side === localLegacySide ? "Your card" : leftSlot.name}
+          />
+        </div>
+
+        {/* Right slot */}
+        <div
+          className="w-[80px] h-[92px] rounded-md border px-1 py-0 flex items-center justify-center flex-none"
+          style={{
+            backgroundColor:
+              dragOverWheel === i || isRightSelected ? "rgba(182,138,78,.12)" : THEME.slotBg,
+            borderColor:
+              dragOverWheel === i || isRightSelected ? THEME.brass : THEME.slotBorder,
+            boxShadow: isRightSelected ? "0 0 0 1px rgba(251,191,36,0.7)" : "none",
+          }}
+          aria-label={`Wheel ${i + 1} right slot`}
+          data-drop="slot"
+          data-idx={i}
+          onDragOver={onZoneDragOver}
+          onDragEnter={onZoneDragOver}
+          onDragLeave={onZoneLeave}
+          onDrop={(e) => onZoneDrop(e, "enemy")}
+          onClick={(e) => {
+            e.stopPropagation();
+            if (rightSlot.side !== localLegacySide) return;
+            if (selectedCardId) {
+              tapAssignIfSelected();
+            } else if (rightSlot.card) {
+              setSelectedCardId(rightSlot.card.id);
+            }
+          }}
+        >
+          {shouldShowRightCard ? (
+            renderSlotCard(rightSlot, isRightSelected)
+          ) : (
+            <div className="text-[11px] opacity-60 text-center">
+              {rightSlot.side === localLegacySide ? "Your card" : rightSlot.name}
+            </div>
+          )}
+        </div>
+      </div>
+    </div>
+  );
+};
+
               </div>
             )}
           </div>
@@ -832,6 +803,7 @@
               renderSlotCard(rightSlot, isRightSelected)
             ) : (
               <div className="text-[11px] opacity-60 text-center">
+
                 {rightSlot.side === localLegacySide ? "Your card" : rightSlot.name}
               </div>
             )}
@@ -840,142 +812,7 @@
       </div>
     );
   };
-  const HandDock = ({ onMeasure }: { onMeasure?: (px: number) => void }) => {
-    const dockRef = useRef<HTMLDivElement | null>(null);
-    const [liftPx, setLiftPx] = useState<number>(18);
-    useEffect(() => {
-      const compute = () => {
-        const root = dockRef.current; if (!root) return;
-        const sample = root.querySelector('[data-hand-card]') as HTMLElement | null; if (!sample) return;
-        const h = sample.getBoundingClientRect().height || 96;
-        const nextLift = Math.round(Math.min(44, Math.max(12, h * 0.34)));
-        setLiftPx(nextLift);
-        const clearance = Math.round(h + nextLift + 12);
-        onMeasure?.(clearance);
-      };
-      compute(); window.addEventListener('resize', compute); window.addEventListener('orientationchange', compute);
-      return () => { window.removeEventListener('resize', compute); window.removeEventListener('orientationchange', compute); };
-    }, [onMeasure]);
-
-    const localFighter: Fighter = localLegacySide === "player" ? player : enemy;
-
-    return (
-      <div ref={dockRef} className="fixed left-0 right-0 bottom-0 z-50 pointer-events-none select-none" style={{ bottom: 'calc(env(safe-area-inset-bottom, 0px) + -30px)' }}>
-        <div className="mx-auto max-w-[1400px] flex justify-center gap-1.5 py-0.5">
-          {localFighter.hand.map((card, idx) => {
-            const isSelected = selectedCardId === card.id;
-            return (
-              <div key={card.id} className="group relative pointer-events-auto" style={{ zIndex: 10 + idx }}>
-                <motion.div data-hand-card initial={false} animate={{ y: isSelected ? -Math.max(8, liftPx - 10) : -liftPx, opacity: 1, scale: isSelected ? 1.06 : 1 }} whileHover={{ y: -Math.max(8, liftPx - 10), opacity: 1, scale: 1.04 }} transition={{ type: 'spring', stiffness: 320, damping: 22 }} className={`drop-shadow-xl ${isSelected ? 'ring-2 ring-amber-300' : ''}`}>
-                  <button
-  data-hand-card
-  className="pointer-events-auto"
-  onClick={(e) => {
-    e.stopPropagation();
-    if (!selectedCardId) {
-      setSelectedCardId(card.id);
-      return;
-    }
-
-    if (selectedCardId === card.id) {
-      setSelectedCardId(null);
-      return;
-    }
-
-    const lane = localLegacySide === "player" ? assign.player : assign.enemy;
-    const slotIdx = lane.findIndex((c) => c?.id === selectedCardId);
-    if (slotIdx !== -1) {
-      assignToWheelLocal(slotIdx, card);
-      return;
-    }
-
-    setSelectedCardId(card.id);
-  }}
-  draggable
-  onDragStart={(e) => {
-    // Desktop HTML5 drag
-    setDragCardId(card.id);
-    try { e.dataTransfer.setData("text/plain", card.id); } catch {}
-    e.dataTransfer.effectAllowed = "move";
-  }}
-  onDragEnd={() => setDragCardId(null)}
-  onPointerDown={(e) => startPointerDrag(card, e)}   // ← NEW: touch/pen drag
-  aria-pressed={isSelected}
-  aria-label={`Select ${card.name}`}
->
-  <StSCard card={card} />
-</button>
-
-                </motion.div>
->>>>>>> 33bdbe9e
-              </div>
-            )}
-          </div>
-
-          <div
-            data-drop="wheel"
-            data-idx={i}
-            className="relative flex-none flex items-center justify-center rounded-full overflow-hidden"
-            style={{ width: ws, height: ws }}
-            onDragOver={onZoneDragOver}
-            onDragEnter={onZoneDragOver}
-            onDragLeave={onZoneLeave}
-            onDrop={onZoneDrop}
-            onClick={(e) => {
-              e.stopPropagation();
-              tapAssignIfSelected();
-            }}
-            aria-label={`Wheel ${i + 1}`}
-          >
-            <CanvasWheel ref={wheelRefs[i]} sections={wheelSections[i]} size={ws} />
-            <div
-              aria-hidden
-              className="pointer-events-none absolute inset-0 rounded-full"
-              style={{
-                boxShadow:
-                  dragOverWheel === i ? "0 0 0 2px rgba(251,191,36,0.7) inset" : "none",
-              }}
-            />
-          </div>
-
-          <div
-            className="w-[80px] h-[92px] rounded-md border px-1 py-0 flex items-center justify-center flex-none"
-            style={{
-              backgroundColor:
-                dragOverWheel === i || isRightSelected ? "rgba(182,138,78,.12)" : THEME.slotBg,
-              borderColor: dragOverWheel === i || isRightSelected ? THEME.brass : THEME.slotBorder,
-              boxShadow: isRightSelected ? "0 0 0 1px rgba(251,191,36,0.7)" : "none",
-            }}
-            aria-label={`Wheel ${i + 1} right slot`}
-            data-drop="slot"
-            data-idx={i}
-            onDragOver={onZoneDragOver}
-            onDragEnter={onZoneDragOver}
-            onDragLeave={onZoneLeave}
-            onDrop={(e) => onZoneDrop(e, "enemy")}
-            onClick={(e) => {
-              e.stopPropagation();
-              if (rightSlot.side !== localLegacySide) return;
-              if (selectedCardId) {
-                tapAssignIfSelected();
-              } else if (rightSlot.card) {
-                setSelectedCardId(rightSlot.card.id);
-              }
-            }}
-          >
-            {shouldShowRightCard ? (
-              renderSlotCard(rightSlot, isRightSelected)
-            ) : (
-              <div className="text-[11px] opacity-60 text-center">
-
-                {rightSlot.side === localLegacySide ? "Your card" : rightSlot.name}
-              </div>
-            )}
-          </div>
-        </div>
-      </div>
-    );
-  };
+
 const HandDock = ({ onMeasure }: { onMeasure?: (px: number) => void }) => {
   const dockRef = useRef<HTMLDivElement | null>(null);
   const [liftPx, setLiftPx] = useState<number>(18);
@@ -1086,6 +923,163 @@
           }}
         >
           <div style={{ transform: "scale(0.9)", filter: "drop-shadow(0 6px 8px rgba(0,0,0,.35))" }}>
+            <StSCard card={ptrDragCard} />
+          </div>
+        </div>
+      )}
+    </div>
+  );
+};
+type HandDockProps = {
+  localLegacySide: LegacySide;
+  player: Fighter;
+  enemy: Fighter;
+  selectedCardId: string | null;
+  setSelectedCardId: (id: string | null) => void;
+  assign: { player: (Card | null)[]; enemy: (Card | null)[] };
+  assignToWheelLocal: (idx: number, card: Card) => void;
+  setDragCardId: (id: string | null) => void;
+  startPointerDrag: (card: Card, e: React.PointerEvent | PointerEvent) => void;
+  isPtrDragging: boolean;
+  ptrDragCard: Card | null;
+  ptrPos: { current: { x: number; y: number } };
+  onMeasure?: (px: number) => void;
+};
+
+const HandDock: React.FC<HandDockProps> = ({
+  localLegacySide,
+  player,
+  enemy,
+  selectedCardId,
+  setSelectedCardId,
+  assign,
+  assignToWheelLocal,
+  setDragCardId,
+  startPointerDrag,
+  isPtrDragging,
+  ptrDragCard,
+  ptrPos,
+  onMeasure,
+}) => {
+  const dockRef = useRef<HTMLDivElement | null>(null);
+  const [liftPx, setLiftPx] = useState<number>(18);
+
+  useEffect(() => {
+    const compute = () => {
+      const root = dockRef.current;
+      if (!root) return;
+      const sample = root.querySelector("[data-hand-card]") as HTMLElement | null;
+      if (!sample) return;
+      const h = sample.getBoundingClientRect().height || 96;
+      const nextLift = Math.round(Math.min(44, Math.max(12, h * 0.34)));
+      setLiftPx(nextLift);
+      const clearance = Math.round(h + nextLift + 12);
+      onMeasure?.(clearance);
+    };
+    compute();
+    window.addEventListener("resize", compute);
+    window.addEventListener("orientationchange", compute);
+    return () => {
+      window.removeEventListener("resize", compute);
+      window.removeEventListener("orientationchange", compute);
+    };
+  }, [onMeasure]);
+
+  const localFighter: Fighter = localLegacySide === "player" ? player : enemy;
+
+  return (
+    <div
+      ref={dockRef}
+      className="fixed left-0 right-0 bottom-0 z-50 pointer-events-none select-none"
+      style={{ bottom: "calc(env(safe-area-inset-bottom, 0px) - 30px)" }}
+    >
+      <div className="mx-auto max-w-[1400px] flex justify-center gap-1.5 py-0.5">
+        {localFighter.hand.map((card, idx) => {
+          const isSelected = selectedCardId === card.id;
+          return (
+            <div
+              key={card.id}
+              className="group relative pointer-events-auto"
+              style={{ zIndex: 10 + idx }}
+            >
+              <motion.div
+                data-hand-card
+                initial={false}
+                animate={{
+                  y: isSelected ? -Math.max(8, liftPx - 10) : -liftPx,
+                  opacity: 1,
+                  scale: isSelected ? 1.06 : 1,
+                }}
+                whileHover={{
+                  y: -Math.max(8, liftPx - 10),
+                  opacity: 1,
+                  scale: 1.04,
+                }}
+                transition={{ type: "spring", stiffness: 320, damping: 22 }}
+                className={`drop-shadow-xl ${isSelected ? "ring-2 ring-amber-300" : ""}`}
+              >
+                <button
+                  data-hand-card
+                  className="pointer-events-auto"
+                  onClick={(e) => {
+                    e.stopPropagation();
+                    if (!selectedCardId) {
+                      setSelectedCardId(card.id);
+                      return;
+                    }
+                    if (selectedCardId === card.id) {
+                      setSelectedCardId(null);
+                      return;
+                    }
+                    const lane =
+                      localLegacySide === "player" ? assign.player : assign.enemy;
+                    const slotIdx = lane.findIndex((c) => c?.id === selectedCardId);
+                    if (slotIdx !== -1) {
+                      assignToWheelLocal(slotIdx, card);
+                      return;
+                    }
+                    setSelectedCardId(card.id);
+                  }}
+                  draggable
+                  onDragStart={(e) => {
+                    setDragCardId(card.id);
+                    try {
+                      e.dataTransfer.setData("text/plain", card.id);
+                    } catch {}
+                    e.dataTransfer.effectAllowed = "move";
+                  }}
+                  onDragEnd={() => setDragCardId(null)}
+                  onPointerDown={(e) => startPointerDrag(card, e)}
+                  aria-pressed={isSelected}
+                  aria-label={`Select ${card.name}`}
+                >
+                  <StSCard card={card} />
+                </button>
+              </motion.div>
+            </div>
+          );
+        })}
+      </div>
+
+      {/* Touch drag ghost (mobile) */}
+      {isPtrDragging && ptrDragCard && (
+        <div
+          style={{
+            position: "fixed",
+            left: 0,
+            top: 0,
+            transform: `translate(${ptrPos.current.x - 48}px, ${ptrPos.current.y - 64}px)`,
+            pointerEvents: "none",
+            zIndex: 9999,
+          }}
+          aria-hidden
+        >
+          <div
+            style={{
+              transform: "scale(0.9)",
+              filter: "drop-shadow(0 6px 8px rgba(0,0,0,.35))",
+            }}
+          >
             <StSCard card={ptrDragCard} />
           </div>
         </div>
