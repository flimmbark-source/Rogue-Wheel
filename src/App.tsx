--- conflicted
+++ resolved
@@ -356,7 +356,7 @@
     (side: LegacySide, laneIndex: number, card: Card) => {
       if (!active[laneIndex]) return false;
 
-<<<<<<< HEAD
+
       const lane = side === "player" ? assignRef.current.player : assignRef.current.enemy;
       const prevAtLane = lane[laneIndex];
       const fromIdx = lane.findIndex((c) => c?.id === card.id);
@@ -370,23 +370,6 @@
 
       const isPlayer = side === "player";
 
-=======
-
-      const lane = side === "player" ? assignRef.current.player : assignRef.current.enemy;
-      const prevAtLane = lane[laneIndex];
-      const fromIdx = lane.findIndex((c) => c?.id === card.id);
-
-
-      if (prevAtLane && prevAtLane.id === card.id && fromIdx === laneIndex) {
-        if (side === localLegacySide) {
-          setSelectedCardId(null);
-        }
-        return false;
-      }
-
-      const isPlayer = side === "player";
-
->>>>>>> a980b89e
       startTransition(() => {
         setAssign((prev) => {
           const laneArr = isPlayer ? prev.player : prev.enemy;
@@ -420,19 +403,13 @@
         }
       });
 
-<<<<<<< HEAD
-=======
-
->>>>>>> a980b89e
+
       clearResolveVotes();
 
       return true;
     },
     [active, clearResolveVotes, localLegacySide]
-<<<<<<< HEAD
-=======
-
->>>>>>> a980b89e
+
   );
 
   const clearAssignFor = useCallback(
@@ -469,13 +446,9 @@
         }
       });
 
-<<<<<<< HEAD
+
       clearResolveVotes();
-=======
-
-      clearResolveVotes();
-
->>>>>>> a980b89e
+
 
       return true;
     },
@@ -611,10 +584,6 @@
     if (!resolveVotes.player || !resolveVotes.enemy) return;
     revealRoundCore();
   }, [canReveal, isMultiplayer, phase, resolveVotes, revealRoundCore]);
-<<<<<<< HEAD
-=======
-
->>>>>>> a980b89e
 
   function resolveRound(enemyPicks?: (Card | null)[]) {
     const played = [0, 1, 2].map((i) => ({ p: assign.player[i] as Card | null, e: (enemyPicks?.[i] ?? assign.enemy[i]) as Card | null }));
@@ -786,13 +755,9 @@
 
     return true;
   },
-<<<<<<< HEAD
+
   [clearResolveVotes, generateWheelSet, phase, setAssign, setDragCardId, setDragOverWheel, setEnemy, setFreezeLayout, setLockedWheelSize, setPhase, setPlayer, setReserveSums, setSelectedCardId, setTokens, setWheelHUD, setWheelSections, setRound, wheelRefs]
-=======
-
-  [clearResolveVotes, generateWheelSet, phase, setAssign, setDragCardId, setDragOverWheel, setEnemy, setFreezeLayout, setLockedWheelSize, setPhase, setPlayer, setReserveSums, setSelectedCardId, setTokens, setWheelHUD, setWheelSections, setRound, wheelRefs]
-
->>>>>>> a980b89e
+
 );
 
 function nextRound() {
@@ -815,10 +780,7 @@
         }
         case "reveal": {
           if (msg.side === localLegacySide) break;
-<<<<<<< HEAD
-=======
-
->>>>>>> a980b89e
+
           markResolveVote(msg.side);
           break;
         }
@@ -838,13 +800,10 @@
           break;
       }
     },
-<<<<<<< HEAD
-    [assignToWheelFor, clearAssignFor, localLegacySide, markResolveVote, nextRound, phase, storeReserveReport]
-=======
+
 
     [assignToWheelFor, canReveal, clearAssignFor, localLegacySide, nextRound, onReveal, phase, storeReserveReport]
 
->>>>>>> a980b89e
   );
 
   useEffect(() => {
@@ -866,17 +825,12 @@
       }
       return;
     }
-<<<<<<< HEAD
+
 
     const key = import.meta.env.VITE_ABLY_API_KEY;
     if (!key) return;
 
-=======
-
-    const key = import.meta.env.VITE_ABLY_API_KEY;
-    if (!key) return;
-
->>>>>>> a980b89e
+
     const ably = new Realtime({ key, clientId: localPlayerId });
     ablyRef.current = ably;
     const channel = ably.channels.get(`rw:v1:rooms:${roomCode}`);
@@ -910,10 +864,7 @@
   }, [roomCode, localPlayerId]);
 
   const handleRevealClick = useCallback(() => {
-<<<<<<< HEAD
-=======
-
->>>>>>> a980b89e
+
     if (phase !== "choose" || !canReveal) return;
 
     if (!isMultiplayer) {
@@ -927,10 +878,6 @@
     sendIntent({ type: "reveal", side: localLegacySide });
   }, [canReveal, isMultiplayer, localLegacySide, markResolveVote, onReveal, phase, resolveVotes, sendIntent]);
 
-<<<<<<< HEAD
-=======
-
->>>>>>> a980b89e
   const handleNextClick = useCallback(() => {
     const advanced = nextRound();
     if (advanced && isMultiplayer) {
@@ -1434,10 +1381,6 @@
               </div>
             </div>
           )}
-<<<<<<< HEAD
-=======
-
->>>>>>> a980b89e
           {phase === "choose" && (
             <div className="flex flex-col items-end gap-1">
               <button
@@ -1454,10 +1397,6 @@
               )}
             </div>
           )}
-<<<<<<< HEAD
-=======
-
->>>>>>> a980b89e
           {(phase === "roundEnd" || phase === "ended") && <button onClick={handleNextClick} className="px-2.5 py-0.5 rounded bg-emerald-500 text-slate-900 font-semibold">Next</button>}
         </div>
       </div>
