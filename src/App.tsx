--- conflicted
+++ resolved
@@ -1166,7 +1166,6 @@
           description,
           label,
         };
-<<<<<<< HEAD
       }),
     [assign, localLegacySide, skill.lanes],
   );
@@ -1238,23 +1237,6 @@
     },
     [pendingSkillTarget, useSkillAbility],
   );
-=======
-        return detail;
-      });
-      return acc;
-    }, {} as Record<LegacySide, SkillLaneDetail[]>);
-  }, [assign, skill.lanes]);
-
-  const localSkillLaneDetails = skillLaneDetails[localLegacySide] ?? [];
-  const remoteSkillLaneDetails = skillLaneDetails[remoteLegacySide] ?? [];
-  const localSkillReady = localSkillLaneDetails.some((lane) => lane.ability && !lane.exhausted);
-  const remoteSkillReady = remoteSkillLaneDetails.some((lane) => lane.ability && !lane.exhausted);
-  const skillPhaseMessage = localSkillReady
-    ? "Click a ready card to use its skill."
-    : remoteSkillReady
-    ? "Waiting for rival skill activations…"
-    : "No skills available this round.";
->>>>>>> 09ce461b
   const hudAccentColor = HUD_COLORS[localLegacySide];
 
   useEffect(() => {
@@ -1743,7 +1725,6 @@
         </div>
 
       </div>
-<<<<<<< HEAD
 
       {isSkillMode && (
         <div className="mb-3 sm:mb-4 rounded-lg border border-amber-500/40 bg-amber-500/10 px-3 py-2 text-[12px] text-amber-100 shadow-sm">
@@ -1811,8 +1792,6 @@
         </div>
       )}
 
-=======
->>>>>>> 09ce461b
       {/* HUD */}
       <div className="relative z-10 mb-3 sm:mb-4">
         <HUDPanels
