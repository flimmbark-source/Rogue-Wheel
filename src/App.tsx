import React, {
  useMemo,
  useRef,
  useState,
  useEffect,
  forwardRef,
  useImperativeHandle,
  memo,
  startTransition,
  useCallback,
} from "react";
import { Realtime } from "ably";
import { motion } from "framer-motion";


/**
 * Three-Wheel Roguelike — Wins-Only, Low Mental Load (v2.4.17-fix1)
 * Single-file App.tsx (Vite React)
 *
 * CHANGELOG (v2.4.17-fix1):
 * - Fix build error: wrapped adjacent JSX in WheelPanel and removed stray placeholder token.
 * - Moved enemy slot back inside the flex row; ensured a single parent element.
 * - Fixed typo in popover class (top-[110%]).
 * - Kept flicker mitigations: static IMG base, imperative token, integer snapping, isolated layers.
 */

// game modules
import {
  SLICES,
  TARGET_WINS,
  type Side as TwoSide,
  type Card,
  type Section,
  type Fighter,
  type SplitChoiceMap,
  type Players,
  LEGACY_FROM_SIDE,
} from "./game/types";
import { easeInOutCubic, inSection, createSeededRng } from "./game/math";
import { VC_META, genWheelSections } from "./game/wheel";
import { makeFighter, refillTo } from "./game/decks";
import { isSplit, isNormal, effectiveValue, fmtNum } from "./game/values";

// components
import CanvasWheel, { WheelHandle } from "./components/CanvasWheel";
import StSCard from "./components/StSCard";

type AblyRealtime = InstanceType<typeof Realtime>;
type AblyChannel = ReturnType<AblyRealtime["channels"]["get"]>;

// keep your local alias
type LegacySide = "player" | "enemy";

// your existing MPIntent union (merged from conflict)
type MPIntent =
  | { type: "assign"; lane: number; side: LegacySide; card: Card }
  | { type: "clear"; lane: number; side: LegacySide }
  | { type: "reveal"; side: LegacySide }
  | { type: "nextRound"; side: LegacySide }
  | { type: "reserve"; side: LegacySide; reserve: number; round: number };

// ---------------- Constants ----------------
const MIN_WHEEL = 160;
const MAX_WHEEL = 200;

const THEME = {
  panelBg:   '#2c1c0e',
  panelBorder:'#5c4326',
  slotBg:    '#1b1209',
  slotBorder:'#7a5a33',
  brass:     '#b68a4e',
  textWarm:  '#ead9b9',
};

// ---------------- Main Component ----------------
export default function ThreeWheel_WinsOnly({
  localSide,
  localPlayerId,
  players,
  seed,
  roomCode,
  hostId,
}: {
  localSide: TwoSide;
  localPlayerId: string;
  players: Players;
  seed: number;
  roomCode?: string;
  hostId?: string;
}) {
  const mountedRef = useRef(true);
  useEffect(() => { mountedRef.current = true; return () => { mountedRef.current = false; timeoutsRef.current.forEach(clearTimeout); timeoutsRef.current.clear(); }; }, []);
  const timeoutsRef = useRef<Set<ReturnType<typeof setTimeout>>>(new Set());
  const setSafeTimeout = (fn: () => void, ms: number) => { const id = setTimeout(() => { if (mountedRef.current) fn(); }, ms); timeoutsRef.current.add(id); return id; };

  const localLegacySide: LegacySide = LEGACY_FROM_SIDE[localSide];
  const remoteLegacySide: LegacySide = localLegacySide === "player" ? "enemy" : "player";

  const HUD_COLORS = {
    player: players.left.color ?? "#84cc16",
    enemy: players.right.color ?? "#d946ef",
  } as const;

  const namesByLegacy: Record<LegacySide, string> = {
    player: players.left.name,
    enemy: players.right.name,
  };

  void hostId;

  const isMultiplayer = !!roomCode;
  const ablyRef = useRef<AblyRealtime | null>(null);
  const chanRef = useRef<AblyChannel | null>(null);

  // Fighters & initiative
  const [player, setPlayer] = useState<Fighter>(() => makeFighter("Wanderer"));
  const [enemy, setEnemy] = useState<Fighter>(() => makeFighter("Shade Bandit"));
  const [initiative, setInitiative] = useState<LegacySide>(() => (Math.random() < 0.5 ? "player" : "enemy"));
  const [wins, setWins] = useState<{ player: number; enemy: number }>({ player: 0, enemy: 0 });
  const [round, setRound] = useState(1);

  // Freeze layout during resolution
  const [freezeLayout, setFreezeLayout] = useState(false);
  const [lockedWheelSize, setLockedWheelSize] = useState<number | null>(null);

  // Phase state
  const [phase, setPhase] = useState<"choose" | "showEnemy" | "anim" | "roundEnd" | "ended">("choose");

  const [resolveVotes, setResolveVotes] = useState<{ player: boolean; enemy: boolean }>({
    player: false,
    enemy: false,
  });

  const markResolveVote = useCallback((side: LegacySide) => {
    setResolveVotes((prev) => {
      if (prev[side]) return prev;
      return { ...prev, [side]: true };
    });
  }, []);

  const clearResolveVotes = useCallback(() => {
    setResolveVotes((prev) => {
      if (!prev.player && !prev.enemy) return prev;
      return { player: false, enemy: false };
    });
  }, []);

  const [handClearance, setHandClearance] = useState<number>(0);

function calcWheelSize(viewH: number, viewW: number, dockAllowance = 0) {
  const isMobile = viewW <= 480;
  const chromeAllowance = viewW >= 1024 ? 200 : 140;
  const raw = Math.floor((viewH - chromeAllowance - dockAllowance) / 3);
  const MOBILE_MAX = 188;
  const DESKTOP_MAX = 220;
  const maxAllowed = isMobile ? MOBILE_MAX : DESKTOP_MAX;
  return Math.max(MIN_WHEEL, Math.min(maxAllowed, raw));
}
  
  
  // --- Mobile pointer-drag support ---
const [isPtrDragging, setIsPtrDragging] = useState(false);
const [ptrDragCard, setPtrDragCard] = useState<Card | null>(null);
const ptrPos = useRef<{ x: number; y: number }>({ x: 0, y: 0 });

function addTouchDragCss(on: boolean) {
  const root = document.documentElement;
  if (on) {
    // store previous to restore later
    (root as any).__prevTouchAction = root.style.touchAction;
    (root as any).__prevOverscroll = root.style.overscrollBehavior;
    root.style.touchAction = 'none';
    root.style.overscrollBehavior = 'contain';
  } else {
    root.style.touchAction = (root as any).__prevTouchAction ?? '';
    root.style.overscrollBehavior = (root as any).__prevOverscroll ?? '';
    delete (root as any).__prevTouchAction;
    delete (root as any).__prevOverscroll;
  }
}

function getDropTargetAt(x: number, y: number): { kind: 'wheel' | 'slot'; idx: number } | null {
  let el = document.elementFromPoint(x, y) as HTMLElement | null;
  while (el) {
    const d = (el as HTMLElement).dataset;
    if (d.drop && d.idx) {
      if (d.drop === 'wheel') return { kind: 'wheel', idx: Number(d.idx) };
      if (d.drop === 'slot')  return { kind: 'slot',  idx: Number(d.idx) };
    }
    el = el.parentElement;
  }
  return null;
}

function startPointerDrag(card: Card, e: React.PointerEvent) {
  // only trigger for touch/pen; mouse still uses native DnD you already have
  if (e.pointerType === 'mouse') return;
  e.currentTarget.setPointerCapture?.(e.pointerId);
  setSelectedCardId(card.id);
  setDragCardId(card.id);
  setPtrDragCard(card);
  setIsPtrDragging(true);
  addTouchDragCss(true);
  ptrPos.current = { x: e.clientX, y: e.clientY };

  const onMove = (ev: PointerEvent) => {
    ptrPos.current = { x: ev.clientX, y: ev.clientY };
    const t = getDropTargetAt(ev.clientX, ev.clientY);
    setDragOverWheel(t && (t.kind === 'wheel' || t.kind === 'slot') ? t.idx : null);
    // avoid scroll while dragging
    ev.preventDefault?.();
  };

  const onUp = (ev: PointerEvent) => {
    const t = getDropTargetAt(ev.clientX, ev.clientY);
    if (t && active[t.idx]) {
      // assign card to that wheel index (slot clicks already map to a wheel index)
      assignToWheelLocal(t.idx, card);
    }
    cleanup();
  };

  const onCancel = () => cleanup();

  function cleanup() {
    window.removeEventListener('pointermove', onMove, { capture: true } as any);
    window.removeEventListener('pointerup', onUp, { capture: true } as any);
    window.removeEventListener('pointercancel', onCancel, { capture: true } as any);
    setIsPtrDragging(false);
    setPtrDragCard(null);
    setDragOverWheel(null);
    setDragCardId(null);
    addTouchDragCss(false);
  }

  window.addEventListener('pointermove', onMove, { passive: false, capture: true });
  window.addEventListener('pointerup', onUp, { passive: false, capture: true });
  window.addEventListener('pointercancel', onCancel, { passive: false, capture: true });
}
  
  // Responsive wheel size
  const [wheelSize, setWheelSize] = useState<number>(() => (typeof window !== 'undefined' ? calcWheelSize(window.innerHeight, window.innerWidth, 0) : MAX_WHEEL));
  useEffect(() => {
    const onResize = () => { if (freezeLayout || lockedWheelSize !== null) return; setWheelSize(calcWheelSize(window.innerHeight, window.innerWidth, handClearance)); };
    window.addEventListener('resize', onResize); window.addEventListener('orientationchange', onResize);
    const t = setTimeout(() => { if (!freezeLayout && lockedWheelSize === null) onResize(); }, 350);
    return () => { window.removeEventListener('resize', onResize); window.removeEventListener('orientationchange', onResize); clearTimeout(t); };
  }, [freezeLayout, handClearance, lockedWheelSize]);
  useEffect(() => { if (typeof window !== 'undefined' && !freezeLayout && lockedWheelSize === null) { setWheelSize(calcWheelSize(window.innerHeight, window.innerWidth, handClearance)); } }, [handClearance, freezeLayout, lockedWheelSize]);

  // Per-wheel sections & tokens & active
  const wheelRngRef = useRef<() => number>(() => Math.random());
  const [wheelSections, setWheelSections] = useState<Section[][]>(() => {
    const seeded = createSeededRng(seed);
    wheelRngRef.current = seeded;
    return [
      genWheelSections("bandit", seeded),
      genWheelSections("sorcerer", seeded),
      genWheelSections("beast", seeded),
    ];
  });

  const generateWheelSet = useCallback((): Section[][] => {
    const rng = wheelRngRef.current ?? Math.random;
    return [
      genWheelSections("bandit", rng),
      genWheelSections("sorcerer", rng),
      genWheelSections("beast", rng),
    ];
  }, []);

  useEffect(() => {
    wheelRngRef.current = createSeededRng(seed);
    setWheelSections(generateWheelSet());
  }, [seed, generateWheelSet]);

  const [tokens, setTokens] = useState<[number, number, number]>([0, 0, 0]);
  const [active] = useState<[boolean, boolean, boolean]>([true, true, true]);
  const [wheelHUD, setWheelHUD] = useState<[string | null, string | null, string | null]>([null, null, null]);

  // Assignments
  const [assign, setAssign] = useState<{ player: (Card | null)[]; enemy: (Card | null)[] }>({ player: [null, null, null], enemy: [null, null, null] });
  const assignRef = useRef(assign);
  useEffect(() => {
    assignRef.current = assign;
  }, [assign]);

const reserveReportsRef = useRef<
  Record<LegacySide, { reserve: number; round: number } | null>
>({
  player: null,
  enemy: null,
});

const storeReserveReport = useCallback(
  (side: LegacySide, reserve: number, roundValue: number) => {
    const prev = reserveReportsRef.current[side];
    if (!prev || prev.reserve !== reserve || prev.round !== roundValue) {
      reserveReportsRef.current[side] = { reserve, round: roundValue };
      return true;
    }
    return false;
  },
  []
);

  const handleMPIntentRef = useRef<(intent: MPIntent) => void>(() => {});

  const sendIntent = useCallback(
    (intent: MPIntent) => {
      if (!roomCode) return;
      try {
        void chanRef.current?.publish("intent", intent);
      } catch {}
    },
    [roomCode]
  );


  const broadcastLocalReserve = useCallback(() => {
    const lane = localLegacySide === "player" ? assignRef.current.player : assignRef.current.enemy;
    const reserve = computeReserveSum(localLegacySide, lane);
    const updated = storeReserveReport(localLegacySide, reserve, round);
    if (isMultiplayer && updated) {
      sendIntent({ type: "reserve", side: localLegacySide, reserve, round });
    }
  }, [isMultiplayer, localLegacySide, round, sendIntent, storeReserveReport, player, enemy]);


  // Drag state + tap-to-assign selected id
  const [dragCardId, setDragCardId] = useState<string | null>(null);
  const [dragOverWheel, _setDragOverWheel] = useState<number | null>(null);
  const dragOverRef = useRef<number | null>(null);
  const setDragOverWheel = (i: number | null) => { dragOverRef.current = i; (window as any).requestIdleCallback ? (window as any).requestIdleCallback(() => _setDragOverWheel(dragOverRef.current)) : setTimeout(() => _setDragOverWheel(dragOverRef.current), 0); };
  const [selectedCardId, setSelectedCardId] = useState<string | null>(null);

  // Reserve sums after resolve (HUD only)
  const [reserveSums, setReserveSums] = useState<null | { player: number; enemy: number }>(null);

  // Reference popover
  const [showRef, setShowRef] = useState(false);

  const appendLog = (s: string) => setLog((prev) => [s, ...prev].slice(0, 60));
  const [log, setLog] = useState<string[]>(["A Shade Bandit eyes your purse..."]);

  const canReveal = useMemo(() => {
    const lane = localLegacySide === "player" ? assign.player : assign.enemy;
    return lane.every((c, i) => !active[i] || !!c);
  }, [assign, active, localLegacySide]);

  // Wheel refs for imperative token updates
  const wheelRefs = [useRef<WheelHandle | null>(null), useRef<WheelHandle | null>(null), useRef<WheelHandle | null>(null)];

  // ---- Assignment helpers (batched) ----
  const assignToWheelFor = useCallback(
    (side: LegacySide, laneIndex: number, card: Card) => {
      if (!active[laneIndex]) return false;
<<<<<<< HEAD

      const lane = side === "player" ? assignRef.current.player : assignRef.current.enemy;
      const prevAtLane = lane[laneIndex];
      const fromIdx = lane.findIndex((c) => c?.id === card.id);

=======

      const lane = side === "player" ? assignRef.current.player : assignRef.current.enemy;
      const prevAtLane = lane[laneIndex];
      const fromIdx = lane.findIndex((c) => c?.id === card.id);

>>>>>>> c276a70d
      if (prevAtLane && prevAtLane.id === card.id && fromIdx === laneIndex) {
        if (side === localLegacySide) {
          setSelectedCardId(null);
        }
        return false;
      }

      const isPlayer = side === "player";

      startTransition(() => {
        setAssign((prev) => {
          const laneArr = isPlayer ? prev.player : prev.enemy;
          const nextLane = [...laneArr];
          const existingIdx = nextLane.findIndex((c) => c?.id === card.id);
          if (existingIdx !== -1) nextLane[existingIdx] = null;
          nextLane[laneIndex] = card;
          return isPlayer ? { ...prev, player: nextLane } : { ...prev, enemy: nextLane };
        });

        if (isPlayer) {
          setPlayer((p) => {
            let hand = p.hand.filter((c) => c.id !== card.id);
            if (prevAtLane && prevAtLane.id !== card.id && !hand.some((c) => c.id === prevAtLane.id)) {
              hand = [...hand, prevAtLane];
            }
            return { ...p, hand };
          });
        } else {
          setEnemy((e) => {
            let hand = e.hand.filter((c) => c.id !== card.id);
            if (prevAtLane && prevAtLane.id !== card.id && !hand.some((c) => c.id === prevAtLane.id)) {
              hand = [...hand, prevAtLane];
            }
            return { ...e, hand };
          });
        }

        if (side === localLegacySide) {
          setSelectedCardId(null);
        }
      });
<<<<<<< HEAD

      clearResolveVotes();

      return true;
    },
    [active, clearResolveVotes, localLegacySide]
=======

      return true;
    },
    [active, localLegacySide]
>>>>>>> c276a70d
  );

  const clearAssignFor = useCallback(
    (side: LegacySide, laneIndex: number) => {
      const lane = side === "player" ? assignRef.current.player : assignRef.current.enemy;
      const prev = lane[laneIndex];
      if (!prev) return false;

      const isPlayer = side === "player";

      startTransition(() => {
        setAssign((prevState) => {
          const laneArr = isPlayer ? prevState.player : prevState.enemy;
          if (!laneArr[laneIndex]) return prevState;
          const nextLane = [...laneArr];
          nextLane[laneIndex] = null;
          return isPlayer ? { ...prevState, player: nextLane } : { ...prevState, enemy: nextLane };
        });

        if (isPlayer) {
          setPlayer((p) => {
            if (p.hand.some((c) => c.id === prev.id)) return p;
            return { ...p, hand: [...p.hand, prev] };
          });
        } else {
          setEnemy((e) => {
            if (e.hand.some((c) => c.id === prev.id)) return e;
            return { ...e, hand: [...e.hand, prev] };
          });
        }

        if (side === localLegacySide) {
          setSelectedCardId((sel) => (sel === prev.id ? null : sel));
        }
      });

<<<<<<< HEAD
      clearResolveVotes();

=======
>>>>>>> c276a70d
      return true;
    },
    [clearResolveVotes, localLegacySide]
  );

  function assignToWheelLocal(i: number, card: Card) {
    const changed = assignToWheelFor(localLegacySide, i, card);
    if (changed && isMultiplayer) {
      sendIntent({ type: "assign", lane: i, side: localLegacySide, card });
    }
  }

  function clearAssign(i: number) {
    const changed = clearAssignFor(localLegacySide, i);
    if (changed && isMultiplayer) {
      sendIntent({ type: "clear", lane: i, side: localLegacySide });
    }
  }


function autoPickEnemy(): (Card | null)[] {
  const hand = [...enemy.hand].filter(isNormal);   // ← guard
  const picks: (Card | null)[] = [null, null, null];
  const take = (c: typeof hand[number]) => { const k = hand.indexOf(c); if (k >= 0) hand.splice(k, 1); return c; };
  const best = [...hand].sort((a, b) => b.number - a.number)[0]; if (best) picks[0] = take(best);
  const low  = [...hand].sort((a, b) => a.number - b.number)[0]; if (low) picks[1] = take(low);
  const sorted = [...hand].sort((a, b) => a.number - b.number); const mid = sorted[Math.floor(sorted.length / 2)]; if (mid) picks[2] = take(mid);
  for (let i = 0; i < 3; i++) if (!picks[i] && hand.length) picks[i] = take(hand[0]);
  return picks;
}

function computeReserveSum(who: LegacySide, used: (Card | null)[]) {
  const hand = who === "player" ? player.hand : enemy.hand;
  const usedIds = new Set((used.filter(Boolean) as Card[]).map((c) => c.id));
  const left = hand.filter((c) => !usedIds.has(c.id));
  return left.slice(0, 2).reduce((a, c) => a + (isNormal(c) ? c.number : 0), 0);
}

  useEffect(() => {
    broadcastLocalReserve();
  }, [broadcastLocalReserve, assign, player, enemy, localLegacySide, round, isMultiplayer]);

// Keep this: after a round, move only played cards out of hand, discard them, then draw.
function settleFighterAfterRound(f: Fighter, played: Card[]): Fighter {
  const playedIds = new Set(played.map((c) => c.id));
  const next: Fighter = {
    name: f.name,
    deck: [...f.deck],
    hand: f.hand.filter((c) => !playedIds.has(c.id)), // keep reserves in hand
    discard: [...f.discard, ...played],
  };

  // First, try to draw back to 5 using your existing deck util.
  const refilled = refillTo(next, 5);

  // Then, as a safety net, pad with neutral 0-cards if still short.
  return ensureFiveHand(refilled, 5);
}

// Small helper to top-up a hand with neutral 0-value cards if needed.
// Uses crypto.randomUUID() when available to avoid ID collisions.
function ensureFiveHand<T extends Fighter>(f: T, TARGET = 5): T {
  if (f.hand.length >= TARGET) return f;

  const padded = [...f.hand];
  while (padded.length < TARGET) {
    padded.push({
      id: typeof crypto !== "undefined" && "randomUUID" in crypto
        ? crypto.randomUUID()
        : `pad-${Date.now()}-${Math.random().toString(36).slice(2)}`,
      name: "Reserve",
      number: 0,
      kind: "normal",
    } as unknown as Card);
  }
  return { ...f, hand: padded } as T;
}

  // ---------------- Reveal / Resolve ----------------
  const revealRoundCore = useCallback(
    (opts?: { force?: boolean }) => {
      if (!opts?.force && !canReveal) return false;

      clearResolveVotes();


      if (isMultiplayer) {
        broadcastLocalReserve();
      }

      setLockedWheelSize((s) => s ?? wheelSize);
      setFreezeLayout(true);

      let enemyPicks: (Card | null)[];

      if (isMultiplayer) {
        enemyPicks = [...assignRef.current.enemy];
      } else {
        enemyPicks = autoPickEnemy();
        if (enemyPicks.some(Boolean)) {
          const pickIds = new Set((enemyPicks.filter(Boolean) as Card[]).map((c) => c.id));
          setEnemy((prev) => ({
            ...prev,
            hand: prev.hand.filter((card) => !pickIds.has(card.id)),
          }));
        }
        setAssign((a) => ({ ...a, enemy: enemyPicks }));
      }

      setPhase("showEnemy");
      setSafeTimeout(() => {
        if (!mountedRef.current) return;
        setPhase("anim");
        resolveRound(enemyPicks);
      }, 600);

      return true;
    },

    [broadcastLocalReserve, canReveal, clearResolveVotes, isMultiplayer, resolveRound, setAssign, setEnemy, setFreezeLayout, setLockedWheelSize, setPhase, setSafeTimeout, wheelSize]

  );

  function onReveal() {
    return revealRoundCore();
  }

<<<<<<< HEAD
  useEffect(() => {
    if (!isMultiplayer) return;
    if (phase !== "choose") return;
    if (!canReveal) return;
    if (!resolveVotes.player || !resolveVotes.enemy) return;
    revealRoundCore();
  }, [canReveal, isMultiplayer, phase, resolveVotes, revealRoundCore]);

=======
>>>>>>> c276a70d
  function resolveRound(enemyPicks?: (Card | null)[]) {
    const played = [0, 1, 2].map((i) => ({ p: assign.player[i] as Card | null, e: (enemyPicks?.[i] ?? assign.enemy[i]) as Card | null }));

    const localPlayed = localLegacySide === "player"
      ? played.map((pe) => pe.p)
      : played.map((pe) => pe.e);
    const remotePlayed = remoteLegacySide === "player"
      ? played.map((pe) => pe.p)
      : played.map((pe) => pe.e);

    const localReserve = computeReserveSum(localLegacySide, localPlayed);
    let remoteReserve: number;
    let usedRemoteReport = false;

    if (!isMultiplayer) {
      remoteReserve = computeReserveSum(remoteLegacySide, remotePlayed);
    } else {
      const report = reserveReportsRef.current[remoteLegacySide];
      if (report && report.round === round) {
        remoteReserve = report.reserve;
        usedRemoteReport = true;
      } else {
        remoteReserve = computeReserveSum(remoteLegacySide, remotePlayed);
      }
    }

    storeReserveReport(localLegacySide, localReserve, round);
    if (!isMultiplayer || !usedRemoteReport) {
      storeReserveReport(remoteLegacySide, remoteReserve, round);
    }

    const pReserve = localLegacySide === "player" ? localReserve : remoteReserve;
    const eReserve = localLegacySide === "enemy" ? localReserve : remoteReserve;

    // 🔸 show these during showEnemy/anim immediately
    setReserveSums({ player: pReserve, enemy: eReserve });

    type Outcome = { steps: number; targetSlice: number; section: Section; winner: LegacySide | null; tie: boolean; wheel: number; detail: string };
    const outcomes: Outcome[] = [];

    for (let w = 0; w < 3; w++) {
      const secList = wheelSections[w];
      const baseP = (played[w].p?.number ?? 0);
      const baseE = (played[w].e?.number ?? 0);
      const steps = ((baseP % SLICES) + (baseE % SLICES)) % SLICES;
      const targetSlice = (tokens[w] + steps) % SLICES;
      const section = secList.find((s) => targetSlice !== 0 && inSection(targetSlice, s)) || ({ id: "Strongest", color: "transparent", start: 0, end: 0 } as Section);

      const pVal = baseP; const eVal = baseE;
      let winner: LegacySide | null = null; let tie = false; let detail = "";
      switch (section.id) {
        case "Strongest": if (pVal === eVal) tie = true; else winner = pVal > eVal ? "player" : "enemy"; detail = `Strongest ${pVal} vs ${eVal}`; break;
        case "Weakest": if (pVal === eVal) tie = true; else winner = pVal < eVal ? "player" : "enemy"; detail = `Weakest ${pVal} vs ${eVal}`; break;
        case "ReserveSum": if (pReserve === eReserve) tie = true; else winner = pReserve > eReserve ? "player" : "enemy"; detail = `Reserve ${pReserve} vs ${eReserve}`; break;
        case "ClosestToTarget": { const t = section.target ?? 0; const pd = Math.abs(pVal - t), ed = Math.abs(eVal - t); if (pd === ed) tie = true; else winner = pd < ed ? "player" : "enemy"; detail = `Closest to ${t}: ${pVal} vs ${eVal}`; break; }
        case "Initiative": winner = initiative; detail = `Initiative -> ${winner}`; break;
        default: tie = true; detail = `Slice 0: no section`; break;
      }
      outcomes.push({ steps, targetSlice, section, winner, tie, wheel: w, detail });
    }

    const animateSpins = async () => {
      const finalTokens: [number, number, number] = [...tokens] as [number, number, number];

      for (const o of outcomes) {
        const start = finalTokens[o.wheel]; const steps = o.steps; if (steps <= 0) continue;
        const total = Math.max(220, Math.min(1000, 110 + 70 * steps));
        const t0 = performance.now();
        await new Promise<void>((resolve) => {
          const frame = (now: number) => {
            if (!mountedRef.current) return resolve();
            const tt = Math.max(0, Math.min(1, (now - t0) / total));
            const progressed = Math.floor(easeInOutCubic(tt) * steps);
            wheelRefs[o.wheel].current?.setVisualToken((start + progressed) % SLICES);
            if (tt < 1) requestAnimationFrame(frame); else { wheelRefs[o.wheel].current?.setVisualToken((start + steps) % SLICES); resolve(); }
          };
          requestAnimationFrame(frame);
        });
        finalTokens[o.wheel] = (start + steps) % SLICES;
        await new Promise((r) => setTimeout(r, 90));
      }

      // Single commit after all wheels have finished
      setTokens(finalTokens);

      let pWins = wins.player, eWins = wins.enemy;
      let hudColors: [string | null, string | null, string | null] = [null, null, null];
      outcomes.forEach((o) => {
        if (o.tie) { appendLog(`Wheel ${o.wheel + 1} tie: ${o.detail} — no win.`); }
        else if (o.winner) {
          if (o.section.id === "Initiative") setInitiative(o.winner);
          hudColors[o.wheel] = HUD_COLORS[o.winner];
          if (o.winner === "player") pWins++; else eWins++;
          appendLog(`Wheel ${o.wheel + 1} win -> ${o.winner} (${o.detail}).`);
        }
      });

      if (!mountedRef.current) return;
      setWheelHUD(hudColors);
      setWins({ player: pWins, enemy: eWins });
      setReserveSums({ player: pReserve, enemy: eReserve });
      setPhase("roundEnd");
      if (pWins >= TARGET_WINS || eWins >= TARGET_WINS) {
        setPhase("ended");
        const localWins = localLegacySide === "player" ? pWins : eWins;
        appendLog(
          localWins >= TARGET_WINS
            ? "You win the match!"
            : `${namesByLegacy[remoteLegacySide]} wins the match!`
        );
      }
    };

    animateSpins();
  }

  const nextRoundCore = useCallback(
    (opts?: { force?: boolean }) => {
      const allow = opts?.force || phase === "roundEnd" || phase === "ended";
      if (!allow) return false;

      clearResolveVotes();

      const currentAssign = assignRef.current;
      const playerPlayed = currentAssign.player.filter((c): c is Card => !!c);
      const enemyPlayed = currentAssign.enemy.filter((c): c is Card => !!c);

    wheelRefs.forEach(ref => ref.current?.setVisualToken(0));

    setFreezeLayout(false);
    setLockedWheelSize(null);

    setPlayer((p) => settleFighterAfterRound(p, playerPlayed));
    setEnemy((e) => settleFighterAfterRound(e, enemyPlayed));

    setWheelSections(generateWheelSet());
    setAssign({ player: [null, null, null], enemy: [null, null, null] });

    setSelectedCardId(null);
    setDragCardId(null);
    setDragOverWheel(null);
    setTokens([0, 0, 0]);
    setReserveSums(null);
    setWheelHUD([null, null, null]);

    setPhase("choose");
    setRound((r) => r + 1);

    return true;
  },
<<<<<<< HEAD
  [clearResolveVotes, generateWheelSet, phase, setAssign, setDragCardId, setDragOverWheel, setEnemy, setFreezeLayout, setLockedWheelSize, setPhase, setPlayer, setReserveSums, setSelectedCardId, setTokens, setWheelHUD, setWheelSections, setRound, wheelRefs]
=======
  [phase, wheelRefs, setFreezeLayout, setLockedWheelSize, setPlayer, setEnemy, generateWheelSet, setWheelSections, setAssign, setSelectedCardId, setDragCardId, setDragOverWheel, setTokens, setReserveSums, setWheelHUD, setPhase, setRound]
>>>>>>> c276a70d
);

function nextRound() {
  return nextRoundCore();
}


  const handleMPIntent = useCallback(
    (msg: MPIntent) => {
      switch (msg.type) {
        case "assign": {
          if (msg.side === localLegacySide) break;
          assignToWheelFor(msg.side, msg.lane, msg.card);
          break;
        }
        case "clear": {
          if (msg.side === localLegacySide) break;
          clearAssignFor(msg.side, msg.lane);
          break;
        }
        case "reveal": {
          if (msg.side === localLegacySide) break;
<<<<<<< HEAD
          markResolveVote(msg.side);
=======
          if (phase === "choose" && canReveal) onReveal();
>>>>>>> c276a70d
          break;
        }
        case "nextRound": {
          if (msg.side === localLegacySide) break;
          if (phase === "roundEnd" || phase === "ended") nextRound();
          break;
        }
        case "reserve": {
          if (msg.side === localLegacySide) break;
          if (typeof msg.reserve === "number" && typeof msg.round === "number") {
            storeReserveReport(msg.side, msg.reserve, msg.round);
          }
          break;
        }
        default:
          break;
      }
    },
<<<<<<< HEAD
    [assignToWheelFor, clearAssignFor, localLegacySide, markResolveVote, nextRound, phase, storeReserveReport]
=======
    [assignToWheelFor, canReveal, clearAssignFor, localLegacySide, nextRound, onReveal, phase, storeReserveReport]
>>>>>>> c276a70d
  );

  useEffect(() => {
    handleMPIntentRef.current = handleMPIntent;
  }, [handleMPIntent]);

  useEffect(() => {
    if (!roomCode) {
      try {
        chanRef.current?.unsubscribe();
      } catch {}
      try {
        chanRef.current?.detach();
      } catch {}
      chanRef.current = null;
      if (ablyRef.current) {
        try { ablyRef.current.close(); } catch {}
        ablyRef.current = null;
      }
      return;
    }

    const key = import.meta.env.VITE_ABLY_API_KEY;
    if (!key) return;

    const ably = new Realtime({ key, clientId: localPlayerId });
    ablyRef.current = ably;
    const channel = ably.channels.get(`rw:v1:rooms:${roomCode}`);
    chanRef.current = channel;
<<<<<<< HEAD

    let activeSub = true;

=======

    let activeSub = true;

>>>>>>> c276a70d
    (async () => {
      try {
        await channel.attach();
        channel.subscribe("intent", (msg) => {
          if (!activeSub) return;
          const intent = msg?.data as MPIntent;
          handleMPIntentRef.current(intent);
        });
      } catch {}
    })();

    return () => {
      activeSub = false;
      try { channel.unsubscribe(); } catch {}
      try { channel.detach(); } catch {}
      try { ably.close(); } catch {}
      if (chanRef.current === channel) {
        chanRef.current = null;
      }
      if (ablyRef.current === ably) {
        ablyRef.current = null;
      }
    };
  }, [roomCode, localPlayerId]);

  const handleRevealClick = useCallback(() => {
<<<<<<< HEAD
    if (phase !== "choose" || !canReveal) return;

    if (!isMultiplayer) {
      onReveal();
      return;
    }

    if (resolveVotes[localLegacySide]) return;

    markResolveVote(localLegacySide);
    sendIntent({ type: "reveal", side: localLegacySide });
  }, [canReveal, isMultiplayer, localLegacySide, markResolveVote, onReveal, phase, resolveVotes, sendIntent]);
=======
    const proceeded = onReveal();
    if (proceeded && isMultiplayer) {
      sendIntent({ type: "reveal", side: localLegacySide });
    }
  }, [isMultiplayer, localLegacySide, onReveal, sendIntent]);
>>>>>>> c276a70d

  const handleNextClick = useCallback(() => {
    const advanced = nextRound();
    if (advanced && isMultiplayer) {
      sendIntent({ type: "nextRound", side: localLegacySide });
    }
  }, [isMultiplayer, localLegacySide, nextRound, sendIntent]);



  // ---------------- UI ----------------

  const renderWheelPanel = (i: number) => {
  const pc = assign.player[i];
  const ec = assign.enemy[i];

  const leftSlot = localLegacySide === "player"
    ? { side: "player" as const, card: pc, name: namesByLegacy.player }
    : { side: "enemy"  as const, card: ec, name: namesByLegacy.enemy };

  const rightSlot = localLegacySide === "player"
    ? { side: "enemy"  as const, card: ec, name: namesByLegacy.enemy }
    : { side: "player" as const, card: pc, name: namesByLegacy.player };

  const assignToLeft  = (card: Card) => assignToWheelLocal(i, card);
  const assignToRight = (card: Card) => assignToWheelLocal(i, card);

  const ws = Math.round(lockedWheelSize ?? wheelSize);

  const isLeftSelected = !!leftSlot.card && selectedCardId === leftSlot.card.id;
  const isRightSelected = !!rightSlot.card && selectedCardId === rightSlot.card.id;

  // --- layout numbers that must match the classes below ---
  const slotW    = 80;   // w-[80px] on both slots
  const gapX     = 16;   // gap-2 => 8px, two gaps between three items => 16
  const paddingX = 16;   // p-2 => 8px left + 8px right
  const borderX  = 4;    // border-2 => 2px left + 2px right
  const EXTRA_H  = 16;   // extra breathing room inside the panel (change to tweak height)

  // panel width (border-box) so wheel is visually centered
  const panelW = ws + slotW * 2 + gapX + paddingX + borderX;

  const renderSlotCard = (slot: typeof leftSlot, isSlotSelected: boolean) => {
    if (!slot.card) return null;
    const card = slot.card;
    const interactable = slot.side === localLegacySide && phase === "choose";

    const handlePick = () => {
      if (!interactable) return;
      if (selectedCardId) {
        tapAssignIfSelected();
      } else {
        setSelectedCardId(card.id);
      }
    };

    const handleDragStart = (e: React.DragEvent<HTMLButtonElement>) => {
      if (!interactable) return;
      setSelectedCardId(card.id);
      setDragCardId(card.id);
      try { e.dataTransfer.setData("text/plain", card.id); } catch {}
      e.dataTransfer.effectAllowed = "move";
    };

    const handleDragEnd = () => {
      setDragCardId(null);
      setDragOverWheel(null);
    };

    const handlePointerDown = (e: React.PointerEvent<HTMLButtonElement>) => {
      if (!interactable) return;
      e.stopPropagation();
      startPointerDrag(card, e);
    };

    return (
      <StSCard
        card={card}
        size="sm"
        disabled={!interactable}
        selected={isSlotSelected}
        onPick={handlePick}
        draggable={interactable}
        onDragStart={handleDragStart}
        onDragEnd={handleDragEnd}
        onPointerDown={handlePointerDown}
      />
    );
  };

  const onZoneDragOver = (e: React.DragEvent) => { e.preventDefault(); if (dragCardId && active[i]) setDragOverWheel(i); };
  const onZoneLeave = () => { if (dragCardId) setDragOverWheel(null); };
  const handleDropCommon = (id: string | null, assignCard: (card: Card) => void = assignToLeft) => {
    if (!id || !active[i]) return;
    const isLocalPlayer = localLegacySide === "player";
    const fromHand = (isLocalPlayer ? player.hand : enemy.hand).find((c) => c.id === id);
    const fromSlots = (isLocalPlayer ? assign.player : assign.enemy).find((c) => c && c.id === id) as Card | undefined;
    const card = fromHand || fromSlots || null;
    if (card) assignCard(card as Card);
    setDragOverWheel(null); setDragCardId(null);
  };
  const onZoneDrop = (e: React.DragEvent, assignCard?: (card: Card) => void) => {
    e.preventDefault();
    handleDropCommon(e.dataTransfer.getData("text/plain") || dragCardId, assignCard ?? assignToLeft);
  };

  const tapAssignIfSelected = () => {
    if (!selectedCardId) return;
    const isLocalPlayer = localLegacySide === "player";
    const card =
      (isLocalPlayer ? player.hand : enemy.hand).find(c => c.id === selectedCardId) ||
      (isLocalPlayer ? assign.player : assign.enemy).find(c => c?.id === selectedCardId) ||
      null;
    if (card) assignToWheelLocal(i, card as Card);
  };

  const panelShadow = '0 2px 8px rgba(0,0,0,.28), inset 0 1px 0 rgba(255,255,255,.04)';

  return (
    <div
      className="relative rounded-xl border p-2 shadow flex-none"
      style={{
        width: panelW,
        height: ws + EXTRA_H,
        background: `linear-gradient(180deg, rgba(255,255,255,.04) 0%, rgba(0,0,0,.14) 100%), ${THEME.panelBg}`,
        borderColor: THEME.panelBorder,
        borderWidth: 2,
        boxShadow: panelShadow,
        contain: 'paint',
        backfaceVisibility: 'hidden',
        transform: 'translateZ(0)',
        isolation: 'isolate'
      }}
    >
  {/* ADD: winner dots (don’t affect layout) */}
  { (phase === "roundEnd" || phase === "ended") && (
    <>
      {/* Player dot (top-left) */}
      <span
        aria-label={`Wheel ${i+1} player result`}
        className="absolute top-1 left-1 rounded-full border"
        style={{
          width: 10,
          height: 10,
          background: wheelHUD[i] === HUD_COLORS.player ? HUD_COLORS.player : 'transparent',
          borderColor: wheelHUD[i] === HUD_COLORS.player ? HUD_COLORS.player : THEME.panelBorder,
          boxShadow: '0 0 0 1px rgba(0,0,0,0.4)'
        }}
      />

      {/* Enemy dot (top-right) */}
      <span
        aria-label={`Wheel ${i+1} enemy result`}
        className="absolute top-1 right-1 rounded-full border"
        style={{
          width: 10,
          height: 10,
          background: wheelHUD[i] === HUD_COLORS.enemy ? HUD_COLORS.enemy : 'transparent',
          borderColor: wheelHUD[i] === HUD_COLORS.enemy ? HUD_COLORS.enemy : THEME.panelBorder,
          boxShadow: '0 0 0 1px rgba(0,0,0,0.4)'
        }}
      />
    </>
  )}

  {/* the row: slots + centered wheel */}
  <div
    className="flex items-center justify-center gap-2"
    style={{ height: (ws + EXTRA_H) /* removed the - 3 */ }}
  >
        {/* Player slot */}
        <div
          data-drop="slot"
          data-idx={i}
          onDragOver={onZoneDragOver}
          onDragEnter={onZoneDragOver}
          onDragLeave={onZoneLeave}
          onDrop={(e) => onZoneDrop(e, assignToLeft)}
          onClick={(e) => {
            e.stopPropagation();
            if (selectedCardId) {
              // If a hand card is already selected, assign it here (this also swaps)
              tapAssignIfSelected();
            } else if (leftSlot.card) {
              // 🔸 Arm this placed card for swapping (select it)
              setSelectedCardId(leftSlot.card.id);
            }
          }}
          className="w-[80px] h-[92px] rounded-md border px-1 py-0 flex items-center justify-center flex-none"
          style={{
            backgroundColor: dragOverWheel === i || isLeftSelected ? 'rgba(182,138,78,.12)' : THEME.slotBg,
            borderColor:     dragOverWheel === i || isLeftSelected ? THEME.brass          : THEME.slotBorder,
            boxShadow: isLeftSelected ? '0 0 0 1px rgba(251,191,36,0.7)' : 'none',
          }}
          aria-label={`Wheel ${i+1} left slot`}
        >
          {leftSlot.card
            ? renderSlotCard(leftSlot, isLeftSelected)
            : <div className="text-[11px] opacity-80 text-center">
                {leftSlot.side === localLegacySide ? "Your card" : leftSlot.name}
              </div>}
        </div>

  {/* Wheel face (fixed width equals wheel size; centers wheel exactly) */}
  <div
  data-drop="wheel"
  data-idx={i}
  className="relative flex-none flex items-center justify-center rounded-full overflow-hidden"
  style={{ width: ws, height: ws }}
  onDragOver={onZoneDragOver}
  onDragEnter={onZoneDragOver}
  onDragLeave={onZoneLeave}
  onDrop={onZoneDrop}
  onClick={(e) => { e.stopPropagation(); tapAssignIfSelected(); }}
  aria-label={`Wheel ${i+1}`}
>
    <CanvasWheel ref={wheelRefs[i]} sections={wheelSections[i]} size={ws} />
    <div
      aria-hidden
      className="pointer-events-none absolute inset-0 rounded-full"
      style={{ boxShadow: dragOverWheel === i ? '0 0 0 2px rgba(251,191,36,0.7) inset' : 'none' }}
    />
  </div>
    
        {/* Enemy slot */}
        <div
          className="w-[80px] h-[92px] rounded-md border px-1 py-0 flex items-center justify-center flex-none"
          style={{
            backgroundColor: dragOverWheel === i || isRightSelected ? 'rgba(182,138,78,.12)' : THEME.slotBg,
            borderColor:     dragOverWheel === i || isRightSelected ? THEME.brass          : THEME.slotBorder,
            boxShadow: isRightSelected ? '0 0 0 1px rgba(251,191,36,0.7)' : 'none',
          }}
          aria-label={`Wheel ${i+1} right slot`}
          data-drop="slot"
          data-idx={i}
          onDragOver={onZoneDragOver}
          onDragEnter={onZoneDragOver}
          onDragLeave={onZoneLeave}
          onDrop={(e) => onZoneDrop(e, assignToRight)}
          onClick={(e) => {
            e.stopPropagation();
            if (selectedCardId) {
              tapAssignIfSelected();
            } else if (rightSlot.card) {
              setSelectedCardId(rightSlot.card.id);
            }
          }}
        >
          {rightSlot.card && (phase === "showEnemy" || phase === "anim" || phase === "roundEnd" || phase === "ended")
            ? renderSlotCard(rightSlot, isRightSelected)
            : <div className="text-[11px] opacity-60 text-center">
                {rightSlot.side === localLegacySide ? "Your card" : rightSlot.name}
              </div>}
        </div>
      </div>
    </div>
  );
};

  const HandDock = ({ onMeasure }: { onMeasure?: (px: number) => void }) => {
    const dockRef = useRef<HTMLDivElement | null>(null);
    const [liftPx, setLiftPx] = useState<number>(18);
    useEffect(() => {
      const compute = () => {
        const root = dockRef.current; if (!root) return;
        const sample = root.querySelector('[data-hand-card]') as HTMLElement | null; if (!sample) return;
        const h = sample.getBoundingClientRect().height || 96;
        const nextLift = Math.round(Math.min(44, Math.max(12, h * 0.34)));
        setLiftPx(nextLift);
        const clearance = Math.round(h + nextLift + 12);
        onMeasure?.(clearance);
      };
      compute(); window.addEventListener('resize', compute); window.addEventListener('orientationchange', compute);
      return () => { window.removeEventListener('resize', compute); window.removeEventListener('orientationchange', compute); };
    }, [onMeasure]);

    const localFighter: Fighter = localLegacySide === "player" ? player : enemy;

    return (
      <div ref={dockRef} className="fixed left-0 right-0 bottom-0 z-50 pointer-events-none select-none" style={{ bottom: 'calc(env(safe-area-inset-bottom, 0px) + -30px)' }}>
        <div className="mx-auto max-w-[1400px] flex justify-center gap-1.5 py-0.5">
          {localFighter.hand.map((card, idx) => {
            const isSelected = selectedCardId === card.id;
            return (
              <div key={card.id} className="group relative pointer-events-auto" style={{ zIndex: 10 + idx }}>
                <motion.div data-hand-card initial={false} animate={{ y: isSelected ? -Math.max(8, liftPx - 10) : -liftPx, opacity: 1, scale: isSelected ? 1.06 : 1 }} whileHover={{ y: -Math.max(8, liftPx - 10), opacity: 1, scale: 1.04 }} transition={{ type: 'spring', stiffness: 320, damping: 22 }} className={`drop-shadow-xl ${isSelected ? 'ring-2 ring-amber-300' : ''}`}>
                  <button
  data-hand-card
  className="pointer-events-auto"
  onClick={(e) => {
    e.stopPropagation();
    if (!selectedCardId) {
      setSelectedCardId(card.id);
      return;
    }

    if (selectedCardId === card.id) {
      setSelectedCardId(null);
      return;
    }

    const lane = localLegacySide === "player" ? assign.player : assign.enemy;
    const slotIdx = lane.findIndex((c) => c?.id === selectedCardId);
    if (slotIdx !== -1) {
      assignToWheelLocal(slotIdx, card);
      return;
    }

    setSelectedCardId(card.id);
  }}
  draggable
  onDragStart={(e) => {
    // Desktop HTML5 drag
    setDragCardId(card.id);
    try { e.dataTransfer.setData("text/plain", card.id); } catch {}
    e.dataTransfer.effectAllowed = "move";
  }}
  onDragEnd={() => setDragCardId(null)}
  onPointerDown={(e) => startPointerDrag(card, e)}   // ← NEW: touch/pen drag
  aria-pressed={isSelected}
  aria-label={`Select ${card.name}`}
>
  <StSCard card={card} />
</button>

                </motion.div>
              </div>
            );
          })}
        </div>
{/* Touch drag ghost (mobile) */}
{isPtrDragging && ptrDragCard && (
  <div
    style={{
      position: 'fixed',
      left: 0,
      top: 0,
      transform: `translate(${ptrPos.current.x - 48}px, ${ptrPos.current.y - 64}px)`,
      pointerEvents: 'none',
      zIndex: 9999,
    }}
    aria-hidden
  >
    <div style={{ transform: 'scale(0.9)', filter: 'drop-shadow(0 6px 8px rgba(0,0,0,.35))' }}>
      <StSCard card={ptrDragCard} />
    </div>
  </div>
)}

      </div>
    );
  };

const HUDPanels = () => {
  const rsP = reserveSums ? reserveSums.player : null;
  const rsE = reserveSums ? reserveSums.enemy : null;

  const Panel = ({ side }: { side: LegacySide }) => {
    const isPlayer = side === 'player';
    const color = isPlayer ? (players.left.color ?? HUD_COLORS.player) : (players.right.color ?? HUD_COLORS.enemy);
    const name = isPlayer ? players.left.name : players.right.name;
    const win = isPlayer ? wins.player : wins.enemy;
    const rs = isPlayer ? rsP : rsE;
    const hasInit = initiative === side;
    const isReserveVisible =
      (phase === 'showEnemy' || phase === 'anim' || phase === 'roundEnd' || phase === 'ended') &&
      rs !== null;

    return (
      <div className="flex h-full flex-col items-center w-full">
        {/* HUD row (flag moved inside; absolute to avoid layout shift) */}
        <div
          className="relative flex min-w-0 items-center gap-2 rounded-lg border px-2 py-1 text-[12px] shadow w-full"
          style={{
            maxWidth: '100%',
            background: THEME.panelBg,
            borderColor: THEME.panelBorder,
            color: THEME.textWarm,
          }}
        >
          <div className="w-1.5 h-6 rounded" style={{ background: color }} />
          <div className="flex items-center min-w-0 flex-1">
            <span className="truncate block font-semibold">{name}</span>
            {(isPlayer ? "player" : "enemy") === localLegacySide && (
              <span className="ml-2 rounded bg-white/10 px-1.5 py-0.5 text-[10px]">You</span>
            )}
          </div>
          <div className="flex items-center gap-1 ml-1 flex-shrink-0">
            <span className="opacity-80">Wins</span>
            <span className="text-base font-extrabold tabular-nums">{win}</span>
          </div>
          <div
            className={`ml-2 hidden sm:flex rounded-full border px-2 py-0.5 text-[11px] overflow-hidden text-ellipsis whitespace-nowrap transition-opacity ${
              isReserveVisible ? 'opacity-100 visible' : 'opacity-0 invisible'
            }`}
            style={{
              maxWidth: '44vw',
              minWidth: '90px',
              background: '#1b1209ee',
              borderColor: THEME.slotBorder,
              color: THEME.textWarm,
            }}
            title={rs !== null ? `Reserve: ${rs}` : undefined}
          >
            Reserve: <span className="font-bold tabular-nums">{rs ?? 0}</span>
          </div>

          {/* Initiative flag — absolute, no extra height */}
          {hasInit && (
            <span
              aria-label="Has initiative"
              className="absolute -top-1 -right-1 leading-none select-none"
              style={{
                fontSize: 24,
                filter: 'drop-shadow(0 1px 1px rgba(0,0,0,.6))',
              }}
            >
              ⚑
            </span>
          )}
        </div>

        {isReserveVisible && (
          <div className="mt-1 w-full sm:hidden">
            <div
              className="w-full rounded-full border px-3 py-1 text-[11px] text-center"
              style={{
                background: '#1b1209ee',
                borderColor: THEME.slotBorder,
                color: THEME.textWarm,
              }}
              title={rs !== null ? `Reserve: ${rs}` : undefined}
            >
              Reserve: <span className="font-bold tabular-nums">{rs ?? 0}</span>
            </div>
          </div>
        )}

        {/* (removed) old outside flag that was pushing layout down */}
        {/* {hasInit && <span className="mt-1" aria-label="Has initiative">⚑</span>} */}
      </div>
    );
  };

  return (
    <div className="w-full flex flex-col items-center">
      <div className="grid w-full max-w-[900px] grid-cols-2 items-stretch gap-2 overflow-x-hidden">
        <div className="min-w-0 w-full max-w-[420px] mx-auto h-full">
          <Panel side="player" />
        </div>
        <div className="min-w-0 w-full max-w-[420px] mx-auto h-full">
          <Panel side="enemy" />
        </div>
      </div>
    </div>
  );
};


  const localResolveReady = resolveVotes[localLegacySide];
  const remoteResolveReady = resolveVotes[remoteLegacySide];

  const resolveButtonDisabled = !canReveal || (isMultiplayer && localResolveReady);
  const resolveButtonLabel = isMultiplayer && localResolveReady ? "Ready" : "Resolve";

  const resolveStatusText =
    isMultiplayer && phase === "choose"
      ? localResolveReady && !remoteResolveReady
        ? `Waiting for ${namesByLegacy[remoteLegacySide]}...`
        : !localResolveReady && remoteResolveReady
        ? `${namesByLegacy[remoteLegacySide]} is ready.`
        : null
      : null;


  return (
    <div className="h-screen w-screen overflow-x-hidden overflow-y-hidden text-slate-100 p-1 grid gap-2" style={{ gridTemplateRows: "auto auto 1fr auto" }}>
      {/* Controls */}
      <div className="flex items-center justify-between text-[12px] min-h-[24px]">
        <div className="flex items-center gap-3">
          <div><span className="opacity-70">Round</span> <span className="font-semibold">{round}</span></div>
          <div><span className="opacity-70">Phase</span> <span className="font-semibold">{phase}</span></div>
          <div><span className="opacity-70">Goal</span> <span className="font-semibold">First to {TARGET_WINS} wins</span></div>
        </div>
        <div className="flex items-center gap-2 relative">
          <button onClick={() => setShowRef((v) => !v)} className="px-2.5 py-0.5 rounded bg-slate-700 text-white border border-slate-600 hover:bg-slate-600">Reference</button>
          {showRef && (
            <div className="absolute top-[110%] right-0 w-80 rounded-lg border border-slate-700 bg-slate-800/95 shadow-xl p-3 z-50">
              <div className="flex items-center justify-between mb-1"><div className="font-semibold">Reference</div><button onClick={() => setShowRef(false)} className="text-xl leading-none text-slate-300 hover:text-white">×</button></div>
              <div className="text-[12px] space-y-2">
                <div>Place <span className="font-semibold">1 card next to each wheel</span>, then <span className="font-semibold">press the Resolve button</span>. Where the <span className="font-semibold">token stops</span> decides the winnning rule, and the player who matches it gets <span className="font-semibold">1 win</span>. First to <span className="font-semibold">7</span> wins takes the match.</div>
                <ul className="list-disc pl-5 space-y-1">
                  <li>💥 Strongest — higher value wins</li>
                  <li>🦊 Weakest — lower value wins</li>
                  <li>🗃️ Reserve — compare the two cards left in hand</li>
                  <li>🎯 Closest — value closest to target wins</li>
                  <li>⚑ Initiative — initiative holder wins</li>
                  <li><span className="font-semibold">0 Start</span> — no one wins</li>
                </ul>
              </div>
            </div>
          )}
<<<<<<< HEAD
          {phase === "choose" && (
            <div className="flex flex-col items-end gap-1">
              <button
                disabled={resolveButtonDisabled}
                onClick={handleRevealClick}
                className="px-2.5 py-0.5 rounded bg-amber-400 text-slate-900 font-semibold disabled:opacity-50"
              >
                {resolveButtonLabel}
              </button>
              {isMultiplayer && resolveStatusText && (
                <span className="text-[11px] italic text-amber-200 text-right leading-tight">
                  {resolveStatusText}
                </span>
              )}
            </div>
          )}
=======
          {phase === "choose" && <button disabled={!canReveal} onClick={handleRevealClick} className="px-2.5 py-0.5 rounded bg-amber-400 text-slate-900 font-semibold disabled:opacity-50">Resolve</button>}
>>>>>>> c276a70d
          {(phase === "roundEnd" || phase === "ended") && <button onClick={handleNextClick} className="px-2.5 py-0.5 rounded bg-emerald-500 text-slate-900 font-semibold">Next</button>}
        </div>
      </div>

      {/* HUD */}
      <div className="relative z-10"><HUDPanels /></div>

      {/* Wheels center */}
      <div className="relative z-0" style={{ paddingBottom: handClearance }}>
        <div className="flex flex-col items-center justify-start gap-1">
          {[0, 1, 2].map((i) => (
            <div key={i} className="flex-shrink-0">{renderWheelPanel(i)}</div>
          ))}
        </div>
      </div>

{/* Docked hand overlay */}
<HandDock onMeasure={setHandClearance} />

    </div>
  );
}

// ---------------- Dev Self-Tests (lightweight) ----------------
// These run once in dev consoles to catch regressions.
if (typeof window !== 'undefined') {
  try {
    // inSection should exclude 0 and handle wrap
    const s: Section = { id: "Strongest", color: "#fff", start: 14, end: 2 } as any;
    console.assert(!inSection(0, s), 'slice 0 excluded');
    console.assert(inSection(14, s) && inSection(15, s) && inSection(1, s) && inSection(2, s), 'wrap includes 14,15,1,2');
  } catch {}
  try {
    // sections cover 15 slices total (1..15)
    const secs = genWheelSections("bandit");
    const len = (sec: Section) => (sec.start <= sec.end ? (sec.end - sec.start + 1) : (SLICES - sec.start + (sec.end + 1)));
    const sum = secs.reduce((a, s) => a + len(s), 0);
    console.assert(sum === 15, 'sections cover 15 slices');
  } catch {}
}
<|MERGE_RESOLUTION|>--- conflicted
+++ resolved
@@ -355,19 +355,13 @@
   const assignToWheelFor = useCallback(
     (side: LegacySide, laneIndex: number, card: Card) => {
       if (!active[laneIndex]) return false;
-<<<<<<< HEAD
+
 
       const lane = side === "player" ? assignRef.current.player : assignRef.current.enemy;
       const prevAtLane = lane[laneIndex];
       const fromIdx = lane.findIndex((c) => c?.id === card.id);
 
-=======
-
-      const lane = side === "player" ? assignRef.current.player : assignRef.current.enemy;
-      const prevAtLane = lane[laneIndex];
-      const fromIdx = lane.findIndex((c) => c?.id === card.id);
-
->>>>>>> c276a70d
+
       if (prevAtLane && prevAtLane.id === card.id && fromIdx === laneIndex) {
         if (side === localLegacySide) {
           setSelectedCardId(null);
@@ -409,19 +403,14 @@
           setSelectedCardId(null);
         }
       });
-<<<<<<< HEAD
+
 
       clearResolveVotes();
 
       return true;
     },
     [active, clearResolveVotes, localLegacySide]
-=======
-
-      return true;
-    },
-    [active, localLegacySide]
->>>>>>> c276a70d
+
   );
 
   const clearAssignFor = useCallback(
@@ -458,11 +447,10 @@
         }
       });
 
-<<<<<<< HEAD
+
       clearResolveVotes();
 
-=======
->>>>>>> c276a70d
+
       return true;
     },
     [clearResolveVotes, localLegacySide]
@@ -590,7 +578,6 @@
     return revealRoundCore();
   }
 
-<<<<<<< HEAD
   useEffect(() => {
     if (!isMultiplayer) return;
     if (phase !== "choose") return;
@@ -599,8 +586,7 @@
     revealRoundCore();
   }, [canReveal, isMultiplayer, phase, resolveVotes, revealRoundCore]);
 
-=======
->>>>>>> c276a70d
+
   function resolveRound(enemyPicks?: (Card | null)[]) {
     const played = [0, 1, 2].map((i) => ({ p: assign.player[i] as Card | null, e: (enemyPicks?.[i] ?? assign.enemy[i]) as Card | null }));
 
@@ -751,11 +737,9 @@
 
     return true;
   },
-<<<<<<< HEAD
+
   [clearResolveVotes, generateWheelSet, phase, setAssign, setDragCardId, setDragOverWheel, setEnemy, setFreezeLayout, setLockedWheelSize, setPhase, setPlayer, setReserveSums, setSelectedCardId, setTokens, setWheelHUD, setWheelSections, setRound, wheelRefs]
-=======
-  [phase, wheelRefs, setFreezeLayout, setLockedWheelSize, setPlayer, setEnemy, generateWheelSet, setWheelSections, setAssign, setSelectedCardId, setDragCardId, setDragOverWheel, setTokens, setReserveSums, setWheelHUD, setPhase, setRound]
->>>>>>> c276a70d
+
 );
 
 function nextRound() {
@@ -778,11 +762,8 @@
         }
         case "reveal": {
           if (msg.side === localLegacySide) break;
-<<<<<<< HEAD
+
           markResolveVote(msg.side);
-=======
-          if (phase === "choose" && canReveal) onReveal();
->>>>>>> c276a70d
           break;
         }
         case "nextRound": {
@@ -801,11 +782,9 @@
           break;
       }
     },
-<<<<<<< HEAD
-    [assignToWheelFor, clearAssignFor, localLegacySide, markResolveVote, nextRound, phase, storeReserveReport]
-=======
+
     [assignToWheelFor, canReveal, clearAssignFor, localLegacySide, nextRound, onReveal, phase, storeReserveReport]
->>>>>>> c276a70d
+
   );
 
   useEffect(() => {
@@ -835,15 +814,9 @@
     ablyRef.current = ably;
     const channel = ably.channels.get(`rw:v1:rooms:${roomCode}`);
     chanRef.current = channel;
-<<<<<<< HEAD
 
     let activeSub = true;
 
-=======
-
-    let activeSub = true;
-
->>>>>>> c276a70d
     (async () => {
       try {
         await channel.attach();
@@ -870,7 +843,7 @@
   }, [roomCode, localPlayerId]);
 
   const handleRevealClick = useCallback(() => {
-<<<<<<< HEAD
+
     if (phase !== "choose" || !canReveal) return;
 
     if (!isMultiplayer) {
@@ -883,13 +856,7 @@
     markResolveVote(localLegacySide);
     sendIntent({ type: "reveal", side: localLegacySide });
   }, [canReveal, isMultiplayer, localLegacySide, markResolveVote, onReveal, phase, resolveVotes, sendIntent]);
-=======
-    const proceeded = onReveal();
-    if (proceeded && isMultiplayer) {
-      sendIntent({ type: "reveal", side: localLegacySide });
-    }
-  }, [isMultiplayer, localLegacySide, onReveal, sendIntent]);
->>>>>>> c276a70d
+
 
   const handleNextClick = useCallback(() => {
     const advanced = nextRound();
@@ -1392,7 +1359,7 @@
               </div>
             </div>
           )}
-<<<<<<< HEAD
+
           {phase === "choose" && (
             <div className="flex flex-col items-end gap-1">
               <button
@@ -1409,9 +1376,7 @@
               )}
             </div>
           )}
-=======
-          {phase === "choose" && <button disabled={!canReveal} onClick={handleRevealClick} className="px-2.5 py-0.5 rounded bg-amber-400 text-slate-900 font-semibold disabled:opacity-50">Resolve</button>}
->>>>>>> c276a70d
+
           {(phase === "roundEnd" || phase === "ended") && <button onClick={handleNextClick} className="px-2.5 py-0.5 rounded bg-emerald-500 text-slate-900 font-semibold">Next</button>}
         </div>
       </div>
