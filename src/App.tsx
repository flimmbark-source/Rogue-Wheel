--- conflicted
+++ resolved
@@ -880,11 +880,7 @@
 
             {showRef && (
               <div
-<<<<<<< HEAD
                 className="absolute top-[110%] right-0 w-72 max-w-[calc(100vw-2rem)] sm:w-80 rounded-lg border border-slate-700 bg-slate-800/95 shadow-xl p-3 z-50"
-=======
-                className="absolute top-[110%] left-1/2 -translate-x-1/2 w-[calc(100vw-2rem)] max-w-xs sm:right-0 sm:left-auto sm:translate-x-0 sm:w-80 sm:max-w-none rounded-lg border border-slate-700 bg-slate-800/95 shadow-xl p-3 z-50"
->>>>>>> 6bfcdaff
               >
                 <div className="flex items-center justify-between mb-1">
                   <div className="font-semibold">Reference</div>
