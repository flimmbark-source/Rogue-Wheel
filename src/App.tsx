--- conflicted
+++ resolved
@@ -929,7 +929,6 @@
     // 🔸 show these during showEnemy/anim immediately
     setReserveSums({ player: pReserve, enemy: eReserve });
 
-<<<<<<< HEAD
     const rng = wheelRngRef.current ?? Math.random;
     const laneValues: { player: number; enemy: number }[] = [
       { player: 0, enemy: 0 },
@@ -998,10 +997,9 @@
       };
     }
 
-    type Outcome = { steps: number; targetSlice: number; section: Section; winner: LegacySide | null; tie: boolean; wheel: number; detail: string };
-=======
+
     type Outcome = { steps: number; targetSlice: number; section: Section; winner: LegacySide | null; tie: boolean; wheel: number; detail: string; comboNotes: string[] };
->>>>>>> f2075da7
+
     const outcomes: Outcome[] = [];
     const combosForResolve = evaluateCombos({
       player: played.map((pe) => pe.p ?? null),
@@ -1010,11 +1008,7 @@
 
     for (let w = 0; w < 3; w++) {
       const secList = wheelSections[w];
-<<<<<<< HEAD
-      const baseP = laneValues[w].player;
-      const baseE = laneValues[w].enemy;
-      const steps = ((baseP % SLICES) + (baseE % SLICES)) % SLICES;
-=======
+
       const baseP = (played[w].p?.number ?? 0);
       const baseE = (played[w].e?.number ?? 0);
       const bonusP = combosForResolve.player.laneBonus[w] ?? 0;
@@ -1022,7 +1016,6 @@
       const pVal = baseP + bonusP;
       const eVal = baseE + bonusE;
       const steps = (((pVal % SLICES) + (eVal % SLICES)) % SLICES + SLICES) % SLICES;
->>>>>>> f2075da7
       const targetSlice = (tokens[w] + steps) % SLICES;
       const section = secList.find((s) => targetSlice !== 0 && inSection(targetSlice, s)) || ({ id: "Strongest", color: "transparent", start: 0, end: 0 } as Section);
 
@@ -1087,23 +1080,14 @@
       ];
       const roundWins: Record<LegacySide, number> = { player: 0, enemy: 0 };
       let swapCount = 0;
-      outcomes.forEach((o) => {
-<<<<<<< HEAD
-        if (o.tie) {
-          appendLog(`Wheel ${o.wheel + 1} tie: ${o.detail} — no win.`);
-          if (laneWagers[o.wheel] > 0) {
-            workingJackpot += laneWagers[o.wheel];
-            const msg = `Wheel ${o.wheel + 1} tie pushes +${laneWagers[o.wheel]} into the jackpot.`;
-            gambleEvents.push(msg);
-            appendLog(msg);
-=======
+      outcomes.forEach((o) => 
         const wheelLabel = `Wheel ${o.wheel + 1}`;
         if (o.tie) {
           appendLog(`${wheelLabel} tie: ${o.detail} — no win.`);
           if (o.section.id === "SwapWins") {
             swapCount += 1;
             appendLog(`🔄 ${wheelLabel}: Round tallies will swap before scoring.`);
->>>>>>> f2075da7
+
           }
           return;
         }
@@ -1111,7 +1095,6 @@
         if (!o.winner) return;
 
         hudColors[o.wheel] = HUD_COLORS[o.winner];
-<<<<<<< HEAD
 
         const stake = laneWagers[o.wheel];
         let bonus = 0;
@@ -1138,7 +1121,7 @@
         if (bonusParts.length) {
           const msg = `Wheel ${o.wheel + 1} pays ${bonusParts.join(" & ")} to ${namesByLegacy[o.winner]}.`;
           gambleEvents.push(msg);
-=======
+
         let awarded = 1;
         if (o.section.id === "DoubleWin") {
           awarded = 2;
@@ -1151,7 +1134,7 @@
         if (o.section.id === "SwapWins") {
           swapCount += 1;
           appendLog(`🔄 ${wheelLabel}: Round tallies will swap before scoring.`);
->>>>>>> f2075da7
+
         }
       });
 
