import React, {
  useMemo,
  useRef,
  useState,
  useEffect,
  forwardRef,
  useImperativeHandle,
  memo,
  startTransition,
  useCallback,
} from "react";
import { Realtime } from "ably";


/**
 * Three-Wheel Roguelike — Wins-Only, Low Mental Load (v2.4.17-fix1)
 * Single-file App.tsx (Vite React)
 *
 * CHANGELOG (v2.4.17-fix1):
 * - Fix build error: wrapped adjacent JSX in WheelPanel and removed stray placeholder token.
 * - Moved enemy slot back inside the flex row; ensured a single parent element.
 * - Fixed typo in popover class (top-[110%]).
 * - Kept flicker mitigations: static IMG base, imperative token, integer snapping, isolated layers.
 */

// game modules
import {
  SLICES,
  TARGET_WINS,
  type Side as TwoSide,
  type Card,
  type Section,
  type Fighter,
  type SplitChoiceMap,
  type Players,
  type Phase,
  type GameMode,
  LEGACY_FROM_SIDE,
} from "./game/types";
import { easeInOutCubic, inSection, createSeededRng } from "./game/math";
import { VC_META, genWheelSections } from "./game/wheel";
import {
  ARCHETYPE_DEFINITIONS,
  ARCHETYPE_IDS,
  DEFAULT_ARCHETYPE,
  type ArchetypeId,
} from "./game/archetypes";
import {
  makeFighter,
  drawOne,
  freshFive,
  recordMatchResult,
  type MatchResultSummary,
  type LevelProgress,
} from "./player/profileStore";
import { isSplit, isNormal, effectiveValue, fmtNum } from "./game/values";
import {
  autoPickEnemy,
  calcWheelSize,
  computeReserveSum,
  settleFighterAfterRound,
} from "./features/threeWheel/utils/combat";

// components
import type { WheelHandle } from "./components/CanvasWheel";
import WheelPanel from "./features/threeWheel/components/WheelPanel";
import HandDock from "./features/threeWheel/components/HandDock";
import HUDPanels from "./features/threeWheel/components/HUDPanels";
import VictoryOverlay from "./features/threeWheel/components/VictoryOverlay";
import { getSpellDefinitions, type SpellDefinition } from "./game/spells";
import ArchetypeModal from "./features/threeWheel/components/ArchetypeModal";

type AblyRealtime = InstanceType<typeof Realtime>;
type AblyChannel = ReturnType<AblyRealtime["channels"]["get"]>;

// keep your local alias
type LegacySide = "player" | "enemy";
// ---- Shared per-side/per-wheel state helpers (from codex branch)
type SideState<T> = Record<LegacySide, T>;
type WheelSideState<T> = [SideState<T>, SideState<T>, SideState<T>];

const createWheelSideState = <T,>(value: T): WheelSideState<T> => [
  { player: value, enemy: value },
  { player: value, enemy: value },
  { player: value, enemy: value },
];

const createWheelLockState = (): [boolean, boolean, boolean] => [false, false, false];

const createPointerShiftState = (): [number, number, number] => [0, 0, 0];

const createReservePenaltyState = (): SideState<number> => ({
  player: 0,
  enemy: 0,
});

// keep pending spell descriptor
type PendingSpellDescriptor = { side: LegacySide; spell: SpellDefinition };

// ---- Lane spell state (from Spells branch)
type LaneSpellState = {
  locked: boolean;
  damageModifier: number;
  mirrorTargetCardId: string | null;
  occupantCardId: string | null;
};

const createEmptyLaneSpellState = (): LaneSpellState => ({
  locked: false,
  damageModifier: 0,
  mirrorTargetCardId: null,
  occupantCardId: null,
});

const laneSpellStatesEqual = (a: LaneSpellState, b: LaneSpellState) =>
  a.locked === b.locked &&
  a.damageModifier === b.damageModifier &&
  a.mirrorTargetCardId === b.mirrorTargetCardId &&
  a.occupantCardId === b.occupantCardId;

// your existing MPIntent union (merged from conflict)
type SpellTargetIntentPayload = {
  kind?: string;
  side?: LegacySide | null;
  lane?: number | null;
  cardId?: string | null;
  [key: string]: unknown;
};

type SpellResolutionIntentPayload = {
  manaSpent?: number;
  result?: Record<string, unknown> | null;
  [key: string]: unknown;
};

type MPIntent =
  | { type: "assign"; lane: number; side: LegacySide; card: Card }
  | { type: "clear"; lane: number; side: LegacySide }
  | { type: "reveal"; side: LegacySide }
  | { type: "nextRound"; side: LegacySide }
  | { type: "rematch"; side: LegacySide }
  | { type: "reserve"; side: LegacySide; reserve: number; round: number }
  | { type: "archetypeSelect"; side: LegacySide; archetype: ArchetypeId }
  | { type: "archetypeReady"; side: LegacySide; ready: boolean }
  | { type: "archetypeReadyAck"; side: LegacySide; ready: boolean }
  | { type: "spellSelect"; side: LegacySide; spellId: string | null }
  | { type: "spellTarget"; side: LegacySide; spellId: string; target: SpellTargetIntentPayload | null }
  | { type: "spellFireballCost"; side: LegacySide; spellId: string; cost: number }
  | { type: "spellResolve"; side: LegacySide; spellId: string; manaAfter: number; payload?: SpellResolutionIntentPayload | null }
  | { type: "spellState"; side: LegacySide; lane: number; state: LaneSpellState };



// ---------------- Constants ----------------
const MAX_WHEEL = 200;

const THEME = {
  panelBg:   '#2c1c0e',
  panelBorder:'#5c4326',
  slotBg:    '#1b1209',
  slotBorder:'#7a5a33',
  brass:     '#b68a4e',
  textWarm:  '#ead9b9',
};

// ---------------- Main Component ----------------
export default function ThreeWheel_WinsOnly({
  localSide,
  localPlayerId,
  players,
  seed,
  gameMode = "classic",
  roomCode,
  hostId,
  targetWins,
  onExit,
}: {
  localSide: TwoSide;
  localPlayerId: string;
  players: Players;
  seed: number;
  gameMode?: GameMode;
  roomCode?: string;
  hostId?: string;
  targetWins?: number;
  onExit?: () => void;
}) {
  const mountedRef = useRef(true);
  useEffect(() => { mountedRef.current = true; return () => { mountedRef.current = false; timeoutsRef.current.forEach(clearTimeout); timeoutsRef.current.clear(); }; }, []);
  const timeoutsRef = useRef<Set<ReturnType<typeof setTimeout>>>(new Set());
  const setSafeTimeout = (fn: () => void, ms: number) => { const id = setTimeout(() => { if (mountedRef.current) fn(); }, ms); timeoutsRef.current.add(id); return id; };

  const localLegacySide: LegacySide = LEGACY_FROM_SIDE[localSide];
  const remoteLegacySide: LegacySide = localLegacySide === "player" ? "enemy" : "player";

  const HUD_COLORS = {
    player: players.left.color ?? "#84cc16",
    enemy: players.right.color ?? "#d946ef",
  } as const;

  const namesByLegacy: Record<LegacySide, string> = {
    player: players.left.name,
    enemy: players.right.name,
  };


  const hasGrimoireMarker = useMemo(() => {
    const markerValues = [
      players.left.id,
      players.right.id,
      players.left.name,
      players.right.name,
    ];
    if (markerValues.some((value) => value.toLowerCase().includes("grimoire"))) {
      return true;
    }

    if (typeof window !== "undefined") {
      try {
        const params = new URLSearchParams(window.location.search);
        const modeParam = (params.get("mode") ?? params.get("ruleset") ?? "").toLowerCase();
        if (modeParam.includes("grimoire")) {
          return true;
        }
      } catch {
        // ignore query parsing errors
      }

      const hash = (window.location.hash ?? "").toLowerCase();
      if (hash.includes("grimoire")) {
        return true;
      }
    }

    return false;
  }, [players.left.id, players.left.name, players.right.id, players.right.name]);

  // raw value from players.* (or undefined)
const rawGameMode =
  (players as Players & { gameMode?: unknown }).gameMode ??
  (players.left as Players["left"] & { gameMode?: unknown }).gameMode ??
  (players.right as Players["right"] & { gameMode?: unknown }).gameMode;

// USE THIS instead of 'const gameMode = ...'
const effectiveGameMode: GameMode =
  rawGameMode === "grimoire" ? "grimoire" : (gameMode ?? "classic");


  const winGoal =
    typeof targetWins === "number" && Number.isFinite(targetWins)
      ? Math.max(1, Math.min(15, Math.round(targetWins)))
      : TARGET_WINS;

  const createInitialArchetypeSelection = () => ({
    player: isGrimoireMode ? null : DEFAULT_ARCHETYPE,
    enemy: isGrimoireMode ? null : DEFAULT_ARCHETYPE,
  } satisfies Record<LegacySide, ArchetypeId | null>);

  const createInitialArchetypeReady = () => ({
    player: !isGrimoireMode,
    enemy: !isGrimoireMode,
  } satisfies Record<LegacySide, boolean>);


  const hostLegacySide: LegacySide = (() => {
    if (!hostId) return "player";
    if (players.left.id === hostId) return "player";
    if (players.right.id === hostId) return "enemy";
    return "player";
  })();

  const isMultiplayer = !!roomCode;
  const isGrimoireMode = effectiveGameMode === "grimoire" || hasGrimoireMarker;
  const ablyRef = useRef<AblyRealtime | null>(null);
  const chanRef = useRef<AblyChannel | null>(null);

  // Fighters & initiative
  const [player, setPlayer] = useState<Fighter>(() => makeFighter("Wanderer"));
  const [enemy, setEnemy] = useState<Fighter>(() => makeFighter("Shade Bandit"));
  const [initiative, setInitiative] = useState<LegacySide>(() =>
    hostId ? hostLegacySide : localLegacySide
  );
  const [wins, setWins] = useState<{ player: number; enemy: number }>({ player: 0, enemy: 0 });
  const [manaPools, setManaPools] = useState<SideState<number>>({
    player: 0,
    enemy: 0,
  });
  const [pendingSpell, setPendingSpell] = useState<PendingSpellDescriptor | null>(null);
  const [wheelDamage, setWheelDamage] = useState<WheelSideState<number>>(() =>
    createWheelSideState(0)
  );
  const [wheelMirror, setWheelMirror] = useState<WheelSideState<boolean>>(() =>
    createWheelSideState(false)
  );
  const [wheelLocks, setWheelLocks] = useState<[boolean, boolean, boolean]>(
    createWheelLockState
  );
  const [reservePenalties, setReservePenalties] = useState<SideState<number>>(
    createReservePenaltyState
  );
  const [pointerShifts, setPointerShifts] = useState<[number, number, number]>(
    createPointerShiftState
  );
  const [initiativeOverride, setInitiativeOverride] = useState<LegacySide | null>(
    null
  );
  const [round, setRound] = useState(1);

// ---- Spells sync state (from Spells)
type SpellSyncEntry = {
  selectedSpellId: string | null;
  target: SpellTargetIntentPayload | null;
  fireballCost: number | null;
  lastResolvedSpellId: string | null;
  lastResolutionPayload: SpellResolutionIntentPayload | null;
  lastKnownMana: number | null;
};

const createSpellSyncEntry = (): SpellSyncEntry => ({
  selectedSpellId: null,
  target: null,
  fireballCost: null,
  lastResolvedSpellId: null,
  lastResolutionPayload: null,
  lastKnownMana: null,
});

const [spellSyncState, setSpellSyncState] = useState<Record<LegacySide, SpellSyncEntry>>({
  player: createSpellSyncEntry(),
  enemy: createSpellSyncEntry(),
});
const spellSyncStateRef = useRef(spellSyncState);
useEffect(() => {
  spellSyncStateRef.current = spellSyncState;
}, [spellSyncState]);

// ---- Round-transient reset (from codex), plus clear transient spell selections
// Single source of truth — keep only this definition in the file
const resetRoundTransientState = useCallback(
  (opts?: { includePointerReset?: boolean }) => {
    const includePointerReset = opts?.includePointerReset ?? true;

    // Pending spell (support both state and ref if they exist in your file)
    try { setPendingSpell?.(null); } catch {}
    try { (pendingSpellRef as React.MutableRefObject<any> | undefined) && (pendingSpellRef.current = null); } catch {}

    // Derived transient state (codex branch)
    try { setWheelDamage(createWheelSideState(0)); } catch {}
    try { setWheelMirror(createWheelSideState(false)); } catch {}
    try { setWheelLocks(createWheelLockState()); } catch {}
    try { setReservePenalties(createReservePenaltyState()); } catch {}
    try { setPointerShifts(createPointerShiftState()); } catch {}
    try { setInitiativeOverride?.(null); } catch {}

    // Spell/lane transient (spells branch)
    try { resetLaneSpellStates?.(); } catch {}

    // Optionally zero the visual tokens/pointers
    if (includePointerReset) {
      try {
        wheelRefs?.forEach((ref) => ref.current?.setVisualToken(0));
      } catch {}
    }
  },
  [
    // keep deps minimal and stable
    setPendingSpell,
    setWheelDamage,
    setWheelMirror,
    setWheelLocks,
    setReservePenalties,
    setPointerShifts,
    setInitiativeOverride,
    resetLaneSpellStates,
    wheelRefs,
  ]
);

  const [archetypeSelections, setArchetypeSelections] = useState<
    Record<LegacySide, ArchetypeId | null>
  >(createInitialArchetypeSelection);
  const [archetypeReady, setArchetypeReady] = useState<Record<LegacySide, boolean>>(
    createInitialArchetypeReady
  );
  const [archetypeReadyAck, setArchetypeReadyAck] = useState<Record<LegacySide, boolean>>({
    player: false,
    enemy: false,
  });

  const archetypeSpellIdsBySide = useMemo(
    () => ({
      player: archetypeSelections.player
        ? [...ARCHETYPE_DEFINITIONS[archetypeSelections.player].spellIds]
        : [],
      enemy: archetypeSelections.enemy
        ? [...ARCHETYPE_DEFINITIONS[archetypeSelections.enemy].spellIds]
        : [],
    }),
    [archetypeSelections]
  );

  const archetypeGateOpen =
    !isGrimoireMode ||
    (!!archetypeSelections.player &&
      !!archetypeSelections.enemy &&
      archetypeReady.player &&
      archetypeReady.enemy);

  useEffect(() => {
    setArchetypeSelections(
      isGrimoireMode
        ? { player: null, enemy: null }
        : { player: DEFAULT_ARCHETYPE, enemy: DEFAULT_ARCHETYPE }
    );
    setArchetypeReady(
      isGrimoireMode
        ? { player: false, enemy: false }
        : { player: true, enemy: true }
    );
    setArchetypeReadyAck({ player: false, enemy: false });

    setSpellSyncState({ player: createSpellSyncEntry(), enemy: createSpellSyncEntry() });
  }, [isGrimoireMode, setArchetypeReady, setArchetypeSelections]);

  useEffect(() => {
    if (!isGrimoireMode) return;
    if (isMultiplayer) return;
    const cpuSide = remoteLegacySide;
    if (archetypeSelections[cpuSide]) return;

    const timeoutId = setSafeTimeout(() => {
      const ids = ARCHETYPE_IDS;
      const pick = ids[Math.floor(Math.random() * ids.length)];
      setArchetypeSelections((prev) => {
        if (prev[cpuSide]) return prev;
        return { ...prev, [cpuSide]: pick };
      });
      setArchetypeReady((prev) => {
        if (prev[cpuSide]) return prev;
        return { ...prev, [cpuSide]: true };
      });
      timeoutsRef.current.delete(timeoutId);
    }, 450);

    return () => {
      clearTimeout(timeoutId);
      timeoutsRef.current.delete(timeoutId);
    };
  }, [
    archetypeSelections,
    isGrimoireMode,
    isMultiplayer,
    remoteLegacySide,
    setArchetypeReady,
    setArchetypeSelections,
  ]);

  // Freeze layout during resolution
  const [freezeLayout, setFreezeLayout] = useState(false);
  const [lockedWheelSize, setLockedWheelSize] = useState<number | null>(null);

  // Phase state
  const [phase, setPhase] = useState<Phase>("choose");

  const [resolveVotes, setResolveVotes] = useState<{ player: boolean; enemy: boolean }>({
    player: false,
    enemy: false,
  });

  const markResolveVote = useCallback((side: LegacySide) => {
    setResolveVotes((prev) => {
      if (prev[side]) return prev;
      return { ...prev, [side]: true };
    });
  }, []);

  const clearResolveVotes = useCallback(() => {
    setResolveVotes((prev) => {
      if (!prev.player && !prev.enemy) return prev;
      return { player: false, enemy: false };
    });
  }, []);

  const [advanceVotes, setAdvanceVotes] = useState<{ player: boolean; enemy: boolean }>({
    player: false,
    enemy: false,
  });

  const markAdvanceVote = useCallback((side: LegacySide) => {
    setAdvanceVotes((prev) => {
      if (prev[side]) return prev;
      return { ...prev, [side]: true };
    });
  }, []);

  const clearAdvanceVotes = useCallback(() => {
    setAdvanceVotes((prev) => {
      if (!prev.player && !prev.enemy) return prev;
      return { player: false, enemy: false };
    });
  }, []);

  const [rematchVotes, setRematchVotes] = useState<{ player: boolean; enemy: boolean }>({
    player: false,
    enemy: false,
  });

  const markRematchVote = useCallback((side: LegacySide) => {
    setRematchVotes((prev) => {
      if (prev[side]) return prev;
      return { ...prev, [side]: true };
    });
  }, []);

  const clearRematchVotes = useCallback(() => {
    setRematchVotes((prev) => {
      if (!prev.player && !prev.enemy) return prev;
      return { player: false, enemy: false };
    });
  }, []);

  const [matchSummary, setMatchSummary] = useState<MatchResultSummary | null>(null);
  const [xpDisplay, setXpDisplay] = useState<LevelProgress | null>(null);
  const [levelUpFlash, setLevelUpFlash] = useState(false);
  const hasRecordedResultRef = useRef(false);

  const matchWinner: LegacySide | null =
    wins.player >= winGoal ? "player" : wins.enemy >= winGoal ? "enemy" : null;
  const localWinsCount = localLegacySide === "player" ? wins.player : wins.enemy;
  const remoteWinsCount = localLegacySide === "player" ? wins.enemy : wins.player;
  const localWon = matchWinner ? matchWinner === localLegacySide : false;
  const winnerName = matchWinner ? namesByLegacy[matchWinner] : null;
  const localName = namesByLegacy[localLegacySide];
  const remoteName = namesByLegacy[remoteLegacySide];

  useEffect(() => {
    setInitiative(hostId ? hostLegacySide : localLegacySide);
  }, [hostId, hostLegacySide, localLegacySide]);

  useEffect(() => {
    if (phase === "ended") {
      if (!hasRecordedResultRef.current) {
        const summary = recordMatchResult({ didWin: localWon });
        hasRecordedResultRef.current = true;
        setMatchSummary(summary);

        if (summary.didWin) {
          setXpDisplay(summary.before);
          setLevelUpFlash(false);
          if (summary.segments.length === 0) {
            setXpDisplay(summary.after);
          }
          summary.segments.forEach((segment, idx) => {
            setSafeTimeout(() => {
              setXpDisplay({
                level: segment.level,
                exp: segment.exp,
                expToNext: segment.expToNext,
                percent: segment.percent,
              });
              if (segment.leveledUp) {
                setLevelUpFlash(true);
                setSafeTimeout(() => setLevelUpFlash(false), 900);
              }
            }, 600 * (idx + 1));
          });
        } else {
          setXpDisplay(null);
          setLevelUpFlash(false);
        }
      }
    } else {
      hasRecordedResultRef.current = false;
      if (phase === "choose" && wins.player === 0 && wins.enemy === 0) {
        setMatchSummary(null);
        setXpDisplay(null);
        setLevelUpFlash(false);
      }
    }
  }, [phase, localWon, wins.player, wins.enemy]);

  const [handClearance, setHandClearance] = useState<number>(0);

  // --- Mobile pointer-drag support ---
const [isPtrDragging, setIsPtrDragging] = useState(false);
const [ptrDragCard, setPtrDragCard] = useState<Card | null>(null);
const ptrPos = useRef<{ x: number; y: number }>({ x: 0, y: 0 });

function addTouchDragCss(on: boolean) {
  const root = document.documentElement;
  if (on) {
    // store previous to restore later
    (root as any).__prevTouchAction = root.style.touchAction;
    (root as any).__prevOverscroll = root.style.overscrollBehavior;
    root.style.touchAction = 'none';
    root.style.overscrollBehavior = 'contain';
  } else {
    root.style.touchAction = (root as any).__prevTouchAction ?? '';
    root.style.overscrollBehavior = (root as any).__prevOverscroll ?? '';
    delete (root as any).__prevTouchAction;
    delete (root as any).__prevOverscroll;
  }
}

function getDropTargetAt(x: number, y: number): { kind: 'wheel' | 'slot'; idx: number } | null {
  let el = document.elementFromPoint(x, y) as HTMLElement | null;
  while (el) {
    const d = (el as HTMLElement).dataset;
    if (d.drop && d.idx) {
      if (d.drop === 'wheel') return { kind: 'wheel', idx: Number(d.idx) };
      if (d.drop === 'slot')  return { kind: 'slot',  idx: Number(d.idx) };
    }
    el = el.parentElement;
  }
  return null;
}

function startPointerDrag(card: Card, e: React.PointerEvent) {
  // only trigger for touch/pen; mouse still uses native DnD you already have
  if (e.pointerType === 'mouse') return;
  e.currentTarget.setPointerCapture?.(e.pointerId);
  setSelectedCardId(card.id);
  setDragCardId(card.id);
  setPtrDragCard(card);
  setIsPtrDragging(true);
  addTouchDragCss(true);
  ptrPos.current = { x: e.clientX, y: e.clientY };

  const onMove = (ev: PointerEvent) => {
    ptrPos.current = { x: ev.clientX, y: ev.clientY };
    const t = getDropTargetAt(ev.clientX, ev.clientY);
    setDragOverWheel(t && (t.kind === 'wheel' || t.kind === 'slot') ? t.idx : null);
    // avoid scroll while dragging
    ev.preventDefault?.();
  };

  const onUp = (ev: PointerEvent) => {
    const t = getDropTargetAt(ev.clientX, ev.clientY);
    if (t && active[t.idx]) {
      // assign card to that wheel index (slot clicks already map to a wheel index)
      assignToWheelLocal(t.idx, card);
    }
    cleanup();
  };

  const onCancel = () => cleanup();

  function cleanup() {
    window.removeEventListener('pointermove', onMove, { capture: true } as any);
    window.removeEventListener('pointerup', onUp, { capture: true } as any);
    window.removeEventListener('pointercancel', onCancel, { capture: true } as any);
    setIsPtrDragging(false);
    setPtrDragCard(null);
    setDragOverWheel(null);
    setDragCardId(null);
    addTouchDragCss(false);
  }

  window.addEventListener('pointermove', onMove, { passive: false, capture: true });
  window.addEventListener('pointerup', onUp, { passive: false, capture: true });
  window.addEventListener('pointercancel', onCancel, { passive: false, capture: true });
}
  
  // Responsive wheel size
  const [wheelSize, setWheelSize] = useState<number>(() => (typeof window !== 'undefined' ? calcWheelSize(window.innerHeight, window.innerWidth, 0) : MAX_WHEEL));
  useEffect(() => {
    const onResize = () => { if (freezeLayout || lockedWheelSize !== null) return; setWheelSize(calcWheelSize(window.innerHeight, window.innerWidth, handClearance)); };
    window.addEventListener('resize', onResize); window.addEventListener('orientationchange', onResize);
    const t = setTimeout(() => { if (!freezeLayout && lockedWheelSize === null) onResize(); }, 350);
    return () => { window.removeEventListener('resize', onResize); window.removeEventListener('orientationchange', onResize); clearTimeout(t); };
  }, [freezeLayout, handClearance, lockedWheelSize]);
  useEffect(() => { if (typeof window !== 'undefined' && !freezeLayout && lockedWheelSize === null) { setWheelSize(calcWheelSize(window.innerHeight, window.innerWidth, handClearance)); } }, [handClearance, freezeLayout, lockedWheelSize]);

  // Per-wheel sections & tokens & active
  const wheelRngRef = useRef<() => number>(() => Math.random());
  const [wheelSections, setWheelSections] = useState<Section[][]>(() => {
    const seeded = createSeededRng(seed);
    wheelRngRef.current = seeded;
    return [
      genWheelSections("bandit", seeded),
      genWheelSections("sorcerer", seeded),
      genWheelSections("beast", seeded),
    ];
  });

  const generateWheelSet = useCallback((): Section[][] => {
    const rng = wheelRngRef.current ?? Math.random;
    return [
      genWheelSections("bandit", rng),
      genWheelSections("sorcerer", rng),
      genWheelSections("beast", rng),
    ];
  }, []);

  useEffect(() => {
    wheelRngRef.current = createSeededRng(seed);
    setWheelSections(generateWheelSet());
  }, [seed, generateWheelSet]);

  const [tokens, setTokens] = useState<[number, number, number]>([0, 0, 0]);
  const [active] = useState<[boolean, boolean, boolean]>([true, true, true]);
  const [wheelHUD, setWheelHUD] = useState<[string | null, string | null, string | null]>([null, null, null]);

  // Assignments
  const [assign, setAssign] = useState<{ player: (Card | null)[]; enemy: (Card | null)[] }>({ player: [null, null, null], enemy: [null, null, null] });
  const assignRef = useRef(assign);
  useEffect(() => {
    assignRef.current = assign;
  }, [assign]);

const reserveReportsRef = useRef<
  Record<LegacySide, { reserve: number; round: number } | null>
>({
  player: null,
  enemy: null,
});

const pendingSpellRef = useRef<SpellDefinition | null>(null);
const wheelModifiersRef = useRef<[string | null, string | null, string | null]>([
  null,
  null,
  null,
]);
const reservePenaltyRef = useRef<Record<LegacySide, number>>({ player: 0, enemy: 0 });
const pointerShiftRef = useRef<[number, number, number]>([0, 0, 0]);
const initiativeOverrideRef = useRef<LegacySide | null>(null);

const storeReserveReport = useCallback(
  (side: LegacySide, reserve: number, roundValue: number) => {
    const prev = reserveReportsRef.current[side];
    if (!prev || prev.reserve !== reserve || prev.round !== roundValue) {
      reserveReportsRef.current[side] = { reserve, round: roundValue };
      return true;
    }
    return false;
  },
  []
);

  const handleMPIntentRef = useRef<(intent: MPIntent) => void>(() => {});
  const spellCastRequestRef = useRef<(spell: SpellDefinition) => void>(() => {});
  const infoPopoverRootRef = useRef<HTMLDivElement | null>(null);

  const sendIntent = useCallback(
    (intent: MPIntent) => {
      if (!roomCode) return;
      try {
        void chanRef.current?.publish("intent", intent);
      } catch {}
    },
    [roomCode]
  );


  const [laneSpellStates, setLaneSpellStates] = useState<LaneSpellState[]>(() => [
    createEmptyLaneSpellState(),
    createEmptyLaneSpellState(),
    createEmptyLaneSpellState(),
  ]);
  const laneSpellStatesRef = useRef(laneSpellStates);
  useEffect(() => {
    laneSpellStatesRef.current = laneSpellStates;
  }, [laneSpellStates]);

  const updateLaneSpellState = useCallback(
    (
      laneIndex: number,
      compute: (current: LaneSpellState) => LaneSpellState,
      opts?: { skipBroadcast?: boolean }
    ) => {
      setLaneSpellStates((prev) => {
        if (!Number.isInteger(laneIndex) || laneIndex < 0 || laneIndex >= prev.length) {
          return prev;
        }
        const current = prev[laneIndex] ?? createEmptyLaneSpellState();
        const next = compute(current);
        if (laneSpellStatesEqual(current, next)) {
          return prev;
        }
        if (!opts?.skipBroadcast && isMultiplayer) {
          sendIntent({ type: "spellState", side: localLegacySide, lane: laneIndex, state: next });
        }
        const updated = [...prev];
        updated[laneIndex] = next;
        laneSpellStatesRef.current = updated;
        return updated;
      });
    },
    [isMultiplayer, localLegacySide, sendIntent]
  );

  const ensureLaneOccupant = useCallback(
    (laneIndex: number, occupantCardId: string, opts?: { skipBroadcast?: boolean }) => {
      updateLaneSpellState(
        laneIndex,
        (current) => {
          if (current.occupantCardId === occupantCardId) {
            return current;
          }
          return { ...current, occupantCardId };
        },
        opts
      );
    },
    [updateLaneSpellState]
  );

  const refreshLaneSpellEffects = useCallback(
    (laneIndex: number, occupantCardId: string, opts?: { skipBroadcast?: boolean }) => {
      updateLaneSpellState(
        laneIndex,
        (current) => ({
          ...current,
          occupantCardId,
          damageModifier: 0,
          mirrorTargetCardId: null,
        }),
        opts
      );
    },
    [updateLaneSpellState]
  );

  const clearLaneSpellEffects = useCallback(
    (laneIndex: number, opts?: { skipBroadcast?: boolean }) => {
      updateLaneSpellState(
        laneIndex,
        () => createEmptyLaneSpellState(),
        opts
      );
    },
    [updateLaneSpellState]
  );

  const applyRemoteLaneSpellState = useCallback(
    (laneIndex: number, incoming: LaneSpellState) => {
      const sanitized = createEmptyLaneSpellState();
      sanitized.locked = !!incoming.locked;
      sanitized.damageModifier =
        typeof incoming.damageModifier === "number" && Number.isFinite(incoming.damageModifier)
          ? incoming.damageModifier
          : 0;
      sanitized.mirrorTargetCardId = incoming.mirrorTargetCardId ?? null;
      sanitized.occupantCardId = incoming.occupantCardId ?? null;
      updateLaneSpellState(laneIndex, () => sanitized, { skipBroadcast: true });
    },
    [updateLaneSpellState]
  );

  const resetLaneSpellStates = useCallback(() => {
    const next = [
      createEmptyLaneSpellState(),
      createEmptyLaneSpellState(),
      createEmptyLaneSpellState(),
    ];
    laneSpellStatesRef.current = next;
    setLaneSpellStates(next);
  }, []);


  const broadcastLocalReserve = useCallback(() => {
    const lane = localLegacySide === "player" ? assignRef.current.player : assignRef.current.enemy;
    const reserve = computeReserveSum(localLegacySide, lane, {
      player: player.hand,
      enemy: enemy.hand,
    });
    const updated = storeReserveReport(localLegacySide, reserve, round);
    if (isMultiplayer && updated) {
      sendIntent({ type: "reserve", side: localLegacySide, reserve, round });
    }
  }, [isMultiplayer, localLegacySide, round, sendIntent, storeReserveReport, player, enemy]);


  const syncLocalSpellSelection = useCallback(
    (spellId: string | null) => {
      setSpellSyncState((prev) => {
        const current = prev[localLegacySide];
        const next: SpellSyncEntry = {
          ...current,
          selectedSpellId: spellId,
        };
        if (!spellId) {
          next.target = null;
          next.fireballCost = null;
        }
        return { ...prev, [localLegacySide]: next };
      });
      if (isMultiplayer) {
        sendIntent({ type: "spellSelect", side: localLegacySide, spellId });
      }
    },
    [isMultiplayer, localLegacySide, sendIntent, setSpellSyncState]
  );

  const syncLocalSpellTarget = useCallback(
    (spellId: string, target: SpellTargetIntentPayload | null) => {
      setSpellSyncState((prev) => {
        const current = prev[localLegacySide];
        const next: SpellSyncEntry = {
          ...current,
          selectedSpellId: spellId ?? current.selectedSpellId,
          target: target ?? null,
        };
        return { ...prev, [localLegacySide]: next };
      });
      if (isMultiplayer) {
        sendIntent({ type: "spellTarget", side: localLegacySide, spellId, target });
      }
    },
    [isMultiplayer, localLegacySide, sendIntent, setSpellSyncState]
  );

  const syncLocalFireballCost = useCallback(
    (spellId: string, cost: number) => {
      const normalizedCost = Number.isFinite(cost) ? cost : 0;
      setSpellSyncState((prev) => {
        const current = prev[localLegacySide];
        const next: SpellSyncEntry = {
          ...current,
          selectedSpellId: spellId ?? current.selectedSpellId,
          fireballCost: normalizedCost,
        };
        return { ...prev, [localLegacySide]: next };
      });
      if (isMultiplayer) {
        sendIntent({
          type: "spellFireballCost",
          side: localLegacySide,
          spellId,
          cost: normalizedCost,
        });
      }
    },
    [isMultiplayer, localLegacySide, sendIntent, setSpellSyncState]
  );

  const syncLocalSpellResolve = useCallback(
    (
      spellId: string,
      manaAfter: number,
      payload: SpellResolutionIntentPayload | null = null
    ) => {
      const safeMana = Number.isFinite(manaAfter) ? manaAfter : 0;
      setSpellSyncState((prev) => {
        const current = prev[localLegacySide];
        const next: SpellSyncEntry = {
          ...current,
          selectedSpellId: null,
          target: null,
          fireballCost: null,
          lastResolvedSpellId: spellId,
          lastResolutionPayload: payload,
          lastKnownMana: safeMana,
        };
        return { ...prev, [localLegacySide]: next };
      });
      setMana((prev) => {
        if (prev[localLegacySide] === safeMana) return prev;
        return { ...prev, [localLegacySide]: safeMana };
      });
      if (isMultiplayer) {
        sendIntent({
          type: "spellResolve",
          side: localLegacySide,
          spellId,
          manaAfter: safeMana,
          payload,
        });
      }
    },
    [isMultiplayer, localLegacySide, sendIntent, setMana, setSpellSyncState]
  );


  // Drag state + tap-to-assign selected id
  const [dragCardId, setDragCardId] = useState<string | null>(null);
  const [dragOverWheel, _setDragOverWheel] = useState<number | null>(null);
  const dragOverRef = useRef<number | null>(null);
  const setDragOverWheel = (i: number | null) => { dragOverRef.current = i; (window as any).requestIdleCallback ? (window as any).requestIdleCallback(() => _setDragOverWheel(dragOverRef.current)) : setTimeout(() => _setDragOverWheel(dragOverRef.current), 0); };
  const [selectedCardId, setSelectedCardId] = useState<string | null>(null);

  // Reserve sums after resolve (HUD only)
  const [reserveSums, setReserveSums] = useState<null | { player: number; enemy: number }>(null);

  // Reference popover
  const [showRef, setShowRef] = useState(false);
  const [showGrimoire, setShowGrimoire] = useState(false);

  const appendLog = (s: string) => setLog((prev) => [s, ...prev].slice(0, 60));
  const START_LOG = "A Shade Bandit eyes your purse...";
  const [log, setLog] = useState<string[]>([START_LOG]);

  const spellDefinitionsBySide = useMemo(
    () => ({
      player: getSpellDefinitions(archetypeSpellIdsBySide.player),
      enemy: getSpellDefinitions(archetypeSpellIdsBySide.enemy),
    }),
    [archetypeSpellIdsBySide]
  );

  const localSpellDefinitions = useMemo(
    () =>
      isGrimoireMode
        ? spellDefinitionsBySide[localLegacySide]
        : ([] as SpellDefinition[]),
    [isGrimoireMode, localLegacySide, spellDefinitionsBySide]
  );

  const localMana = manaPools[localLegacySide];

  useEffect(() => {
    if (!isGrimoireMode && showGrimoire) {
      setShowGrimoire(false);
    }
    if (!isGrimoireMode) {
      setPendingSpell(null);
    }
  }, [isGrimoireMode, setPendingSpell, showGrimoire]);


  useEffect(() => {
    if (!showRef && !showGrimoire) return;

    const handlePointer = (event: MouseEvent | TouchEvent) => {
      const target = event.target as Node | null;
      if (!target) return;
      if (infoPopoverRootRef.current?.contains(target)) return;
      setShowRef(false);
      setShowGrimoire(false);
    };

    const handleKey = (event: KeyboardEvent) => {
      if (event.key === "Escape") {
        setShowRef(false);
        setShowGrimoire(false);
      }
    };

    document.addEventListener("mousedown", handlePointer);
    document.addEventListener("touchstart", handlePointer);
    document.addEventListener("keydown", handleKey);

    return () => {
      document.removeEventListener("mousedown", handlePointer);
      document.removeEventListener("touchstart", handlePointer);
      document.removeEventListener("keydown", handleKey);
    };
  }, [showRef, showGrimoire]);

const handleSpellActivate = useCallback(
  (spell: SpellDefinition) => {
    if (effectiveGameMode !== "grimoire") return;
    setPendingSpell({ side: localLegacySide, spell });
    syncLocalSpellSelection(spell.id);
    spellCastRequestRef.current(spell);
    setShowGrimoire(false);
  },
  [effectiveGameMode, localLegacySide, setPendingSpell, syncLocalSpellSelection]
);

const canReveal = useMemo(() => {
  if (!archetypeGateOpen) return false;
  const lane = localLegacySide === "player" ? assign.player : assign.enemy;
  return lane.every((c, i) => !active[i] || !!c);
}, [archetypeGateOpen, assign, active, localLegacySide]);
    
  // Wheel refs for imperative token updates
  const wheelRefs = [useRef<WheelHandle | null>(null), useRef<WheelHandle | null>(null), useRef<WheelHandle | null>(null)];

  // ---- Assignment helpers (batched) ----
  const assignToWheelFor = useCallback(
    (side: LegacySide, laneIndex: number, card: Card) => {
      if (!archetypeGateOpen) return false;
      if (!active[laneIndex]) return false;


      const lane = side === "player" ? assignRef.current.player : assignRef.current.enemy;
      const prevAtLane = lane[laneIndex];
      const fromIdx = lane.findIndex((c) => c?.id === card.id);
      const laneSpell = laneSpellStatesRef.current[laneIndex] ?? createEmptyLaneSpellState();


      if (prevAtLane && prevAtLane.id === card.id && fromIdx === laneIndex) {
        if (side === localLegacySide) {
          setSelectedCardId(null);
        }
        ensureLaneOccupant(laneIndex, card.id, { skipBroadcast: side !== localLegacySide });
        return false;
      }

      if (laneSpell.locked && (!prevAtLane || prevAtLane.id !== card.id)) {
        if (side === localLegacySide) {
          setSelectedCardId(null);
        }
        return false;
      }

      const isPlayer = side === "player";
      const shouldBroadcastSpells = side === localLegacySide;
      const occupantChanged = !prevAtLane || prevAtLane.id !== card.id;

      if (occupantChanged) {
        refreshLaneSpellEffects(laneIndex, card.id, { skipBroadcast: !shouldBroadcastSpells });
      } else {
        ensureLaneOccupant(laneIndex, card.id, { skipBroadcast: !shouldBroadcastSpells });
      }

      if (fromIdx !== -1 && fromIdx !== laneIndex) {
        clearLaneSpellEffects(fromIdx, { skipBroadcast: !shouldBroadcastSpells });
      }

      startTransition(() => {
        setAssign((prev) => {
          const laneArr = isPlayer ? prev.player : prev.enemy;
          const nextLane = [...laneArr];
          const existingIdx = nextLane.findIndex((c) => c?.id === card.id);
          if (existingIdx !== -1) nextLane[existingIdx] = null;
          nextLane[laneIndex] = card;
          return isPlayer ? { ...prev, player: nextLane } : { ...prev, enemy: nextLane };
        });

        if (isPlayer) {
          setPlayer((p) => {
            let hand = p.hand.filter((c) => c.id !== card.id);
            if (prevAtLane && prevAtLane.id !== card.id && !hand.some((c) => c.id === prevAtLane.id)) {
              hand = [...hand, prevAtLane];
            }
            return { ...p, hand };
          });
        } else {
          setEnemy((e) => {
            let hand = e.hand.filter((c) => c.id !== card.id);
            if (prevAtLane && prevAtLane.id !== card.id && !hand.some((c) => c.id === prevAtLane.id)) {
              hand = [...hand, prevAtLane];
            }
            return { ...e, hand };
          });
        }

        if (side === localLegacySide) {
          setSelectedCardId(null);
        }
      });

      clearResolveVotes();

      return true;
    },
    [
      active,
      archetypeGateOpen,
      clearLaneSpellEffects,
      clearResolveVotes,
      ensureLaneOccupant,
      localLegacySide,
      refreshLaneSpellEffects,
    ]

  );

  const clearAssignFor = useCallback(
    (side: LegacySide, laneIndex: number) => {
      if (!archetypeGateOpen) return false;
      const lane = side === "player" ? assignRef.current.player : assignRef.current.enemy;
      const prev = lane[laneIndex];
      if (!prev) return false;

      const isPlayer = side === "player";
      const shouldBroadcastSpells = side === localLegacySide;

      clearLaneSpellEffects(laneIndex, { skipBroadcast: !shouldBroadcastSpells });

      startTransition(() => {
        setAssign((prevState) => {
          const laneArr = isPlayer ? prevState.player : prevState.enemy;
          if (!laneArr[laneIndex]) return prevState;
          const nextLane = [...laneArr];
          nextLane[laneIndex] = null;
          return isPlayer ? { ...prevState, player: nextLane } : { ...prevState, enemy: nextLane };
        });

        if (isPlayer) {
          setPlayer((p) => {
            if (p.hand.some((c) => c.id === prev.id)) return p;
            return { ...p, hand: [...p.hand, prev] };
          });
        } else {
          setEnemy((e) => {
            if (e.hand.some((c) => c.id === prev.id)) return e;
            return { ...e, hand: [...e.hand, prev] };
          });
        }

        if (side === localLegacySide) {
          setSelectedCardId((sel) => (sel === prev.id ? null : sel));
        }
      });

      clearResolveVotes();

      return true;
    },
    [archetypeGateOpen, clearLaneSpellEffects, clearResolveVotes, localLegacySide]
  );

  function assignToWheelLocal(i: number, card: Card) {
    const changed = assignToWheelFor(localLegacySide, i, card);
    if (changed && isMultiplayer) {
      sendIntent({ type: "assign", lane: i, side: localLegacySide, card });
    }
  }

  function clearAssign(i: number) {
    const changed = clearAssignFor(localLegacySide, i);
    if (changed && isMultiplayer) {
      sendIntent({ type: "clear", lane: i, side: localLegacySide });
    }
  }


  useEffect(() => {
    broadcastLocalReserve();
  }, [broadcastLocalReserve, assign, player, enemy, localLegacySide, round, isMultiplayer]);

  // ---------------- Reveal / Resolve ----------------
  const revealRoundCore = useCallback(
    (opts?: { force?: boolean }) => {
      if (!opts?.force && !canReveal) return false;

      clearResolveVotes();


      if (isMultiplayer) {
        broadcastLocalReserve();
      }

      setLockedWheelSize((s) => s ?? wheelSize);
      setFreezeLayout(true);

      let enemyPicks: (Card | null)[];

      if (isMultiplayer) {
        enemyPicks = [...assignRef.current.enemy];
      } else {
        enemyPicks = autoPickEnemy(enemy.hand);
        if (enemyPicks.some(Boolean)) {
          const pickIds = new Set((enemyPicks.filter(Boolean) as Card[]).map((c) => c.id));
          setEnemy((prev) => ({
            ...prev,
            hand: prev.hand.filter((card) => !pickIds.has(card.id)),
          }));
        }
        setAssign((a) => ({ ...a, enemy: enemyPicks }));
      }

      setPhase("showEnemy");
      setSafeTimeout(() => {
        if (!mountedRef.current) return;
        setPhase("anim");
        resolveRound(enemyPicks);
      }, 600);

      return true;
    },

    [broadcastLocalReserve, canReveal, clearResolveVotes, isMultiplayer, resolveRound, setAssign, setEnemy, setFreezeLayout, setLockedWheelSize, setPhase, setSafeTimeout, wheelSize]

  );

  const onReveal = useCallback(() => revealRoundCore(), [revealRoundCore]);

  useEffect(() => {
    if (!isMultiplayer) return;
    if (phase !== "choose") return;
    if (!canReveal) return;
    if (!resolveVotes.player || !resolveVotes.enemy) return;
    revealRoundCore();
  }, [canReveal, isMultiplayer, phase, resolveVotes, revealRoundCore]);

  function resolveRound(enemyPicks?: (Card | null)[]) {
    const played = [0, 1, 2].map((i) => ({ p: assign.player[i] as Card | null, e: (enemyPicks?.[i] ?? assign.enemy[i]) as Card | null }));

    const localPlayed = localLegacySide === "player"
      ? played.map((pe) => pe.p)
      : played.map((pe) => pe.e);
    const remotePlayed = remoteLegacySide === "player"
      ? played.map((pe) => pe.p)
      : played.map((pe) => pe.e);

    const handMap = {
      player: player.hand,
      enemy: enemy.hand,
    } as const;

    const localReserve = computeReserveSum(localLegacySide, localPlayed, handMap);
    let remoteReserve: number;
    let usedRemoteReport = false;

    if (!isMultiplayer) {
      remoteReserve = computeReserveSum(remoteLegacySide, remotePlayed, handMap);
    } else {
      const report = reserveReportsRef.current[remoteLegacySide];
      if (report && report.round === round) {
        remoteReserve = report.reserve;
        usedRemoteReport = true;
      } else {
        remoteReserve = computeReserveSum(remoteLegacySide, remotePlayed, handMap);
      }
    }

    storeReserveReport(localLegacySide, localReserve, round);
    if (!isMultiplayer || !usedRemoteReport) {
      storeReserveReport(remoteLegacySide, remoteReserve, round);
    }

    const pReserve = localLegacySide === "player" ? localReserve : remoteReserve;
    const eReserve = localLegacySide === "enemy" ? localReserve : remoteReserve;

    // 🔸 show these during showEnemy/anim immediately
    setReserveSums({ player: pReserve, enemy: eReserve });

    type Outcome = { steps: number; targetSlice: number; section: Section; winner: LegacySide | null; tie: boolean; wheel: number; detail: string };
    const outcomes: Outcome[] = [];

    for (let w = 0; w < 3; w++) {
      const secList = wheelSections[w];
      const baseP = (played[w].p?.number ?? 0);
      const baseE = (played[w].e?.number ?? 0);
      const steps = ((baseP % SLICES) + (baseE % SLICES)) % SLICES;
      const targetSlice = (tokens[w] + steps) % SLICES;
      const section = secList.find((s) => targetSlice !== 0 && inSection(targetSlice, s)) || ({ id: "Strongest", color: "transparent", start: 0, end: 0 } as Section);

      const pVal = baseP; const eVal = baseE;
      let winner: LegacySide | null = null; let tie = false; let detail = "";
      switch (section.id) {
        case "Strongest": if (pVal === eVal) tie = true; else winner = pVal > eVal ? "player" : "enemy"; detail = `Strongest ${pVal} vs ${eVal}`; break;
        case "Weakest": if (pVal === eVal) tie = true; else winner = pVal < eVal ? "player" : "enemy"; detail = `Weakest ${pVal} vs ${eVal}`; break;
        case "ReserveSum": if (pReserve === eReserve) tie = true; else winner = pReserve > eReserve ? "player" : "enemy"; detail = `Reserve ${pReserve} vs ${eReserve}`; break;
        case "ClosestToTarget": {
          const t = targetSlice === 0 ? (section.target ?? 0) : targetSlice;
          const pd = Math.abs(pVal - t);
          const ed = Math.abs(eVal - t);
          if (pd === ed) tie = true;
          else winner = pd < ed ? "player" : "enemy";
          detail = `Closest to ${t}: ${pVal} vs ${eVal}`;
          break;
        }
        case "Initiative": winner = initiative; detail = `Initiative -> ${winner}`; break;
        default: tie = true; detail = `Slice 0: no section`; break;
      }
      outcomes.push({ steps, targetSlice, section, winner, tie, wheel: w, detail });
    }

    const animateSpins = async () => {
      const finalTokens: [number, number, number] = [...tokens] as [number, number, number];

      for (const o of outcomes) {
        const start = finalTokens[o.wheel]; const steps = o.steps; if (steps <= 0) continue;
        const total = Math.max(220, Math.min(1000, 110 + 70 * steps));
        const t0 = performance.now();
        await new Promise<void>((resolve) => {
          const frame = (now: number) => {
            if (!mountedRef.current) return resolve();
            const tt = Math.max(0, Math.min(1, (now - t0) / total));
            const progressed = Math.floor(easeInOutCubic(tt) * steps);
            wheelRefs[o.wheel].current?.setVisualToken((start + progressed) % SLICES);
            if (tt < 1) requestAnimationFrame(frame); else { wheelRefs[o.wheel].current?.setVisualToken((start + steps) % SLICES); resolve(); }
          };
          requestAnimationFrame(frame);
        });
        finalTokens[o.wheel] = (start + steps) % SLICES;
        await new Promise((r) => setTimeout(r, 90));
      }

      // Single commit after all wheels have finished
      setTokens(finalTokens);

      let pWins = wins.player, eWins = wins.enemy;
      let pMana = manaPools.player, eMana = manaPools.enemy;
      let hudColors: [string | null, string | null, string | null] = [null, null, null];
      const roundWinsCount: Record<LegacySide, number> = { player: 0, enemy: 0 };
      outcomes.forEach((o) => {
        if (o.tie) { appendLog(`Wheel ${o.wheel + 1} tie: ${o.detail} — no win.`); }
        else if (o.winner) {
          hudColors[o.wheel] = HUD_COLORS[o.winner];
          roundWinsCount[o.winner] += 1;
          if (o.winner === "player") {
            pWins++;
            pMana++;
          } else {
            eWins++;
            eMana++;
          }
          appendLog(`Wheel ${o.wheel + 1} win -> ${o.winner} (${o.detail}).`);
        }
      });

      if (!mountedRef.current) return;

      const prevInitiative = initiative;
      const roundScore = `${roundWinsCount.player}-${roundWinsCount.enemy}`;
      let nextInitiative: LegacySide;
      let initiativeLog: string;
      if (roundWinsCount.player === roundWinsCount.enemy) {
        nextInitiative = prevInitiative === "player" ? "enemy" : "player";
        initiativeLog = `Round ${round} tie (${roundScore}) — initiative swaps to ${namesByLegacy[nextInitiative]}.`;
      } else if (roundWinsCount.player > roundWinsCount.enemy) {
        nextInitiative = "player";
        initiativeLog = `${namesByLegacy.player} wins the round ${roundScore} and takes initiative next round.`;
      } else {
        nextInitiative = "enemy";
        initiativeLog = `${namesByLegacy.enemy} wins the round ${roundScore} and takes initiative next round.`;
      }

      setInitiative(nextInitiative);
      appendLog(initiativeLog);

      setWheelHUD(hudColors);
      setWins({ player: pWins, enemy: eWins });
      setManaPools({ player: pMana, enemy: eMana });
      setReserveSums({ player: pReserve, enemy: eReserve });
      resetRoundTransientState();
      clearAdvanceVotes();
      setPhase("roundEnd");
      if (pWins >= winGoal || eWins >= winGoal) {
        clearRematchVotes();
        setPhase("ended");
        const localWins = localLegacySide === "player" ? pWins : eWins;
        appendLog(
          localWins >= winGoal
            ? "You win the match!"
            : `${namesByLegacy[remoteLegacySide]} wins the match!`
        );
      }
    };

    animateSpins();
  }

  const nextRoundCore = useCallback(
    (opts?: { force?: boolean }) => {
      const allow = opts?.force || phase === "roundEnd";
      if (!allow) return false;

      clearResolveVotes();
      clearAdvanceVotes();
      resetRoundTransientState({ includePointerReset: true });

      const currentAssign = assignRef.current;
      const playerPlayed = currentAssign.player.filter((c): c is Card => !!c);
      const enemyPlayed  = currentAssign.enemy.filter((c): c is Card => !!c);

      setFreezeLayout(false);
      setLockedWheelSize(null);

      setPlayer((p) => settleFighterAfterRound(p, playerPlayed));
      setEnemy((e) => settleFighterAfterRound(e, enemyPlayed));

      setWheelSections(generateWheelSet());
      setAssign({ player: [null, null, null], enemy: [null, null, null] });
      resetLaneSpellStates();

      setSelectedCardId(null);
      setDragCardId(null);
      setDragOverWheel(null);
      setTokens([0, 0, 0]);
      setReserveSums(null);
      setWheelHUD([null, null, null]);

      setPhase("choose");
      setRound((r) => r + 1);

      resetRoundTransientState();

      return true;
    },
    [
      clearResolveVotes,
      clearAdvanceVotes,
      generateWheelSet,
      phase,
      setAssign,
      setDragCardId,
      setDragOverWheel,
      setEnemy,
      setFreezeLayout,
      setLockedWheelSize,
      setPhase,
      setPlayer,
      setReserveSums,
      setSelectedCardId,
      setTokens,
      setWheelHUD,
      setWheelSections,
      setRound,
      resetRoundTransientState,
      resetLaneSpellStates,
      wheelRefs
    ]
  );

  // ✅ stable wrapper (pick ONE of these)

  // Option A: alias (simplest; same identity as memoized core)
  const nextRound = nextRoundCore;

  const handleMPIntent = useCallback(
    (msg: MPIntent) => {
      switch (msg.type) {
        case "assign": {
          if (msg.side === localLegacySide) break;
          assignToWheelFor(msg.side, msg.lane, msg.card);
          break;
        }
        case "clear": {
          if (msg.side === localLegacySide) break;
          clearAssignFor(msg.side, msg.lane);
          break;
        }
        case "archetypeSelect": {
          if (msg.side === localLegacySide) break;
          if (!msg.archetype || !(msg.archetype in ARCHETYPE_DEFINITIONS)) break;
          setArchetypeSelections((prev) => {
            if (prev[msg.side] === msg.archetype) return prev;
            return { ...prev, [msg.side]: msg.archetype };
          });
          setArchetypeReady((prev) => {
            if (!prev[msg.side]) return prev;
            return { ...prev, [msg.side]: false };
          });
          break;
        }
        case "archetypeReady": {
          if (msg.side === localLegacySide) break;
          setArchetypeReady((prev) => {
            if (prev[msg.side] === msg.ready) return prev;
            return { ...prev, [msg.side]: !!msg.ready };
          });
          if (isMultiplayer) {
            try {
              sendIntent({
                type: "archetypeReadyAck",
                side: localLegacySide,
                ready: !!msg.ready,
              });
            } catch {}
          }
          break;
        }
        case "archetypeReadyAck": {
          if (msg.side === localLegacySide) break;
          setArchetypeReadyAck((prev) => {
            if (prev[msg.side] === !!msg.ready) return prev;
            return { ...prev, [msg.side]: !!msg.ready };
          });
          break;
        }
        case "reveal": {
          if (msg.side === localLegacySide) break;

          markResolveVote(msg.side);
          break;
        }
        case "nextRound": {
          if (msg.side === localLegacySide) break;
          markAdvanceVote(msg.side);
          break;
        }
        case "rematch": {
          if (msg.side === localLegacySide) break;
          markRematchVote(msg.side);
          break;
        }
        case "reserve": {
          if (msg.side === localLegacySide) break;
          if (typeof msg.reserve === "number" && typeof msg.round === "number") {
            storeReserveReport(msg.side, msg.reserve, msg.round);
          }
          break;
        }

        case "spellSelect": {
          if (msg.side === localLegacySide) break;
          setSpellSyncState((prev) => {
            const current = prev[msg.side];
            const next: SpellSyncEntry = {
              ...current,
              selectedSpellId: msg.spellId ?? null,
            };
            if (!msg.spellId) {
              next.target = null;
              next.fireballCost = null;
            }
            return { ...prev, [msg.side]: next };
          });
          break;
        }
        case "spellTarget": {
          if (msg.side === localLegacySide) break;
          setSpellSyncState((prev) => {
            const current = prev[msg.side];
            const next: SpellSyncEntry = {
              ...current,
              target: msg.target ?? null,
              selectedSpellId: msg.spellId ?? current.selectedSpellId,
            };
            return { ...prev, [msg.side]: next };
          });
          break;
        }
        case "spellFireballCost": {
          if (msg.side === localLegacySide) break;
          setSpellSyncState((prev) => {
            const current = prev[msg.side];
            const next: SpellSyncEntry = {
              ...current,
              fireballCost: Number.isFinite(msg.cost) ? msg.cost : current.fireballCost,
              selectedSpellId: msg.spellId ?? current.selectedSpellId,
            };
            return { ...prev, [msg.side]: next };
          });
          break;
        }
        case "spellResolve": {
  if (msg.side === localLegacySide) break;
  setSpellSyncState((prev) => {
    const current = prev[msg.side];
    const next: SpellSyncEntry = {
      ...current,
      selectedSpellId: null,
      target: null,
      fireballCost: null,
      lastResolvedSpellId: msg.spellId ?? null,
      lastResolutionPayload: msg.payload ?? null,
      lastKnownMana: msg.manaAfter ?? current.lastKnownMana,
    };
    return { ...prev, [msg.side]: next };
  });
  setManaPools((prev) => {
  const nextMana = msg.manaAfter;
  if (typeof nextMana !== "number" || !Number.isFinite(nextMana)) return prev;
  if (prev[msg.side] === nextMana) return prev;
  return { ...prev, [msg.side]: nextMana };
});
  break; // ✅ end the spellResolve case
}

case "spellState": {
  if (msg.side === localLegacySide) break;
  if (typeof msg.lane !== "number" || !msg.state) break;
  applyRemoteLaneSpellState(msg.lane, msg.state);
  break;
}
default:
  break;
}
}, [
      assignToWheelFor,
      clearAssignFor,
      isMultiplayer,
      applyRemoteLaneSpellState,
      localLegacySide,
      markAdvanceVote,
      markRematchVote,
      markResolveVote,
      sendIntent,
      storeReserveReport,
      setArchetypeReadyAck,
      setArchetypeReady,
      setArchetypeSelections,
      setSpellSyncState,
      setMana,
    ]);

  useEffect(() => {
    handleMPIntentRef.current = handleMPIntent;
  }, [handleMPIntent]);

  useEffect(() => {
    if (!roomCode) {
      try { chanRef.current?.unsubscribe(); } catch {}
      try { chanRef.current?.detach(); } catch {}
      chanRef.current = null;
      if (ablyRef.current) {
        try { ablyRef.current.close(); } catch {}
        ablyRef.current = null;
      }
      return;
    }

    const key = import.meta.env.VITE_ABLY_API_KEY;
    if (!key) return;

    const ably = new Realtime({ key, clientId: localPlayerId });
    ablyRef.current = ably;
    const channel = ably.channels.get(`rw:v1:rooms:${roomCode}`);
    chanRef.current = channel;

    let activeSub = true;

    (async () => {
      try {
        await channel.attach();
        channel.subscribe("intent", (msg) => {
          if (!activeSub) return;
          const intent = msg?.data as MPIntent;
          handleMPIntentRef.current(intent);
        });
      } catch {}
    })();

    return () => {
      activeSub = false;
      try { channel.unsubscribe(); } catch {}
      try { channel.detach(); } catch {}
      try { ably.close(); } catch {}
      if (chanRef.current === channel) {
        chanRef.current = null;
      }
      if (ablyRef.current === ably) {
        ablyRef.current = null;
      }
    };
  }, [roomCode, localPlayerId]);

  const handleRevealClick = useCallback(() => {
    if (phase !== "choose" || !canReveal) return;

    if (!isMultiplayer) {
      onReveal();
      return;
    }

    if (resolveVotes[localLegacySide]) return;

    markResolveVote(localLegacySide);
    sendIntent({ type: "reveal", side: localLegacySide });
  }, [canReveal, isMultiplayer, localLegacySide, markResolveVote, onReveal, phase, resolveVotes, sendIntent]);

  const handleNextClick = useCallback(() => {
    if (phase !== "roundEnd") return;

    if (!isMultiplayer) {
      nextRound();
      return;
    }

    if (advanceVotes[localLegacySide]) return;

    markAdvanceVote(localLegacySide);
    sendIntent({ type: "nextRound", side: localLegacySide });
  }, [advanceVotes, isMultiplayer, localLegacySide, markAdvanceVote, nextRound, phase, sendIntent]);

  useEffect(() => {
    if (!isMultiplayer) return;
    if (phase !== "roundEnd") return;
    if (!advanceVotes.player || !advanceVotes.enemy) return;
    nextRound();
  }, [advanceVotes, isMultiplayer, nextRound, phase]);

  const resetMatch = useCallback(() => {
    clearResolveVotes();
    clearAdvanceVotes();
    clearRematchVotes();

    reserveReportsRef.current = { player: null, enemy: null };

    resetRoundTransientState({ includePointerReset: true });

    setFreezeLayout(false);
    setLockedWheelSize(null);

    setPlayer(() => makeFighter("Wanderer"));
    setEnemy(() => makeFighter("Shade Bandit"));

    setInitiative(hostId ? hostLegacySide : localLegacySide);

    setWins({ player: 0, enemy: 0 });
    setManaPools({ player: 0, enemy: 0 });
    setRound(1);
    setPhase("choose");

    setArchetypeSelections(
      isGrimoireMode
        ? { player: null, enemy: null }
        : { player: DEFAULT_ARCHETYPE, enemy: DEFAULT_ARCHETYPE }
    );
    setArchetypeReady(
      isGrimoireMode
        ? { player: false, enemy: false }
        : { player: true, enemy: true }
    );

    const emptyAssign: { player: (Card | null)[]; enemy: (Card | null)[] } = {
      player: [null, null, null],
      enemy: [null, null, null],
    };
    assignRef.current = emptyAssign;
    setAssign(emptyAssign);
    resetLaneSpellStates();

    setSelectedCardId(null);
    setDragCardId(null);
    dragOverRef.current = null;
    _setDragOverWheel(null);

    setShowRef(false);
    setShowGrimoire(false);

    setTokens([0, 0, 0]);
    setReserveSums(null);
    setWheelHUD([null, null, null]);

    setLog([START_LOG]);

    wheelRngRef.current = createSeededRng(seed);
    setWheelSections(generateWheelSet());
    resetRoundTransientState();
  }, [
    clearAdvanceVotes,
    clearRematchVotes,
    clearResolveVotes,
    generateWheelSet,
    hostId,
    hostLegacySide,
    isGrimoireMode,
    localLegacySide,
    seed,
    setArchetypeReady,
    setArchetypeSelections,
    setAssign,
    setDragCardId,
    setEnemy,
    setFreezeLayout,
    setInitiative,
    setLockedWheelSize,
    setLog,
    setPhase,
    setPlayer,
    setReserveSums,
    setRound,
    setSelectedCardId,
    setManaPools,
    setShowGrimoire,
    setShowRef,
    setMana,
    setTokens,
    setWheelHUD,
    setWheelSections,
    setWins,
    resetRoundTransientState,
    _setDragOverWheel,
    resetRoundTransientState,
    wheelRefs,
    resetLaneSpellStates
  ]);

  useEffect(() => {
    if (!isMultiplayer) return;
    if (phase !== "ended") return;
    if (!rematchVotes.player || !rematchVotes.enemy) return;
    resetMatch();
  }, [isMultiplayer, phase, rematchVotes, resetMatch]);

  const handleRematchClick = useCallback(() => {
    if (phase !== "ended") return;

    if (!isMultiplayer) {
      resetMatch();
      return;
    }

    if (rematchVotes[localLegacySide]) return;

    markRematchVote(localLegacySide);
    sendIntent({ type: "rematch", side: localLegacySide });
  }, [
    isMultiplayer,
    localLegacySide,
    markRematchVote,
    phase,
    rematchVotes,
    resetMatch,
    sendIntent
  ]);

  const handleExitClick = useCallback(() => {
    onExit?.();
  }, [onExit]);


  const showArchetypeModal = isGrimoireMode && !archetypeGateOpen;
  const localSelection = archetypeSelections[localLegacySide];
  const remoteSelection = archetypeSelections[remoteLegacySide];
  const localReady = archetypeReady[localLegacySide];
  const remoteReady = archetypeReady[remoteLegacySide];

  const localSpells = archetypeSpellIdsBySide[localLegacySide];
  const remoteSpells = archetypeSpellIdsBySide[remoteLegacySide];

  const handleLocalArchetypeSelect = useCallback(
    (id: ArchetypeId) => {
      let changed = false;
      setArchetypeSelections((prev) => {
        if (prev[localLegacySide] === id) return prev;
        changed = true;
        return { ...prev, [localLegacySide]: id };
      });
      if (changed) {
        setArchetypeReady((prev) => {
          if (!prev[localLegacySide]) return prev;
          return { ...prev, [localLegacySide]: false };
        });
        sendIntent({ type: "archetypeSelect", side: localLegacySide, archetype: id });
      }
    },
    [localLegacySide, sendIntent, setArchetypeReady, setArchetypeSelections]
  );

  const handleLocalArchetypeReady = useCallback(() => {
    if (!localSelection) return;
    if (!isMultiplayer) {
      setArchetypeReady((prev) => {
        if (prev[localLegacySide]) return prev;
        return { ...prev, [localLegacySide]: true };
      });
      return;
    }

    let nextReady: boolean | null = null;
    setArchetypeReady((prev) => {
      const toggled = !prev[localLegacySide];
      nextReady = toggled;
      return { ...prev, [localLegacySide]: toggled };
    });
    if (nextReady !== null) {
      setArchetypeReadyAck((prev) => {
        if (prev[localLegacySide] === false) return prev;
        return { ...prev, [localLegacySide]: false };
      });
      sendIntent({ type: "archetypeReady", side: localLegacySide, ready: nextReady });
    }
  }, [
    isMultiplayer,
    localLegacySide,
    localSelection,
    sendIntent,
    setArchetypeReady,
    setArchetypeReadyAck,
  ]);

  const readyButtonLabel = isMultiplayer
    ? localReady
      ? "Unready"
      : "Ready"
    : "Next";
  const readyButtonDisabled = !localSelection || (!isMultiplayer && localReady);



  // ---------------- UI ----------------

<<<<<<< HEAD
  const renderArchetypeModal = () => (
    <div className="fixed inset-0 z-50 flex items-center justify-center bg-slate-950/80 backdrop-blur-sm px-4 py-6">
      <div className="w-full max-w-4xl space-y-6 rounded-2xl border border-slate-700 bg-slate-900/95 p-6 shadow-2xl">
        <div className="space-y-2 text-center">
          <h2 className="text-2xl font-semibold text-amber-200">Choose Your Archetype</h2>
          <p className="text-sm text-slate-200/80">
            Archetypes determine which spells appear in your grimoire. Pick one, then press
            {" "}
            {isMultiplayer ? "Ready" : "Next"} to begin.
          </p>
        </div>

        <div className="grid gap-4 sm:grid-cols-3">
          {ARCHETYPE_IDS.map((id) => {
            const def = ARCHETYPE_DEFINITIONS[id];
            const isLocalChoice = localSelection === id;
            const isRemoteChoice = remoteSelection === id;
            return (
              <div
                key={id}
                className="relative flex h-full flex-col rounded-xl border border-slate-700/70 bg-slate-800/70 p-4 shadow"
                style={{
                  borderColor: isLocalChoice
                    ? HUD_COLORS[localLegacySide]
                    : isRemoteChoice
                    ? HUD_COLORS[remoteLegacySide]
                    : undefined,
                }}
              >
                <div className="flex items-start justify-between gap-2">
                  <div>
                    <div className="text-lg font-semibold text-slate-100">{def.name}</div>
                    <p className="mt-1 text-xs text-slate-300/80 leading-snug">{def.description}</p>
                  </div>
                  <div className="flex flex-col items-end gap-1 text-[10px] font-semibold uppercase tracking-wide">
                    {isLocalChoice && (
                      <span
                        className="rounded-full px-2 py-0.5"
                        style={{ background: `${HUD_COLORS[localLegacySide]}22`, color: HUD_COLORS[localLegacySide] }}
                      >
                        You
                      </span>
                    )}
                    {isRemoteChoice && (
                      <span
                        className="rounded-full px-2 py-0.5"
                        style={{ background: `${HUD_COLORS[remoteLegacySide]}22`, color: HUD_COLORS[remoteLegacySide] }}
                      >
                        {namesByLegacy[remoteLegacySide]}
                      </span>
                    )}
                  </div>
                </div>

                <div className="mt-3 flex-1 rounded-lg border border-slate-700/70 bg-slate-900/60 p-3">
                  <div className="text-xs font-semibold uppercase text-slate-300/80">Spells</div>
                  <ul className="mt-2 space-y-1 text-xs text-slate-100/90">
                    {def.spellIds.map((spell) => (
                      <li key={spell} className="flex items-center gap-2">
                        <span className="h-1.5 w-1.5 rounded-full bg-slate-500" aria-hidden />
                        <span>{formatSpellId(spell)}</span>
                      </li>
                    ))}
                  </ul>
                </div>

                <button
                  onClick={() => handleLocalArchetypeSelect(id)}
                  disabled={isLocalChoice}
                  className="mt-4 rounded-lg border border-amber-400/70 px-3 py-1.5 text-sm font-semibold text-amber-100 transition hover:bg-amber-400/10 disabled:cursor-not-allowed disabled:border-amber-200/40 disabled:text-amber-200/70"
                >
                  {isLocalChoice ? "Selected" : "Choose"}
                </button>
=======
  const renderWheelPanel = (i: number) => {
  const pc = assign.player[i];
  const ec = assign.enemy[i];

  const damageState = wheelDamage[i];
  const mirrorState = wheelMirror[i];
  const lockState = wheelLocks[i];
  const pointerShift = pointerShifts[i];
  const playerPenalty = reservePenalties.player;
  const enemyPenalty = reservePenalties.enemy;

  const leftSlot = { side: "player" as const, card: pc, name: namesByLegacy.player };
  const rightSlot = { side: "enemy" as const, card: ec, name: namesByLegacy.enemy };

  const ws = Math.round(lockedWheelSize ?? wheelSize);

  const isLeftSelected = !!leftSlot.card && selectedCardId === leftSlot.card.id;
  const isRightSelected = !!rightSlot.card && selectedCardId === rightSlot.card.id;

  const shouldShowLeftCard =
    !!leftSlot.card && (leftSlot.side === localLegacySide || phase !== "choose");
  const shouldShowRightCard =
    !!rightSlot.card && (rightSlot.side === localLegacySide || phase !== "choose");

  // --- layout numbers that must match the classes below ---
  const slotW    = 80;   // w-[80px] on both slots
  const gapX     = 16;   // gap-2 => 8px, two gaps between three items => 16
  const paddingX = 16;   // p-2 => 8px left + 8px right
  const borderX  = 4;    // border-2 => 2px left + 2px right
  const EXTRA_H  = 16;   // extra breathing room inside the panel (change to tweak height)

  // panel width (border-box) so wheel is visually centered
  const panelW = ws + slotW * 2 + gapX + paddingX + borderX;

  const renderSlotCard = (slot: typeof leftSlot, isSlotSelected: boolean) => {
    if (!slot.card) return null;
    const card = slot.card;
    const interactable =
      slot.side === localLegacySide && phase === "choose" && archetypeGateOpen;

    const handlePick = () => {
      if (!interactable) return;
      if (selectedCardId) {
        tapAssignIfSelected();
      } else {
        setSelectedCardId(card.id);
      }
    };

    const handleDragStart = (e: React.DragEvent<HTMLButtonElement>) => {
      if (!interactable) return;
      setSelectedCardId(card.id);
      setDragCardId(card.id);
      try { e.dataTransfer.setData("text/plain", card.id); } catch {}
      e.dataTransfer.effectAllowed = "move";
    };

    const handleDragEnd = () => {
      setDragCardId(null);
      setDragOverWheel(null);
    };

    const handlePointerDown = (e: React.PointerEvent<HTMLButtonElement>) => {
      if (!interactable) return;
      e.stopPropagation();
      startPointerDrag(card, e);
    };

    return (
      <StSCard
        card={card}
        size="sm"
        disabled={!interactable}
        selected={isSlotSelected}
        onPick={handlePick}
        draggable={interactable}
        onDragStart={handleDragStart}
        onDragEnd={handleDragEnd}
        onPointerDown={handlePointerDown}
      />
    );
  };

  const onZoneDragOver = (e: React.DragEvent) => { e.preventDefault(); if (dragCardId && active[i]) setDragOverWheel(i); };
  const onZoneLeave = () => { if (dragCardId) setDragOverWheel(null); };
  const handleDropCommon = (id: string | null, targetSide?: LegacySide) => {
    if (!id || !active[i]) return;
    const intendedSide = targetSide ?? localLegacySide;
    if (intendedSide !== localLegacySide) {
      setDragOverWheel(null);
      setDragCardId(null);
      return;
    }

    const isLocalPlayer = localLegacySide === "player";
    const fromHand = (isLocalPlayer ? player.hand : enemy.hand).find((c) => c.id === id);
    const fromSlots = (isLocalPlayer ? assign.player : assign.enemy).find((c) => c && c.id === id) as Card | undefined;
    const card = fromHand || fromSlots || null;
    if (card) assignToWheelLocal(i, card as Card);
    setDragOverWheel(null);
    setDragCardId(null);
  };
  const onZoneDrop = (e: React.DragEvent, targetSide?: LegacySide) => {
    e.preventDefault();
    handleDropCommon(e.dataTransfer.getData("text/plain") || dragCardId, targetSide);
  };

  const tapAssignIfSelected = () => {
    if (!selectedCardId) return;
    const isLocalPlayer = localLegacySide === "player";
    const card =
      (isLocalPlayer ? player.hand : enemy.hand).find(c => c.id === selectedCardId) ||
      (isLocalPlayer ? assign.player : assign.enemy).find(c => c?.id === selectedCardId) ||
      null;
    if (card) assignToWheelLocal(i, card as Card);
  };

  const panelShadow = '0 2px 8px rgba(0,0,0,.28), inset 0 1px 0 rgba(255,255,255,.04)';

  return (
    <div
      className="relative rounded-xl border p-2 shadow flex-none"
      style={{
        width: panelW,
        height: ws + EXTRA_H,
        background: `linear-gradient(180deg, rgba(255,255,255,.04) 0%, rgba(0,0,0,.14) 100%), ${THEME.panelBg}`,
        borderColor: THEME.panelBorder,
        borderWidth: 2,
        boxShadow: panelShadow,
        contain: 'paint',
        backfaceVisibility: 'hidden',
        transform: 'translateZ(0)',
        isolation: 'isolate'
      }}
      data-wheel-locked={lockState ? "true" : "false"}
      data-pointer-shift={pointerShift}
      data-player-damage={damageState.player}
      data-enemy-damage={damageState.enemy}
      data-player-mirror={mirrorState.player ? "true" : "false"}
      data-enemy-mirror={mirrorState.enemy ? "true" : "false"}
      data-player-reserve-penalty={playerPenalty}
      data-enemy-reserve-penalty={enemyPenalty}
      data-initiative-override={initiativeOverride ?? ""}
    >
  {/* ADD: winner dots (don’t affect layout) */}
  { (phase === "roundEnd" || phase === "ended") && (
    <>
      {/* Player dot (top-left) */}
      <span
        aria-label={`Wheel ${i+1} player result`}
        className="absolute top-1 left-1 rounded-full border"
        style={{
          width: 10,
          height: 10,
          background: wheelHUD[i] === HUD_COLORS.player ? HUD_COLORS.player : 'transparent',
          borderColor: wheelHUD[i] === HUD_COLORS.player ? HUD_COLORS.player : THEME.panelBorder,
          boxShadow: '0 0 0 1px rgba(0,0,0,0.4)'
        }}
      />

      {/* Enemy dot (top-right) */}
      <span
        aria-label={`Wheel ${i+1} enemy result`}
        className="absolute top-1 right-1 rounded-full border"
        style={{
          width: 10,
          height: 10,
          background: wheelHUD[i] === HUD_COLORS.enemy ? HUD_COLORS.enemy : 'transparent',
          borderColor: wheelHUD[i] === HUD_COLORS.enemy ? HUD_COLORS.enemy : THEME.panelBorder,
          boxShadow: '0 0 0 1px rgba(0,0,0,0.4)'
        }}
      />
    </>
  )}

  {/* the row: slots + centered wheel */}
  <div
    className="flex items-center justify-center gap-2"
    style={{ height: (ws + EXTRA_H) /* removed the - 3 */ }}
  >
        {/* Player slot */}
        <div
          data-drop="slot"
          data-idx={i}
          onDragOver={onZoneDragOver}
          onDragEnter={onZoneDragOver}
          onDragLeave={onZoneLeave}
          onDrop={(e) => onZoneDrop(e, "player")}
          onClick={(e) => {
            e.stopPropagation();
            if (leftSlot.side !== localLegacySide) return;
            if (selectedCardId) {
              // If a hand card is already selected, assign it here (this also swaps)
              tapAssignIfSelected();
            } else if (leftSlot.card) {
              // 🔸 Arm this placed card for swapping (select it)
              setSelectedCardId(leftSlot.card.id);
            }
          }}
          className="w-[80px] h-[92px] rounded-md border px-1 py-0 flex items-center justify-center flex-none"
          style={{
            backgroundColor: dragOverWheel === i || isLeftSelected ? 'rgba(182,138,78,.12)' : THEME.slotBg,
            borderColor:     dragOverWheel === i || isLeftSelected ? THEME.brass          : THEME.slotBorder,
            boxShadow: isLeftSelected ? '0 0 0 1px rgba(251,191,36,0.7)' : 'none',
          }}
          aria-label={`Wheel ${i+1} left slot`}
        >
          {shouldShowLeftCard
            ? renderSlotCard(leftSlot, isLeftSelected)
            : <div className="text-[11px] opacity-80 text-center">
                {leftSlot.side === localLegacySide ? "Your card" : leftSlot.name}
              </div>}
        </div>

  {/* Wheel face (fixed width equals wheel size; centers wheel exactly) */}
  <div
  data-drop="wheel"
  data-idx={i}
  className="relative flex-none flex items-center justify-center rounded-full overflow-hidden"
  style={{ width: ws, height: ws }}
  onDragOver={onZoneDragOver}
  onDragEnter={onZoneDragOver}
  onDragLeave={onZoneLeave}
  onDrop={onZoneDrop}
  onClick={(e) => { e.stopPropagation(); tapAssignIfSelected(); }}
  aria-label={`Wheel ${i+1}`}
>
    <CanvasWheel ref={wheelRefs[i]} sections={wheelSections[i]} size={ws} />
    <div
      aria-hidden
      className="pointer-events-none absolute inset-0 rounded-full"
      style={{ boxShadow: dragOverWheel === i ? '0 0 0 2px rgba(251,191,36,0.7) inset' : 'none' }}
    />
  </div>
    
        {/* Enemy slot */}
        <div
          className="w-[80px] h-[92px] rounded-md border px-1 py-0 flex items-center justify-center flex-none"
          style={{
            backgroundColor: dragOverWheel === i || isRightSelected ? 'rgba(182,138,78,.12)' : THEME.slotBg,
            borderColor:     dragOverWheel === i || isRightSelected ? THEME.brass          : THEME.slotBorder,
            boxShadow: isRightSelected ? '0 0 0 1px rgba(251,191,36,0.7)' : 'none',
          }}
          aria-label={`Wheel ${i+1} right slot`}
          data-drop="slot"
          data-idx={i}
          onDragOver={onZoneDragOver}
          onDragEnter={onZoneDragOver}
          onDragLeave={onZoneLeave}
          onDrop={(e) => onZoneDrop(e, "enemy")}
          onClick={(e) => {
            e.stopPropagation();
            if (rightSlot.side !== localLegacySide) return;
            if (selectedCardId) {
              tapAssignIfSelected();
            } else if (rightSlot.card) {
              setSelectedCardId(rightSlot.card.id);
            }
          }}
        >
          {shouldShowRightCard
            ? renderSlotCard(rightSlot, isRightSelected)
            : <div className="text-[11px] opacity-60 text-center">
                {rightSlot.side === localLegacySide ? "Your card" : rightSlot.name}
              </div>}
        </div>
      </div>
    </div>
  );
};

  const HandDock = ({ onMeasure }: { onMeasure?: (px: number) => void }) => {
    const dockRef = useRef<HTMLDivElement | null>(null);
    const [liftPx, setLiftPx] = useState<number>(18);
    useEffect(() => {
      const compute = () => {
        const root = dockRef.current; if (!root) return;
        const sample = root.querySelector('[data-hand-card]') as HTMLElement | null; if (!sample) return;
        const h = sample.getBoundingClientRect().height || 96;
        const nextLift = Math.round(Math.min(44, Math.max(12, h * 0.34)));
        setLiftPx(nextLift);
        const clearance = Math.round(h + nextLift + 12);
        onMeasure?.(clearance);
      };
      compute(); window.addEventListener('resize', compute); window.addEventListener('orientationchange', compute);
      return () => { window.removeEventListener('resize', compute); window.removeEventListener('orientationchange', compute); };
    }, [onMeasure]);

    const localFighter: Fighter = localLegacySide === "player" ? player : enemy;

    return (
      <div ref={dockRef} className="fixed left-0 right-0 bottom-0 z-50 pointer-events-none select-none" style={{ bottom: 'calc(env(safe-area-inset-bottom, 0px) + -30px)' }}>
        <div className="mx-auto max-w-[1400px] flex justify-center gap-1.5 py-0.5">
          {localFighter.hand.map((card, idx) => {
            const isSelected = selectedCardId === card.id;
            return (
              <div key={card.id} className="group relative pointer-events-auto" style={{ zIndex: 10 + idx }}>
                <motion.div data-hand-card initial={false} animate={{ y: isSelected ? -Math.max(8, liftPx - 10) : -liftPx, opacity: 1, scale: isSelected ? 1.06 : 1 }} whileHover={{ y: -Math.max(8, liftPx - 10), opacity: 1, scale: 1.04 }} transition={{ type: 'spring', stiffness: 320, damping: 22 }} className={`drop-shadow-xl ${isSelected ? 'ring-2 ring-amber-300' : ''}`}>
                  <button
  data-hand-card
  className="pointer-events-auto"
  onClick={(e) => {
    e.stopPropagation();
    if (!selectedCardId) {
      setSelectedCardId(card.id);
      return;
    }

    if (selectedCardId === card.id) {
      setSelectedCardId(null);
      return;
    }

    const lane = localLegacySide === "player" ? assign.player : assign.enemy;
    const slotIdx = lane.findIndex((c) => c?.id === selectedCardId);
    if (slotIdx !== -1) {
      assignToWheelLocal(slotIdx, card);
      return;
    }

    setSelectedCardId(card.id);
  }}
  draggable
  onDragStart={(e) => {
    // Desktop HTML5 drag
    setDragCardId(card.id);
    try { e.dataTransfer.setData("text/plain", card.id); } catch {}
    e.dataTransfer.effectAllowed = "move";
  }}
  onDragEnd={() => setDragCardId(null)}
  onPointerDown={(e) => startPointerDrag(card, e)}   // ← NEW: touch/pen drag
  aria-pressed={isSelected}
  aria-label={`Select ${card.name}`}
>
  <StSCard card={card} />
</button>

                </motion.div>
>>>>>>> c1eee8ef
              </div>
            );
          })}
        </div>
<<<<<<< HEAD

        <div className="grid gap-4 sm:grid-cols-2">
          <div className="rounded-xl border border-slate-700/70 bg-slate-900/70 p-4">
            <div className="flex items-center justify-between gap-2">
              <div className="text-sm font-semibold text-slate-100">{namesByLegacy[localLegacySide]}</div>
              <span
                className={`rounded-full px-2 py-0.5 text-[10px] font-semibold uppercase tracking-wide ${
                  localReady ? "bg-emerald-500/20 text-emerald-300" : "bg-slate-700/60 text-slate-300"
                }`}
              >
                {localReady ? "Ready" : "Not Ready"}
              </span>
            </div>
            <div className="mt-2 text-xs text-slate-300/90">
              {localArchetypeDef ? localArchetypeDef.name : "Select an archetype"}
            </div>
            <ul className="mt-3 space-y-1 text-xs text-slate-100/90">
              {localSpells.length === 0 ? (
                <li className="italic text-slate-400">No spells yet</li>
              ) : (
                localSpells.map((spell) => <li key={spell}>{formatSpellId(spell)}</li>)
              )}
            </ul>
          </div>

          <div className="rounded-xl border border-slate-700/70 bg-slate-900/70 p-4">
            <div className="flex items-center justify-between gap-2">
              <div className="text-sm font-semibold text-slate-100">{namesByLegacy[remoteLegacySide]}</div>
              <span
                className={`rounded-full px-2 py-0.5 text-[10px] font-semibold uppercase tracking-wide ${
                  remoteReady ? "bg-emerald-500/20 text-emerald-300" : "bg-slate-700/60 text-slate-300"
                }`}
              >
                {remoteReady ? "Ready" : "Waiting"}
              </span>
            </div>
            <div className="mt-2 text-xs text-slate-300/90">
              {remoteArchetypeDef ? remoteArchetypeDef.name : "Awaiting selection"}
            </div>
            <ul className="mt-3 space-y-1 text-xs text-slate-100/90">
              {remoteSpells.length === 0 ? (
                <li className="italic text-slate-400">Hidden</li>
              ) : (
                remoteSpells.map((spell) => <li key={spell}>{formatSpellId(spell)}</li>)
              )}
            </ul>
          </div>
        </div>

        <div className="flex flex-col gap-3 sm:flex-row sm:items-center sm:justify-between">
          <div className="text-sm text-slate-300/90">
            {isMultiplayer
              ? remoteReady
                ? `${namesByLegacy[remoteLegacySide]} is ready.`
                : `Waiting for ${namesByLegacy[remoteLegacySide]}...`
              : remoteArchetypeDef
              ? `${namesByLegacy[remoteLegacySide]} is ready.`
              : `${namesByLegacy[remoteLegacySide]} is choosing an archetype...`}
          </div>
          <div className="flex justify-end gap-2">
            <button
              onClick={handleLocalArchetypeReady}
              disabled={readyButtonDisabled}
              className="rounded-lg bg-amber-400 px-4 py-2 text-sm font-semibold text-slate-900 transition hover:bg-amber-300 disabled:cursor-not-allowed disabled:bg-amber-200/80"
            >
              {readyButtonLabel}
            </button>
          </div>
=======
{/* Touch drag ghost (mobile) */}
{isPtrDragging && ptrDragCard && (
  <div
    style={{
      position: 'fixed',
      left: 0,
      top: 0,
      transform: `translate(${ptrPos.current.x - 48}px, ${ptrPos.current.y - 64}px)`,
      pointerEvents: 'none',
      zIndex: 9999,
    }}
    aria-hidden
  >
    <div style={{ transform: 'scale(0.9)', filter: 'drop-shadow(0 6px 8px rgba(0,0,0,.35))' }}>
      <StSCard card={ptrDragCard} />
    </div>
  </div>
)}

      </div>
    );
  };

const HUDPanels = ({
  manaPools,
  isGrimoireMode,
}: {
  manaPools: { player: number; enemy: number };
  isGrimoireMode: boolean;
}) => {
  const rsP = reserveSums ? reserveSums.player : null;
  const rsE = reserveSums ? reserveSums.enemy : null;

  const Panel = ({ side }: { side: LegacySide }) => {
    const isPlayer = side === 'player';
    const color = isPlayer ? (players.left.color ?? HUD_COLORS.player) : (players.right.color ?? HUD_COLORS.enemy);
    const name = isPlayer ? players.left.name : players.right.name;
    const win = isPlayer ? wins.player : wins.enemy;
    const manaCount = isPlayer ? manaPools.player : manaPools.enemy;
    const rs = isPlayer ? rsP : rsE;
    const hasInit = initiative === side;
    const isReserveVisible =
      (phase === 'showEnemy' || phase === 'anim' || phase === 'roundEnd' || phase === 'ended') &&
      rs !== null;

    return (
      <div className="flex h-full flex-col items-center w-full">
        {/* HUD row (flag moved inside; absolute to avoid layout shift) */}
        <div
          className="relative flex min-w-0 items-center gap-2 rounded-lg border px-2 py-1 text-[12px] shadow w-full"
          style={{
            maxWidth: '100%',
            background: THEME.panelBg,
            borderColor: THEME.panelBorder,
            color: THEME.textWarm,
          }}
        >
          <div className="w-1.5 h-6 rounded" style={{ background: color }} />
          <div className="flex items-center min-w-0 flex-1">
            <span className="truncate block font-semibold">{name}</span>
            {(isPlayer ? "player" : "enemy") === localLegacySide && (
              <span className="ml-2 rounded bg-white/10 px-1.5 py-0.5 text-[10px]">You</span>
            )}
          </div>
          <div className="flex items-center gap-3 ml-1 flex-shrink-0">
            <div className="flex items-center gap-1">
              <span className="opacity-80">Wins</span>
              <span className="text-base font-extrabold tabular-nums">{win}</span>
            </div>
            <div
              className={`flex items-center gap-1 rounded-full border px-2 py-0.5 text-[11px] font-semibold transition-opacity ${
                isGrimoireMode ? 'opacity-100 visible' : 'opacity-0 invisible'
              }`}
              style={{
                background: '#1b1209ee',
                borderColor: THEME.slotBorder,
                color: THEME.textWarm,
                minWidth: '62px',
                justifyContent: 'center',
              }}
              aria-hidden={!isGrimoireMode}
              title={isGrimoireMode ? `Mana: ${manaCount}` : undefined}
            >
              <span role="img" aria-label="Mana" className="text-sm leading-none">
                🔮
              </span>
              <span className="tabular-nums text-sm leading-none">{manaCount}</span>
            </div>
          </div>
          <div
            className={`ml-2 hidden sm:flex rounded-full border px-2 py-0.5 text-[11px] overflow-hidden text-ellipsis whitespace-nowrap transition-opacity ${
              isReserveVisible ? 'opacity-100 visible' : 'opacity-0 invisible'
            }`}
            style={{
              maxWidth: '44vw',
              minWidth: '90px',
              background: '#1b1209ee',
              borderColor: THEME.slotBorder,
              color: THEME.textWarm,
            }}
            title={rs !== null ? `Reserve: ${rs}` : undefined}
          >
            Reserve: <span className="font-bold tabular-nums">{rs ?? 0}</span>
          </div>

          {/* Initiative flag — absolute, no extra height */}
          {hasInit && (
            <span
              aria-label="Has initiative"
              className="absolute -top-1 -right-1 leading-none select-none"
              style={{
                fontSize: 24,
                filter: 'drop-shadow(0 1px 1px rgba(0,0,0,.6))',
              }}
            >
              ⚑
            </span>
          )}
        </div>

        {isReserveVisible && (
          <div className="mt-1 w-full sm:hidden">
            <div className="w-full flex flex-col gap-1">
              <div
                className="w-full rounded-full border px-3 py-1 text-[11px] text-center"
                style={{
                  background: '#1b1209ee',
                  borderColor: THEME.slotBorder,
                  color: THEME.textWarm,
                }}
                title={rs !== null ? `Reserve: ${rs}` : undefined}
              >
                Reserve: <span className="font-bold tabular-nums">{rs ?? 0}</span>
              </div>
              <div
                className={`w-full rounded-full border px-3 py-1 text-[11px] text-center transition-opacity ${
                  isGrimoireMode ? 'opacity-100 visible' : 'opacity-0 invisible'
                }`}
                style={{
                  background: '#1b1209ee',
                  borderColor: THEME.slotBorder,
                  color: THEME.textWarm,
                }}
                aria-hidden={!isGrimoireMode}
                title={isGrimoireMode ? `Mana: ${manaCount}` : undefined}
              >
                <span className="font-semibold">Mana:</span>{' '}
                <span className="font-bold tabular-nums">{manaCount}</span>
              </div>
            </div>
          </div>
        )}

        {/* (removed) old outside flag that was pushing layout down */}
        {/* {hasInit && <span className="mt-1" aria-label="Has initiative">⚑</span>} */}
      </div>
    );
  };

  return (
    <div className="w-full flex flex-col items-center">
      <div className="grid w-full max-w-[900px] grid-cols-2 items-stretch gap-2 overflow-x-hidden">
        <div className="min-w-0 w-full max-w-[420px] mx-auto h-full">
          <Panel side="player" />
        </div>
        <div className="min-w-0 w-full max-w-[420px] mx-auto h-full">
          <Panel side="enemy" />
>>>>>>> c1eee8ef
        </div>
      </div>
    </div>
  );
<<<<<<< HEAD
=======
};

>>>>>>> c1eee8ef

  const localResolveReady = resolveVotes[localLegacySide];
  const remoteResolveReady = resolveVotes[remoteLegacySide];

  const resolveButtonDisabled = !canReveal || (isMultiplayer && localResolveReady);
  const resolveButtonLabel = isMultiplayer && localResolveReady ? "Ready" : "Resolve";

  const resolveStatusText =
    isMultiplayer && phase === "choose"
      ? localResolveReady && !remoteResolveReady
        ? `Waiting for ${namesByLegacy[remoteLegacySide]}...`
        : !localResolveReady && remoteResolveReady
        ? `${namesByLegacy[remoteLegacySide]} is ready.`
        : null
      : null;

  const localAdvanceReady = advanceVotes[localLegacySide];
  const remoteAdvanceReady = advanceVotes[remoteLegacySide];
  const advanceButtonDisabled = isMultiplayer && localAdvanceReady;
  const advanceButtonLabel = isMultiplayer && localAdvanceReady ? "Ready" : "Next";
  const advanceStatusText =
    isMultiplayer && phase === "roundEnd"
      ? localAdvanceReady && !remoteAdvanceReady
        ? `Waiting for ${namesByLegacy[remoteLegacySide]}...`
        : !localAdvanceReady && remoteAdvanceReady
        ? `${namesByLegacy[remoteLegacySide]} is ready.`
        : null
      : null;

  const localRematchReady = rematchVotes[localLegacySide];
  const remoteRematchReady = rematchVotes[remoteLegacySide];
  const rematchButtonLabel = isMultiplayer && localRematchReady ? "Ready" : "Rematch";
  const rematchStatusText =
    isMultiplayer && phase === "ended"
      ? localRematchReady && !remoteRematchReady
        ? `Waiting for ${namesByLegacy[remoteLegacySide]}...`
        : !localRematchReady && remoteRematchReady
        ? `${namesByLegacy[remoteLegacySide]} is ready.`
        : null
      : null;

  const xpProgressPercent = xpDisplay ? Math.min(100, xpDisplay.percent * 100) : 0;
  const [victoryCollapsed, setVictoryCollapsed] = useState(false); // or true if you want banner-first
  useEffect(() => {
    if (phase !== "ended") setVictoryCollapsed(false); // reset when leaving "ended"
  }, [phase]);

  const rootModeClassName = isGrimoireMode ? "grimoire-mode" : "classic-mode";
  const grimoireAttrValue = isGrimoireMode ? "true" : "false";

  return (

    <div className={`h-screen w-screen overflow-x-hidden overflow-y-hidden text-slate-100 p-1 grid gap-2 ${rootModeClassName}`}
  style={{ gridTemplateRows: "auto auto 1fr auto" }}
  data-game-mode={effectiveGameMode}         // <- use your resolved mode var
  data-mana-enabled={grimoireAttrValue}
  data-spells-enabled={grimoireAttrValue}
  data-archetypes-enabled={grimoireAttrValue}
  data-pending-spell={pendingSpell ? pendingSpell.spell.id : ""}
  data-local-mana={localMana}
>
      {showArchetypeModal && (
        <ArchetypeModal
          isMultiplayer={isMultiplayer}
          hudColors={HUD_COLORS}
          localSide={localLegacySide}
          remoteSide={remoteLegacySide}
          namesBySide={namesByLegacy}
          localSelection={localSelection}
          remoteSelection={remoteSelection}
          localReady={localReady}
          remoteReady={remoteReady}
          localSpells={localSpells}
          remoteSpells={remoteSpells}
          onSelect={handleLocalArchetypeSelect}
          onReady={handleLocalArchetypeReady}
          readyButtonLabel={readyButtonLabel}
          readyButtonDisabled={readyButtonDisabled}
        />
      )}


      {/* Controls */}
      <div className="flex items-center justify-between text-[12px] min-h-[24px]">
        <div className="flex items-center gap-3">
          <div><span className="opacity-70">Round</span> <span className="font-semibold">{round}</span></div>
          <div><span className="opacity-70">Phase</span> <span className="font-semibold">{phase}</span></div>
          <div><span className="opacity-70">Goal</span> <span className="font-semibold">First to {winGoal} wins</span></div>
        </div>
        <div ref={infoPopoverRootRef} className="flex items-center gap-2 relative">
          <div className="relative">
            <button
              onClick={() =>
                setShowRef((prev) => {
                  const next = !prev;
                  if (next) setShowGrimoire(false);
                  return next;
                })
              }
              className="px-2.5 py-0.5 rounded bg-slate-700 text-white border border-slate-600 hover:bg-slate-600"
            >
              Reference
            </button>
            {showRef && (
              <div className="absolute top-[110%] right-0 w-80 rounded-lg border border-slate-700 bg-slate-800/95 shadow-xl p-3 z-50">
                <div className="flex items-center justify-between mb-1">
                  <div className="font-semibold">Reference</div>
                  <button
                    onClick={() => setShowRef(false)}
                    className="text-xl leading-none text-slate-300 hover:text-white"
                  >
                    ×
                  </button>
                </div>
                <div className="text-[12px] space-y-2">
                  <div>
                    Place <span className="font-semibold">1 card next to each wheel</span>, then <span className="font-semibold">press the Resolve button</span>. Where the <span className="font-semibold">token stops</span> decides the winnning rule, and the player who matches it gets <span className="font-semibold">1 win</span>. First to <span className="font-semibold">{winGoal}</span> wins takes the match.
                  </div>
                  <ul className="list-disc pl-5 space-y-1">
                    <li>💥 Strongest — higher value wins</li>
                    <li>🦊 Weakest — lower value wins</li>
                    <li>🗃️ Reserve — compare the two cards left in hand</li>
                    <li>🎯 Closest — value closest to target wins</li>
                    <li>⚑ Initiative — initiative holder wins</li>
                    <li>
                      <span className="font-semibold">0 Start</span> — no one wins
                    </li>
                  </ul>
                </div>
              </div>
            )}
          </div>
          {gameMode === "grimoire" && (
            <div className="relative">
              <button
                onClick={() =>
                  setShowGrimoire((prev) => {
                    const next = !prev;
                    if (next) setShowRef(false);
                    return next;
                  })
                }
                className="px-2.5 py-0.5 rounded bg-slate-700 text-white border border-slate-600 hover:bg-slate-600"
              >
                Grimoire
              </button>
              {showGrimoire && (
                <div className="absolute top-[110%] left-0 w-80 rounded-lg border border-slate-700 bg-slate-800/95 shadow-xl p-3 z-50">
                  <div className="flex items-center justify-between mb-1">
                    <div className="font-semibold">Grimoire</div>
                    <button
                      onClick={() => setShowGrimoire(false)}
                      className="text-xl leading-none text-slate-300 hover:text-white"
                    >
                      ×
                    </button>
                  </div>
                  <div className="text-[12px] space-y-2">
                    <div className="flex items-center justify-between text-[11px] text-slate-300">
                      <span className="flex items-center gap-1">
                        <span aria-hidden className="text-sky-300">🔹</span>
                        <span>Mana</span>
                      </span>
                      <span className="font-semibold text-slate-100">{localMana}</span>
                    </div>
                    {localSpellDefinitions.length === 0 ? (
                      <div className="italic text-slate-400">No spells learned yet.</div>
                    ) : (
                      <ul className="space-y-1">
                        {localSpellDefinitions.map((spell) => {
                          const allowedPhases = spell.allowedPhases ?? ["choose"];
                          const phaseAllowed = allowedPhases.includes(phase);
                          const canAfford = localMana >= spell.cost;
                          const disabled = !phaseAllowed || !canAfford;
                          return (
                            <li key={spell.id}>
                              <button
                                type="button"
                                onClick={() => handleSpellActivate(spell)}
                                disabled={disabled}
                                className={`w-full rounded border border-slate-700/70 bg-slate-900/60 px-2 py-1.5 text-left transition ${
                                  disabled
                                    ? "cursor-not-allowed opacity-50"
                                    : "hover:bg-slate-800/80 focus:outline-none focus:ring-2 focus:ring-slate-500/50"
                                }`}
                              >
                                <div className="flex items-center justify-between gap-2">
                                  <div className="flex items-center gap-1 font-semibold text-[13px]">
                                    {spell.icon ? (
                                      <span aria-hidden>{spell.icon}</span>
                                    ) : null}
                                    <span>{spell.name}</span>
                                  </div>
                                  <div className="flex items-center gap-1 text-[11px] text-sky-200">
                                    <span aria-hidden className="text-[14px] leading-none">🔹</span>
                                    <span>{spell.cost}</span>
                                  </div>
                                </div>
                                <div className="mt-1 text-[11px] leading-snug text-slate-300">{spell.description}</div>
                                {!phaseAllowed && (
                                  <div className="mt-1 text-[10px] uppercase tracking-wide text-amber-200">
                                    Unavailable this phase
                                  </div>
                                )}
                                {!canAfford && (
                                  <div className="mt-1 text-[10px] uppercase tracking-wide text-rose-200">
                                    Not enough mana
                                  </div>
                                )}
                              </button>
                            </li>
                          );
                        })}
                      </ul>
                    )}
                  </div>
                </div>
              )}
            </div>
          )}
          {phase === "choose" && (
            <div className="flex flex-col items-end gap-1">
              <button
                disabled={resolveButtonDisabled}
                onClick={handleRevealClick}
                className="px-2.5 py-0.5 rounded bg-amber-400 text-slate-900 font-semibold disabled:opacity-50"
              >
                {resolveButtonLabel}
              </button>
              {isMultiplayer && resolveStatusText && (
                <span className="text-[11px] italic text-amber-200 text-right leading-tight">
                  {resolveStatusText}
                </span>
              )}
            </div>
          )}
          {phase === "roundEnd" && (
            <div className="flex flex-col items-end gap-1">
              <button
                disabled={advanceButtonDisabled}
                onClick={handleNextClick}
                className="px-2.5 py-0.5 rounded bg-emerald-500 text-slate-900 font-semibold disabled:opacity-50"
              >
                {advanceButtonLabel}
              </button>
              {isMultiplayer && advanceStatusText && (
                <span className="text-[11px] italic text-emerald-200 text-right leading-tight">
                  {advanceStatusText}
                </span>
              )}
            </div>
          )}
        </div>
      </div>

      {/* HUD */}
      <div className="relative z-10">
        <HUDPanels
          manaPools={manaPools}
          isGrimoireMode={isGrimoireMode}
          reserveSums={reserveSums}
          players={players}
          hudColors={HUD_COLORS}
          wins={wins}
          initiative={initiative}
          localLegacySide={localLegacySide}
          phase={phase}
          theme={THEME}
        />
      </div>

      {/* Wheels center */}
      <div className="relative z-0" style={{ paddingBottom: handClearance }}>
        <div className="flex flex-col items-center justify-start gap-1">
          {[0, 1, 2].map((i) => (
            <div key={i} className="flex-shrink-0">
              <WheelPanel
                index={i}
                assign={assign}
                namesByLegacy={namesByLegacy}
                wheelSize={wheelSize}
                lockedWheelSize={lockedWheelSize}
                wheelDamage={wheelDamage[i]}
                wheelMirror={wheelMirror[i]}
                wheelLocked={wheelLocks[i]}
                pointerShift={pointerShifts[i]}
                reservePenalties={reservePenalties}
                selectedCardId={selectedCardId}
                setSelectedCardId={setSelectedCardId}
                localLegacySide={localLegacySide}
                phase={phase}
                archetypeGateOpen={archetypeGateOpen}
                setDragCardId={setDragCardId}
                dragCardId={dragCardId}
                setDragOverWheel={setDragOverWheel}
                dragOverWheel={dragOverWheel}
                player={player}
                enemy={enemy}
                assignToWheelLocal={assignToWheelLocal}
                isWheelActive={active[i]}
                wheelRef={wheelRefs[i]}
                wheelSection={wheelSections[i]}
                hudColors={HUD_COLORS}
                theme={THEME}
                initiativeOverride={initiativeOverride}
                startPointerDrag={startPointerDrag}
                wheelHudColor={wheelHUD[i]}
              />
            </div>
          ))}
        </div>
      </div>

      {/* Docked hand overlay */}
      <HandDock
        localLegacySide={localLegacySide}
        player={player}
        enemy={enemy}
        selectedCardId={selectedCardId}
        setSelectedCardId={setSelectedCardId}
        assign={assign}
        assignToWheelLocal={assignToWheelLocal}
        setDragCardId={setDragCardId}
        startPointerDrag={startPointerDrag}
        isPtrDragging={isPtrDragging}
        ptrDragCard={ptrDragCard}
        ptrPos={ptrPos}
        onMeasure={setHandClearance}
      />

      {/* Ended overlay (banner + modal) */}
      {phase === "ended" && (
        <VictoryOverlay
          victoryCollapsed={victoryCollapsed}
          onCollapseChange={setVictoryCollapsed}
          localWon={localWon}
          matchSummary={matchSummary}
          winGoal={winGoal}
          winnerName={winnerName}
          remoteName={remoteName}
          localName={localName}
          localWinsCount={localWinsCount}
          remoteWinsCount={remoteWinsCount}
          xpDisplay={xpDisplay}
          xpProgressPercent={xpProgressPercent}
          levelUpFlash={levelUpFlash}
          onRematch={handleRematchClick}
          rematchButtonLabel={rematchButtonLabel}
          isMultiplayer={isMultiplayer}
          localRematchReady={localRematchReady}
          rematchStatusText={rematchStatusText}
          onExitClick={handleExitClick}
          onExit={onExit}
        />
      )}
  
      </div>
    );
  }

// ---------------- Dev Self-Tests (lightweight) ----------------
if (typeof window !== 'undefined') {
  try {
    const s: Section = { id: "Strongest", color: "#fff", start: 14, end: 2 } as any;
    console.assert(!inSection(0, s), 'slice 0 excluded');
    console.assert(inSection(14, s) && inSection(15, s) && inSection(1, s) && inSection(2, s), 'wrap includes 14,15,1,2');
  } catch {}
  try {
    const secs = genWheelSections("bandit");
    const len = (sec: Section) => (sec.start <= sec.end ? (sec.end - sec.start + 1) : (SLICES - sec.start + (sec.end + 1)));
    const sum = secs.reduce((a, s) => a + len(s), 0);
    console.assert(sum === 15, 'sections cover 15 slices');
  } catch {}
}<|MERGE_RESOLUTION|>--- conflicted
+++ resolved
@@ -1959,83 +1959,91 @@
 
 
   // ---------------- UI ----------------
-
-<<<<<<< HEAD
-  const renderArchetypeModal = () => (
-    <div className="fixed inset-0 z-50 flex items-center justify-center bg-slate-950/80 backdrop-blur-sm px-4 py-6">
-      <div className="w-full max-w-4xl space-y-6 rounded-2xl border border-slate-700 bg-slate-900/95 p-6 shadow-2xl">
-        <div className="space-y-2 text-center">
-          <h2 className="text-2xl font-semibold text-amber-200">Choose Your Archetype</h2>
-          <p className="text-sm text-slate-200/80">
-            Archetypes determine which spells appear in your grimoire. Pick one, then press
-            {" "}
-            {isMultiplayer ? "Ready" : "Next"} to begin.
-          </p>
-        </div>
-
-        <div className="grid gap-4 sm:grid-cols-3">
-          {ARCHETYPE_IDS.map((id) => {
-            const def = ARCHETYPE_DEFINITIONS[id];
-            const isLocalChoice = localSelection === id;
-            const isRemoteChoice = remoteSelection === id;
-            return (
-              <div
-                key={id}
-                className="relative flex h-full flex-col rounded-xl border border-slate-700/70 bg-slate-800/70 p-4 shadow"
-                style={{
-                  borderColor: isLocalChoice
-                    ? HUD_COLORS[localLegacySide]
-                    : isRemoteChoice
-                    ? HUD_COLORS[remoteLegacySide]
-                    : undefined,
-                }}
+// --- Archetype modal (keep this) ---
+const renderArchetypeModal = () => (
+  <div className="fixed inset-0 z-50 flex items-center justify-center bg-slate-950/80 backdrop-blur-sm px-4 py-6">
+    <div className="w-full max-w-4xl space-y-6 rounded-2xl border border-slate-700 bg-slate-900/95 p-6 shadow-2xl">
+      <div className="space-y-2 text-center">
+        <h2 className="text-2xl font-semibold text-amber-200">Choose Your Archetype</h2>
+        <p className="text-sm text-slate-200/80">
+          Archetypes determine which spells appear in your grimoire. Pick one, then press{" "}
+          {isMultiplayer ? "Ready" : "Next"} to begin.
+        </p>
+      </div>
+
+      <div className="grid gap-4 sm:grid-cols-3">
+        {ARCHETYPE_IDS.map((id) => {
+          const def = ARCHETYPE_DEFINITIONS[id];
+          const isLocalChoice = localSelection === id;
+          const isRemoteChoice = remoteSelection === id;
+          return (
+            <div
+              key={id}
+              className="relative flex h-full flex-col rounded-xl border border-slate-700/70 bg-slate-800/70 p-4 shadow"
+              style={{
+                borderColor: isLocalChoice
+                  ? HUD_COLORS[localLegacySide]
+                  : isRemoteChoice
+                  ? HUD_COLORS[remoteLegacySide]
+                  : undefined,
+              }}
+            >
+              <div className="flex items-start justify-between gap-2">
+                <div>
+                  <div className="text-lg font-semibold text-slate-100">{def.name}</div>
+                  <p className="mt-1 text-xs text-slate-300/80 leading-snug">{def.description}</p>
+                </div>
+                <div className="flex flex-col items-end gap-1 text-[10px] font-semibold uppercase tracking-wide">
+                  {isLocalChoice && (
+                    <span
+                      className="rounded-full px-2 py-0.5"
+                      style={{ background: `${HUD_COLORS[localLegacySide]}22`, color: HUD_COLORS[localLegacySide] }}
+                    >
+                      You
+                    </span>
+                  )}
+                  {isRemoteChoice && (
+                    <span
+                      className="rounded-full px-2 py-0.5"
+                      style={{ background: `${HUD_COLORS[remoteLegacySide]}22`, color: HUD_COLORS[remoteLegacySide] }}
+                    >
+                      {namesByLegacy[remoteLegacySide]}
+                    </span>
+                  )}
+                </div>
+              </div>
+
+              <div className="mt-3 flex-1 rounded-lg border border-slate-700/70 bg-slate-900/60 p-3">
+                <div className="text-xs font-semibold uppercase text-slate-300/80">Spells</div>
+                <ul className="mt-2 space-y-1 text-xs text-slate-100/90">
+                  {def.spellIds.map((spell) => (
+                    <li key={spell} className="flex items-center gap-2">
+                      <span className="h-1.5 w-1.5 rounded-full bg-slate-500" aria-hidden />
+                      <span>{formatSpellId(spell)}</span>
+                    </li>
+                  ))}
+                </ul>
+              </div>
+
+              <button
+                onClick={() => handleLocalArchetypeSelect(id)}
+                disabled={isLocalChoice}
+                className="mt-4 rounded-lg border border-amber-400/70 px-3 py-1.5 text-sm font-semibold text-amber-100 transition hover:bg-amber-400/10 disabled:cursor-not-allowed disabled:border-amber-200/40 disabled:text-amber-200/70"
               >
-                <div className="flex items-start justify-between gap-2">
-                  <div>
-                    <div className="text-lg font-semibold text-slate-100">{def.name}</div>
-                    <p className="mt-1 text-xs text-slate-300/80 leading-snug">{def.description}</p>
-                  </div>
-                  <div className="flex flex-col items-end gap-1 text-[10px] font-semibold uppercase tracking-wide">
-                    {isLocalChoice && (
-                      <span
-                        className="rounded-full px-2 py-0.5"
-                        style={{ background: `${HUD_COLORS[localLegacySide]}22`, color: HUD_COLORS[localLegacySide] }}
-                      >
-                        You
-                      </span>
-                    )}
-                    {isRemoteChoice && (
-                      <span
-                        className="rounded-full px-2 py-0.5"
-                        style={{ background: `${HUD_COLORS[remoteLegacySide]}22`, color: HUD_COLORS[remoteLegacySide] }}
-                      >
-                        {namesByLegacy[remoteLegacySide]}
-                      </span>
-                    )}
-                  </div>
-                </div>
-
-                <div className="mt-3 flex-1 rounded-lg border border-slate-700/70 bg-slate-900/60 p-3">
-                  <div className="text-xs font-semibold uppercase text-slate-300/80">Spells</div>
-                  <ul className="mt-2 space-y-1 text-xs text-slate-100/90">
-                    {def.spellIds.map((spell) => (
-                      <li key={spell} className="flex items-center gap-2">
-                        <span className="h-1.5 w-1.5 rounded-full bg-slate-500" aria-hidden />
-                        <span>{formatSpellId(spell)}</span>
-                      </li>
-                    ))}
-                  </ul>
-                </div>
-
-                <button
-                  onClick={() => handleLocalArchetypeSelect(id)}
-                  disabled={isLocalChoice}
-                  className="mt-4 rounded-lg border border-amber-400/70 px-3 py-1.5 text-sm font-semibold text-amber-100 transition hover:bg-amber-400/10 disabled:cursor-not-allowed disabled:border-amber-200/40 disabled:text-amber-200/70"
-                >
-                  {isLocalChoice ? "Selected" : "Choose"}
-                </button>
-=======
-  const renderWheelPanel = (i: number) => {
+                {isLocalChoice ? "Selected" : "Choose"}
+              </button>
+            </div>
+          );
+        })}
+      </div>
+
+      {/* ...keep the rest of the modal footer/buttons you already had here... */}
+    </div>
+  </div>
+);
+
+// --- Wheel panel (keep this) ---
+const renderWheelPanel = (i: number) => {
   const pc = assign.player[i];
   const ec = assign.enemy[i];
 
@@ -2059,14 +2067,13 @@
   const shouldShowRightCard =
     !!rightSlot.card && (rightSlot.side === localLegacySide || phase !== "choose");
 
-  // --- layout numbers that must match the classes below ---
-  const slotW    = 80;   // w-[80px] on both slots
-  const gapX     = 16;   // gap-2 => 8px, two gaps between three items => 16
-  const paddingX = 16;   // p-2 => 8px left + 8px right
-  const borderX  = 4;    // border-2 => 2px left + 2px right
-  const EXTRA_H  = 16;   // extra breathing room inside the panel (change to tweak height)
-
-  // panel width (border-box) so wheel is visually centered
+  // layout numbers
+  const slotW    = 80;
+  const gapX     = 16;
+  const paddingX = 16;
+  const borderX  = 4;
+  const EXTRA_H  = 16;
+
   const panelW = ws + slotW * 2 + gapX + paddingX + borderX;
 
   const renderSlotCard = (slot: typeof leftSlot, isSlotSelected: boolean) => {
@@ -2077,11 +2084,8 @@
 
     const handlePick = () => {
       if (!interactable) return;
-      if (selectedCardId) {
-        tapAssignIfSelected();
-      } else {
-        setSelectedCardId(card.id);
-      }
+      if (selectedCardId) tapAssignIfSelected();
+      else setSelectedCardId(card.id);
     };
 
     const handleDragStart = (e: React.DragEvent<HTMLButtonElement>) => {
@@ -2179,42 +2183,37 @@
       data-enemy-reserve-penalty={enemyPenalty}
       data-initiative-override={initiativeOverride ?? ""}
     >
-  {/* ADD: winner dots (don’t affect layout) */}
-  { (phase === "roundEnd" || phase === "ended") && (
-    <>
-      {/* Player dot (top-left) */}
-      <span
-        aria-label={`Wheel ${i+1} player result`}
-        className="absolute top-1 left-1 rounded-full border"
-        style={{
-          width: 10,
-          height: 10,
-          background: wheelHUD[i] === HUD_COLORS.player ? HUD_COLORS.player : 'transparent',
-          borderColor: wheelHUD[i] === HUD_COLORS.player ? HUD_COLORS.player : THEME.panelBorder,
-          boxShadow: '0 0 0 1px rgba(0,0,0,0.4)'
-        }}
-      />
-
-      {/* Enemy dot (top-right) */}
-      <span
-        aria-label={`Wheel ${i+1} enemy result`}
-        className="absolute top-1 right-1 rounded-full border"
-        style={{
-          width: 10,
-          height: 10,
-          background: wheelHUD[i] === HUD_COLORS.enemy ? HUD_COLORS.enemy : 'transparent',
-          borderColor: wheelHUD[i] === HUD_COLORS.enemy ? HUD_COLORS.enemy : THEME.panelBorder,
-          boxShadow: '0 0 0 1px rgba(0,0,0,0.4)'
-        }}
-      />
-    </>
-  )}
-
-  {/* the row: slots + centered wheel */}
-  <div
-    className="flex items-center justify-center gap-2"
-    style={{ height: (ws + EXTRA_H) /* removed the - 3 */ }}
-  >
+      {(phase === "roundEnd" || phase === "ended") && (
+        <>
+          <span
+            aria-label={`Wheel ${i+1} player result`}
+            className="absolute top-1 left-1 rounded-full border"
+            style={{
+              width: 10,
+              height: 10,
+              background: wheelHUD[i] === HUD_COLORS.player ? HUD_COLORS.player : 'transparent',
+              borderColor: wheelHUD[i] === HUD_COLORS.player ? HUD_COLORS.player : THEME.panelBorder,
+              boxShadow: '0 0 0 1px rgba(0,0,0,0.4)'
+            }}
+          />
+          <span
+            aria-label={`Wheel ${i+1} enemy result`}
+            className="absolute top-1 right-1 rounded-full border"
+            style={{
+              width: 10,
+              height: 10,
+              background: wheelHUD[i] === HUD_COLORS.enemy ? HUD_COLORS.enemy : 'transparent',
+              borderColor: wheelHUD[i] === HUD_COLORS.enemy ? HUD_COLORS.enemy : THEME.panelBorder,
+              boxShadow: '0 0 0 1px rgba(0,0,0,0.4)'
+            }}
+          />
+        </>
+      )}
+
+      <div
+        className="flex items-center justify-center gap-2"
+        style={{ height: ws + EXTRA_H }}
+      >
         {/* Player slot */}
         <div
           data-drop="slot"
@@ -2226,13 +2225,8 @@
           onClick={(e) => {
             e.stopPropagation();
             if (leftSlot.side !== localLegacySide) return;
-            if (selectedCardId) {
-              // If a hand card is already selected, assign it here (this also swaps)
-              tapAssignIfSelected();
-            } else if (leftSlot.card) {
-              // 🔸 Arm this placed card for swapping (select it)
-              setSelectedCardId(leftSlot.card.id);
-            }
+            if (selectedCardId) tapAssignIfSelected();
+            else if (leftSlot.card) setSelectedCardId(leftSlot.card.id);
           }}
           className="w-[80px] h-[92px] rounded-md border px-1 py-0 flex items-center justify-center flex-none"
           style={{
@@ -2249,27 +2243,27 @@
               </div>}
         </div>
 
-  {/* Wheel face (fixed width equals wheel size; centers wheel exactly) */}
-  <div
-  data-drop="wheel"
-  data-idx={i}
-  className="relative flex-none flex items-center justify-center rounded-full overflow-hidden"
-  style={{ width: ws, height: ws }}
-  onDragOver={onZoneDragOver}
-  onDragEnter={onZoneDragOver}
-  onDragLeave={onZoneLeave}
-  onDrop={onZoneDrop}
-  onClick={(e) => { e.stopPropagation(); tapAssignIfSelected(); }}
-  aria-label={`Wheel ${i+1}`}
->
-    <CanvasWheel ref={wheelRefs[i]} sections={wheelSections[i]} size={ws} />
-    <div
-      aria-hidden
-      className="pointer-events-none absolute inset-0 rounded-full"
-      style={{ boxShadow: dragOverWheel === i ? '0 0 0 2px rgba(251,191,36,0.7) inset' : 'none' }}
-    />
-  </div>
-    
+        {/* Wheel face */}
+        <div
+          data-drop="wheel"
+          data-idx={i}
+          className="relative flex-none flex items-center justify-center rounded-full overflow-hidden"
+          style={{ width: ws, height: ws }}
+          onDragOver={onZoneDragOver}
+          onDragEnter={onZoneDragOver}
+          onDragLeave={onZoneLeave}
+          onDrop={onZoneDrop}
+          onClick={(e) => { e.stopPropagation(); tapAssignIfSelected(); }}
+          aria-label={`Wheel ${i+1}`}
+        >
+          <CanvasWheel ref={wheelRefs[i]} sections={wheelSections[i]} size={ws} />
+          <div
+            aria-hidden
+            className="pointer-events-none absolute inset-0 rounded-full"
+            style={{ boxShadow: dragOverWheel === i ? '0 0 0 2px rgba(251,191,36,0.7) inset' : 'none' }}
+          />
+        </div>
+
         {/* Enemy slot */}
         <div
           className="w-[80px] h-[92px] rounded-md border px-1 py-0 flex items-center justify-center flex-none"
@@ -2288,11 +2282,8 @@
           onClick={(e) => {
             e.stopPropagation();
             if (rightSlot.side !== localLegacySide) return;
-            if (selectedCardId) {
-              tapAssignIfSelected();
-            } else if (rightSlot.card) {
-              setSelectedCardId(rightSlot.card.id);
-            }
+            if (selectedCardId) tapAssignIfSelected();
+            else if (rightSlot.card) setSelectedCardId(rightSlot.card.id);
           }}
         >
           {shouldShowRightCard
@@ -2306,84 +2297,115 @@
   );
 };
 
-  const HandDock = ({ onMeasure }: { onMeasure?: (px: number) => void }) => {
-    const dockRef = useRef<HTMLDivElement | null>(null);
-    const [liftPx, setLiftPx] = useState<number>(18);
-    useEffect(() => {
-      const compute = () => {
-        const root = dockRef.current; if (!root) return;
-        const sample = root.querySelector('[data-hand-card]') as HTMLElement | null; if (!sample) return;
-        const h = sample.getBoundingClientRect().height || 96;
-        const nextLift = Math.round(Math.min(44, Math.max(12, h * 0.34)));
-        setLiftPx(nextLift);
-        const clearance = Math.round(h + nextLift + 12);
-        onMeasure?.(clearance);
-      };
-      compute(); window.addEventListener('resize', compute); window.addEventListener('orientationchange', compute);
-      return () => { window.removeEventListener('resize', compute); window.removeEventListener('orientationchange', compute); };
-    }, [onMeasure]);
-
-    const localFighter: Fighter = localLegacySide === "player" ? player : enemy;
-
-    return (
-      <div ref={dockRef} className="fixed left-0 right-0 bottom-0 z-50 pointer-events-none select-none" style={{ bottom: 'calc(env(safe-area-inset-bottom, 0px) + -30px)' }}>
-        <div className="mx-auto max-w-[1400px] flex justify-center gap-1.5 py-0.5">
-          {localFighter.hand.map((card, idx) => {
-            const isSelected = selectedCardId === card.id;
-            return (
-              <div key={card.id} className="group relative pointer-events-auto" style={{ zIndex: 10 + idx }}>
-                <motion.div data-hand-card initial={false} animate={{ y: isSelected ? -Math.max(8, liftPx - 10) : -liftPx, opacity: 1, scale: isSelected ? 1.06 : 1 }} whileHover={{ y: -Math.max(8, liftPx - 10), opacity: 1, scale: 1.04 }} transition={{ type: 'spring', stiffness: 320, damping: 22 }} className={`drop-shadow-xl ${isSelected ? 'ring-2 ring-amber-300' : ''}`}>
-                  <button
-  data-hand-card
-  className="pointer-events-auto"
-  onClick={(e) => {
-    e.stopPropagation();
-    if (!selectedCardId) {
-      setSelectedCardId(card.id);
-      return;
-    }
-
-    if (selectedCardId === card.id) {
-      setSelectedCardId(null);
-      return;
-    }
-
-    const lane = localLegacySide === "player" ? assign.player : assign.enemy;
-    const slotIdx = lane.findIndex((c) => c?.id === selectedCardId);
-    if (slotIdx !== -1) {
-      assignToWheelLocal(slotIdx, card);
-      return;
-    }
-
-    setSelectedCardId(card.id);
-  }}
-  draggable
-  onDragStart={(e) => {
-    // Desktop HTML5 drag
-    setDragCardId(card.id);
-    try { e.dataTransfer.setData("text/plain", card.id); } catch {}
-    e.dataTransfer.effectAllowed = "move";
-  }}
-  onDragEnd={() => setDragCardId(null)}
-  onPointerDown={(e) => startPointerDrag(card, e)}   // ← NEW: touch/pen drag
-  aria-pressed={isSelected}
-  aria-label={`Select ${card.name}`}
->
-  <StSCard card={card} />
-</button>
-
-                </motion.div>
->>>>>>> c1eee8ef
+// --- Hand dock (keep this) ---
+const HandDock = ({ onMeasure }: { onMeasure?: (px: number) => void }) => {
+  const dockRef = useRef<HTMLDivElement | null>(null);
+  const [liftPx, setLiftPx] = useState<number>(18);
+
+  useEffect(() => {
+    const compute = () => {
+      const root = dockRef.current; if (!root) return;
+      const sample = root.querySelector('[data-hand-card]') as HTMLElement | null; if (!sample) return;
+      const h = sample.getBoundingClientRect().height || 96;
+      const nextLift = Math.round(Math.min(44, Math.max(12, h * 0.34)));
+      setLiftPx(nextLift);
+      const clearance = Math.round(h + nextLift + 12);
+      onMeasure?.(clearance);
+    };
+    compute();
+    window.addEventListener('resize', compute);
+    window.addEventListener('orientationchange', compute);
+    return () => {
+      window.removeEventListener('resize', compute);
+      window.removeEventListener('orientationchange', compute);
+    };
+  }, [onMeasure]);
+
+  const localFighter: Fighter = localLegacySide === "player" ? player : enemy;
+
+  return (
+    <div
+      ref={dockRef}
+      className="fixed left-0 right-0 bottom-0 z-50 pointer-events-none select-none"
+      style={{ bottom: 'calc(env(safe-area-inset-bottom, 0px) + -30px)' }}
+    >
+      <div className="mx-auto max-w-[1400px] flex justify-center gap-1.5 py-0.5">
+        {localFighter.hand.map((card, idx) => {
+          const isSelected = selectedCardId === card.id;
+          return (
+            <div key={card.id} className="group relative pointer-events-auto" style={{ zIndex: 10 + idx }}>
+              <motion.div
+                data-hand-card
+                initial={false}
+                animate={{ y: isSelected ? -Math.max(8, liftPx - 10) : -liftPx, opacity: 1, scale: isSelected ? 1.06 : 1 }}
+                whileHover={{ y: -Math.max(8, liftPx - 10), opacity: 1, scale: 1.04 }}
+                transition={{ type: 'spring', stiffness: 320, damping: 22 }}
+                className={`drop-shadow-xl ${isSelected ? 'ring-2 ring-amber-300' : ''}`}
+              >
+                <button
+                  data-hand-card
+                  className="pointer-events-auto"
+                  onClick={(e) => {
+                    e.stopPropagation();
+                    if (!selectedCardId) { setSelectedCardId(card.id); return; }
+                    if (selectedCardId === card.id) { setSelectedCardId(null); return; }
+                    const lane = localLegacySide === "player" ? assign.player : assign.enemy;
+                    const slotIdx = lane.findIndex((c) => c?.id === selectedCardId);
+                    if (slotIdx !== -1) { assignToWheelLocal(slotIdx, card); return; }
+                    setSelectedCardId(card.id);
+                  }}
+                  draggable
+                  onDragStart={(e) => {
+                    setDragCardId(card.id);
+                    try { e.dataTransfer.setData("text/plain", card.id); } catch {}
+                    e.dataTransfer.effectAllowed = "move";
+                  }}
+                  onDragEnd={() => setDragCardId(null)}
+                  onPointerDown={(e) => startPointerDrag(card, e)}
+                  aria-pressed={isSelected}
+                  aria-label={`Select ${card.name}`}
+                >
+                  <StSCard card={card} />
+                </button>
+              </motion.div>
+            </div>
+          );
+        })}
+      </div>
+
+      {/* Touch drag ghost (mobile) */}
+      {isPtrDragging && ptrDragCard && (
+        <div
+          style={{
+            position: 'fixed',
+            left: 0,
+            top: 0,
+            transform: `translate(${ptrPos.current.x - 48}px, ${ptrPos.current.y - 64}px)`,
+            pointerEvents: 'none',
+            zIndex: 9999,
+          }}
+          aria-hidden
+        >
+          <div style={{ transform: 'scale(0.9)', filter: 'drop-shadow(0 6px 8px rgba(0,0,0,.35))' }}>
+            <StSCard card={ptrDragCard} />
+          </div>
+        </div>
+      )}
+    </div>
+  );
+};
+
               </div>
             );
           })}
         </div>
-<<<<<<< HEAD
-
+        {/* Archetype selections summary + ready controls */}
         <div className="grid gap-4 sm:grid-cols-2">
           <div className="rounded-xl border border-slate-700/70 bg-slate-900/70 p-4">
             <div className="flex items-center justify-between gap-2">
-              <div className="text-sm font-semibold text-slate-100">{namesByLegacy[localLegacySide]}</div>
+              <div className="text-sm font-semibold text-slate-100">
+                {namesByLegacy[localLegacySide]}
+              </div>
               <span
                 className={`rounded-full px-2 py-0.5 text-[10px] font-semibold uppercase tracking-wide ${
                   localReady ? "bg-emerald-500/20 text-emerald-300" : "bg-slate-700/60 text-slate-300"
@@ -2406,7 +2428,9 @@
 
           <div className="rounded-xl border border-slate-700/70 bg-slate-900/70 p-4">
             <div className="flex items-center justify-between gap-2">
-              <div className="text-sm font-semibold text-slate-100">{namesByLegacy[remoteLegacySide]}</div>
+              <div className="text-sm font-semibold text-slate-100">
+                {namesByLegacy[remoteLegacySide]}
+              </div>
               <span
                 className={`rounded-full px-2 py-0.5 text-[10px] font-semibold uppercase tracking-wide ${
                   remoteReady ? "bg-emerald-500/20 text-emerald-300" : "bg-slate-700/60 text-slate-300"
@@ -2447,184 +2471,17 @@
               {readyButtonLabel}
             </button>
           </div>
-=======
-{/* Touch drag ghost (mobile) */}
-{isPtrDragging && ptrDragCard && (
-  <div
-    style={{
-      position: 'fixed',
-      left: 0,
-      top: 0,
-      transform: `translate(${ptrPos.current.x - 48}px, ${ptrPos.current.y - 64}px)`,
-      pointerEvents: 'none',
-      zIndex: 9999,
-    }}
-    aria-hidden
-  >
-    <div style={{ transform: 'scale(0.9)', filter: 'drop-shadow(0 6px 8px rgba(0,0,0,.35))' }}>
-      <StSCard card={ptrDragCard} />
-    </div>
-  </div>
-)}
-
-      </div>
-    );
-  };
-
-const HUDPanels = ({
-  manaPools,
-  isGrimoireMode,
-}: {
-  manaPools: { player: number; enemy: number };
-  isGrimoireMode: boolean;
-}) => {
-  const rsP = reserveSums ? reserveSums.player : null;
-  const rsE = reserveSums ? reserveSums.enemy : null;
-
-  const Panel = ({ side }: { side: LegacySide }) => {
-    const isPlayer = side === 'player';
-    const color = isPlayer ? (players.left.color ?? HUD_COLORS.player) : (players.right.color ?? HUD_COLORS.enemy);
-    const name = isPlayer ? players.left.name : players.right.name;
-    const win = isPlayer ? wins.player : wins.enemy;
-    const manaCount = isPlayer ? manaPools.player : manaPools.enemy;
-    const rs = isPlayer ? rsP : rsE;
-    const hasInit = initiative === side;
-    const isReserveVisible =
-      (phase === 'showEnemy' || phase === 'anim' || phase === 'roundEnd' || phase === 'ended') &&
-      rs !== null;
-
-    return (
-      <div className="flex h-full flex-col items-center w-full">
-        {/* HUD row (flag moved inside; absolute to avoid layout shift) */}
-        <div
-          className="relative flex min-w-0 items-center gap-2 rounded-lg border px-2 py-1 text-[12px] shadow w-full"
-          style={{
-            maxWidth: '100%',
-            background: THEME.panelBg,
-            borderColor: THEME.panelBorder,
-            color: THEME.textWarm,
-          }}
-        >
-          <div className="w-1.5 h-6 rounded" style={{ background: color }} />
-          <div className="flex items-center min-w-0 flex-1">
-            <span className="truncate block font-semibold">{name}</span>
-            {(isPlayer ? "player" : "enemy") === localLegacySide && (
-              <span className="ml-2 rounded bg-white/10 px-1.5 py-0.5 text-[10px]">You</span>
-            )}
-          </div>
-          <div className="flex items-center gap-3 ml-1 flex-shrink-0">
-            <div className="flex items-center gap-1">
-              <span className="opacity-80">Wins</span>
-              <span className="text-base font-extrabold tabular-nums">{win}</span>
-            </div>
-            <div
-              className={`flex items-center gap-1 rounded-full border px-2 py-0.5 text-[11px] font-semibold transition-opacity ${
-                isGrimoireMode ? 'opacity-100 visible' : 'opacity-0 invisible'
-              }`}
-              style={{
-                background: '#1b1209ee',
-                borderColor: THEME.slotBorder,
-                color: THEME.textWarm,
-                minWidth: '62px',
-                justifyContent: 'center',
-              }}
-              aria-hidden={!isGrimoireMode}
-              title={isGrimoireMode ? `Mana: ${manaCount}` : undefined}
-            >
-              <span role="img" aria-label="Mana" className="text-sm leading-none">
-                🔮
-              </span>
-              <span className="tabular-nums text-sm leading-none">{manaCount}</span>
-            </div>
-          </div>
-          <div
-            className={`ml-2 hidden sm:flex rounded-full border px-2 py-0.5 text-[11px] overflow-hidden text-ellipsis whitespace-nowrap transition-opacity ${
-              isReserveVisible ? 'opacity-100 visible' : 'opacity-0 invisible'
-            }`}
-            style={{
-              maxWidth: '44vw',
-              minWidth: '90px',
-              background: '#1b1209ee',
-              borderColor: THEME.slotBorder,
-              color: THEME.textWarm,
-            }}
-            title={rs !== null ? `Reserve: ${rs}` : undefined}
-          >
-            Reserve: <span className="font-bold tabular-nums">{rs ?? 0}</span>
-          </div>
-
-          {/* Initiative flag — absolute, no extra height */}
-          {hasInit && (
-            <span
-              aria-label="Has initiative"
-              className="absolute -top-1 -right-1 leading-none select-none"
-              style={{
-                fontSize: 24,
-                filter: 'drop-shadow(0 1px 1px rgba(0,0,0,.6))',
-              }}
-            >
-              ⚑
-            </span>
-          )}
-        </div>
-
-        {isReserveVisible && (
-          <div className="mt-1 w-full sm:hidden">
-            <div className="w-full flex flex-col gap-1">
-              <div
-                className="w-full rounded-full border px-3 py-1 text-[11px] text-center"
-                style={{
-                  background: '#1b1209ee',
-                  borderColor: THEME.slotBorder,
-                  color: THEME.textWarm,
-                }}
-                title={rs !== null ? `Reserve: ${rs}` : undefined}
-              >
-                Reserve: <span className="font-bold tabular-nums">{rs ?? 0}</span>
-              </div>
-              <div
-                className={`w-full rounded-full border px-3 py-1 text-[11px] text-center transition-opacity ${
-                  isGrimoireMode ? 'opacity-100 visible' : 'opacity-0 invisible'
-                }`}
-                style={{
-                  background: '#1b1209ee',
-                  borderColor: THEME.slotBorder,
-                  color: THEME.textWarm,
-                }}
-                aria-hidden={!isGrimoireMode}
-                title={isGrimoireMode ? `Mana: ${manaCount}` : undefined}
-              >
-                <span className="font-semibold">Mana:</span>{' '}
-                <span className="font-bold tabular-nums">{manaCount}</span>
-              </div>
-            </div>
-          </div>
-        )}
-
-        {/* (removed) old outside flag that was pushing layout down */}
-        {/* {hasInit && <span className="mt-1" aria-label="Has initiative">⚑</span>} */}
-      </div>
-    );
-  };
-
-  return (
-    <div className="w-full flex flex-col items-center">
-      <div className="grid w-full max-w-[900px] grid-cols-2 items-stretch gap-2 overflow-x-hidden">
-        <div className="min-w-0 w-full max-w-[420px] mx-auto h-full">
-          <Panel side="player" />
-        </div>
-        <div className="min-w-0 w-full max-w-[420px] mx-auto h-full">
-          <Panel side="enemy" />
->>>>>>> c1eee8ef
         </div>
       </div>
     </div>
   );
-<<<<<<< HEAD
-=======
+}; // <- end renderArchetypeModal
+
+        </div>
+      </div>
+    </div>
+  );
 };
-
->>>>>>> c1eee8ef
 
   const localResolveReady = resolveVotes[localLegacySide];
   const remoteResolveReady = resolveVotes[remoteLegacySide];
