import React, {
  useMemo,
  useRef,
  useState,
  useEffect,
  forwardRef,
  useImperativeHandle,
  memo,
  startTransition,
  useCallback,
} from "react";
import { Realtime } from "ably";
import { motion } from "framer-motion";


/**
 * Three-Wheel Roguelike — Wins-Only, Low Mental Load (v2.4.17-fix1)
 * Single-file App.tsx (Vite React)
 *
 * CHANGELOG (v2.4.17-fix1):
 * - Fix build error: wrapped adjacent JSX in WheelPanel and removed stray placeholder token.
 * - Moved enemy slot back inside the flex row; ensured a single parent element.
 * - Fixed typo in popover class (top-[110%]).
 * - Kept flicker mitigations: static IMG base, imperative token, integer snapping, isolated layers.
 */

// game modules
import {
  SLICES,
  TARGET_WINS,
  type Side as TwoSide,
  type Card,
  type Section,
  type Fighter,
  type SplitChoiceMap,
  type Players,
  LEGACY_FROM_SIDE,
} from "./game/types";
import { easeInOutCubic, inSection, createSeededRng } from "./game/math";
import { VC_META, genWheelSections } from "./game/wheel";
import { makeFighter, refillTo } from "./game/decks";
import { isSplit, isNormal, effectiveValue, fmtNum } from "./game/values";

// components
import CanvasWheel, { WheelHandle } from "./components/CanvasWheel";
import StSCard from "./components/StSCard";

type AblyRealtime = InstanceType<typeof Realtime>;
type AblyChannel = ReturnType<AblyRealtime["channels"]["get"]>;

// keep your local alias
type LegacySide = "player" | "enemy";

// your existing MPIntent union (merged from conflict)
type MPIntent =
  | { type: "assign"; lane: number; side: LegacySide; card: Card }
  | { type: "clear"; lane: number; side: LegacySide }
  | { type: "reveal"; side: LegacySide }
  | { type: "nextRound"; side: LegacySide }
  | { type: "reserve"; side: LegacySide; reserve: number; round: number };

// ---------------- Constants ----------------
const MIN_WHEEL = 160;
const MAX_WHEEL = 200;

const THEME = {
  panelBg:   '#2c1c0e',
  panelBorder:'#5c4326',
  slotBg:    '#1b1209',
  slotBorder:'#7a5a33',
  brass:     '#b68a4e',
  textWarm:  '#ead9b9',
};

// ---------------- Main Component ----------------
export default function ThreeWheel_WinsOnly({
  localSide,
  localPlayerId,
  players,
  seed,
  roomCode,
  hostId,
}: {
  localSide: TwoSide;
  localPlayerId: string;
  players: Players;
  seed: number;
  roomCode?: string;
  hostId?: string;
}) {
  const mountedRef = useRef(true);
  useEffect(() => { mountedRef.current = true; return () => { mountedRef.current = false; timeoutsRef.current.forEach(clearTimeout); timeoutsRef.current.clear(); }; }, []);
  const timeoutsRef = useRef<Set<ReturnType<typeof setTimeout>>>(new Set());
  const setSafeTimeout = (fn: () => void, ms: number) => { const id = setTimeout(() => { if (mountedRef.current) fn(); }, ms); timeoutsRef.current.add(id); return id; };

  const localLegacySide: LegacySide = LEGACY_FROM_SIDE[localSide];
  const remoteLegacySide: LegacySide = localLegacySide === "player" ? "enemy" : "player";

  const HUD_COLORS = {
    player: players.left.color ?? "#84cc16",
    enemy: players.right.color ?? "#d946ef",
  } as const;

  const namesByLegacy: Record<LegacySide, string> = {
    player: players.left.name,
    enemy: players.right.name,
  };

  void hostId;

  const isMultiplayer = !!roomCode;
  const ablyRef = useRef<AblyRealtime | null>(null);
  const chanRef = useRef<AblyChannel | null>(null);

  // Fighters & initiative
  const [player, setPlayer] = useState<Fighter>(() => makeFighter("Wanderer"));
  const [enemy, setEnemy] = useState<Fighter>(() => makeFighter("Shade Bandit"));
  const [initiative, setInitiative] = useState<LegacySide>(() => (Math.random() < 0.5 ? "player" : "enemy"));
  const [wins, setWins] = useState<{ player: number; enemy: number }>({ player: 0, enemy: 0 });
  const [round, setRound] = useState(1);

  // Freeze layout during resolution
  const [freezeLayout, setFreezeLayout] = useState(false);
  const [lockedWheelSize, setLockedWheelSize] = useState<number | null>(null);

  // Phase state
  const [phase, setPhase] = useState<"choose" | "showEnemy" | "anim" | "roundEnd" | "ended">("choose");

  const [handClearance, setHandClearance] = useState<number>(0);

function calcWheelSize(viewH: number, viewW: number, dockAllowance = 0) {
  const isMobile = viewW <= 480;
  const chromeAllowance = viewW >= 1024 ? 200 : 140;
  const raw = Math.floor((viewH - chromeAllowance - dockAllowance) / 3);
  const MOBILE_MAX = 188;
  const DESKTOP_MAX = 220;
  const maxAllowed = isMobile ? MOBILE_MAX : DESKTOP_MAX;
  return Math.max(MIN_WHEEL, Math.min(maxAllowed, raw));
}
  
  
  // --- Mobile pointer-drag support ---
const [isPtrDragging, setIsPtrDragging] = useState(false);
const [ptrDragCard, setPtrDragCard] = useState<Card | null>(null);
const ptrPos = useRef<{ x: number; y: number }>({ x: 0, y: 0 });

function addTouchDragCss(on: boolean) {
  const root = document.documentElement;
  if (on) {
    // store previous to restore later
    (root as any).__prevTouchAction = root.style.touchAction;
    (root as any).__prevOverscroll = root.style.overscrollBehavior;
    root.style.touchAction = 'none';
    root.style.overscrollBehavior = 'contain';
  } else {
    root.style.touchAction = (root as any).__prevTouchAction ?? '';
    root.style.overscrollBehavior = (root as any).__prevOverscroll ?? '';
    delete (root as any).__prevTouchAction;
    delete (root as any).__prevOverscroll;
  }
}

function getDropTargetAt(x: number, y: number): { kind: 'wheel' | 'slot'; idx: number } | null {
  let el = document.elementFromPoint(x, y) as HTMLElement | null;
  while (el) {
    const d = (el as HTMLElement).dataset;
    if (d.drop && d.idx) {
      if (d.drop === 'wheel') return { kind: 'wheel', idx: Number(d.idx) };
      if (d.drop === 'slot')  return { kind: 'slot',  idx: Number(d.idx) };
    }
    el = el.parentElement;
  }
  return null;
}

function startPointerDrag(card: Card, e: React.PointerEvent) {
  // only trigger for touch/pen; mouse still uses native DnD you already have
  if (e.pointerType === 'mouse') return;
  e.currentTarget.setPointerCapture?.(e.pointerId);
  setSelectedCardId(card.id);
  setDragCardId(card.id);
  setPtrDragCard(card);
  setIsPtrDragging(true);
  addTouchDragCss(true);
  ptrPos.current = { x: e.clientX, y: e.clientY };

  const onMove = (ev: PointerEvent) => {
    ptrPos.current = { x: ev.clientX, y: ev.clientY };
    const t = getDropTargetAt(ev.clientX, ev.clientY);
    setDragOverWheel(t && (t.kind === 'wheel' || t.kind === 'slot') ? t.idx : null);
    // avoid scroll while dragging
    ev.preventDefault?.();
  };

  const onUp = (ev: PointerEvent) => {
    const t = getDropTargetAt(ev.clientX, ev.clientY);
    if (t && active[t.idx]) {
      // assign card to that wheel index (slot clicks already map to a wheel index)
      assignToWheelLocal(t.idx, card);
    }
    cleanup();
  };

  const onCancel = () => cleanup();

  function cleanup() {
    window.removeEventListener('pointermove', onMove, { capture: true } as any);
    window.removeEventListener('pointerup', onUp, { capture: true } as any);
    window.removeEventListener('pointercancel', onCancel, { capture: true } as any);
    setIsPtrDragging(false);
    setPtrDragCard(null);
    setDragOverWheel(null);
    setDragCardId(null);
    addTouchDragCss(false);
  }

  window.addEventListener('pointermove', onMove, { passive: false, capture: true });
  window.addEventListener('pointerup', onUp, { passive: false, capture: true });
  window.addEventListener('pointercancel', onCancel, { passive: false, capture: true });
}
  
  // Responsive wheel size
  const [wheelSize, setWheelSize] = useState<number>(() => (typeof window !== 'undefined' ? calcWheelSize(window.innerHeight, window.innerWidth, 0) : MAX_WHEEL));
  useEffect(() => {
    const onResize = () => { if (freezeLayout || lockedWheelSize !== null) return; setWheelSize(calcWheelSize(window.innerHeight, window.innerWidth, handClearance)); };
    window.addEventListener('resize', onResize); window.addEventListener('orientationchange', onResize);
    const t = setTimeout(() => { if (!freezeLayout && lockedWheelSize === null) onResize(); }, 350);
    return () => { window.removeEventListener('resize', onResize); window.removeEventListener('orientationchange', onResize); clearTimeout(t); };
  }, [freezeLayout, handClearance, lockedWheelSize]);
  useEffect(() => { if (typeof window !== 'undefined' && !freezeLayout && lockedWheelSize === null) { setWheelSize(calcWheelSize(window.innerHeight, window.innerWidth, handClearance)); } }, [handClearance, freezeLayout, lockedWheelSize]);

  // Per-wheel sections & tokens & active
  const wheelRngRef = useRef<() => number>(() => Math.random());
  const [wheelSections, setWheelSections] = useState<Section[][]>(() => {
    const seeded = createSeededRng(seed);
    wheelRngRef.current = seeded;
    return [
      genWheelSections("bandit", seeded),
      genWheelSections("sorcerer", seeded),
      genWheelSections("beast", seeded),
    ];
  });

  const generateWheelSet = useCallback((): Section[][] => {
    const rng = wheelRngRef.current ?? Math.random;
    return [
      genWheelSections("bandit", rng),
      genWheelSections("sorcerer", rng),
      genWheelSections("beast", rng),
    ];
  }, []);

  useEffect(() => {
    wheelRngRef.current = createSeededRng(seed);
    setWheelSections(generateWheelSet());
  }, [seed, generateWheelSet]);

  const [tokens, setTokens] = useState<[number, number, number]>([0, 0, 0]);
  const [active] = useState<[boolean, boolean, boolean]>([true, true, true]);
  const [wheelHUD, setWheelHUD] = useState<[string | null, string | null, string | null]>([null, null, null]);

  // Assignments
  const [assign, setAssign] = useState<{ player: (Card | null)[]; enemy: (Card | null)[] }>({ player: [null, null, null], enemy: [null, null, null] });
  const assignRef = useRef(assign);
  useEffect(() => {
    assignRef.current = assign;
  }, [assign]);

const reserveReportsRef = useRef<
  Record<LegacySide, { reserve: number; round: number } | null>
>({
  player: null,
  enemy: null,
});

const storeReserveReport = useCallback(
  (side: LegacySide, reserve: number, roundValue: number) => {
    const prev = reserveReportsRef.current[side];
    if (!prev || prev.reserve !== reserve || prev.round !== roundValue) {
      reserveReportsRef.current[side] = { reserve, round: roundValue };
      return true;
    }
    return false;
  },
  []
);

  const handleMPIntentRef = useRef<(intent: MPIntent) => void>(() => {});

  const sendIntent = useCallback(
    (intent: MPIntent) => {
      if (!roomCode) return;
      try {
        void chanRef.current?.publish("intent", intent);
      } catch {}
    },
    [roomCode]
  );


  const broadcastLocalReserve = useCallback(() => {
    const lane = localLegacySide === "player" ? assignRef.current.player : assignRef.current.enemy;
    const reserve = computeReserveSum(localLegacySide, lane);
    const updated = storeReserveReport(localLegacySide, reserve, round);
    if (isMultiplayer && updated) {
      sendIntent({ type: "reserve", side: localLegacySide, reserve, round });
    }
  }, [isMultiplayer, localLegacySide, round, sendIntent, storeReserveReport, player, enemy]);


  // Drag state + tap-to-assign selected id
  const [dragCardId, setDragCardId] = useState<string | null>(null);
  const [dragOverWheel, _setDragOverWheel] = useState<number | null>(null);
  const dragOverRef = useRef<number | null>(null);
  const setDragOverWheel = (i: number | null) => { dragOverRef.current = i; (window as any).requestIdleCallback ? (window as any).requestIdleCallback(() => _setDragOverWheel(dragOverRef.current)) : setTimeout(() => _setDragOverWheel(dragOverRef.current), 0); };
  const [selectedCardId, setSelectedCardId] = useState<string | null>(null);

  // Reserve sums after resolve (HUD only)
  const [reserveSums, setReserveSums] = useState<null | { player: number; enemy: number }>(null);

  // Reference popover
  const [showRef, setShowRef] = useState(false);

  const appendLog = (s: string) => setLog((prev) => [s, ...prev].slice(0, 60));
  const [log, setLog] = useState<string[]>(["A Shade Bandit eyes your purse..."]);

  const canReveal = useMemo(() => {
    const lane = localLegacySide === "player" ? assign.player : assign.enemy;
    return lane.every((c, i) => !active[i] || !!c);
  }, [assign, active, localLegacySide]);

  // Wheel refs for imperative token updates
  const wheelRefs = [useRef<WheelHandle | null>(null), useRef<WheelHandle | null>(null), useRef<WheelHandle | null>(null)];

  // ---- Assignment helpers (batched) ----
  const assignToWheelFor = useCallback(
    (side: LegacySide, laneIndex: number, card: Card) => {
      if (!active[laneIndex]) return false;
<<<<<<< HEAD

      const lane = side === "player" ? assignRef.current.player : assignRef.current.enemy;
      const prevAtLane = lane[laneIndex];
      const fromIdx = lane.findIndex((c) => c?.id === card.id);

=======

      const lane = side === "player" ? assignRef.current.player : assignRef.current.enemy;
      const prevAtLane = lane[laneIndex];
      const fromIdx = lane.findIndex((c) => c?.id === card.id);

>>>>>>> 282a9052
      if (prevAtLane && prevAtLane.id === card.id && fromIdx === laneIndex) {
        if (side === localLegacySide) {
          setSelectedCardId(null);
        }
        return false;
      }

      const isPlayer = side === "player";

      startTransition(() => {
        setAssign((prev) => {
          const laneArr = isPlayer ? prev.player : prev.enemy;
          const nextLane = [...laneArr];
          const existingIdx = nextLane.findIndex((c) => c?.id === card.id);
          if (existingIdx !== -1) nextLane[existingIdx] = null;
          nextLane[laneIndex] = card;
          return isPlayer ? { ...prev, player: nextLane } : { ...prev, enemy: nextLane };
        });

        if (isPlayer) {
          setPlayer((p) => {
            let hand = p.hand.filter((c) => c.id !== card.id);
            if (prevAtLane && prevAtLane.id !== card.id && !hand.some((c) => c.id === prevAtLane.id)) {
              hand = [...hand, prevAtLane];
            }
            return { ...p, hand };
          });
        } else {
          setEnemy((e) => {
            let hand = e.hand.filter((c) => c.id !== card.id);
            if (prevAtLane && prevAtLane.id !== card.id && !hand.some((c) => c.id === prevAtLane.id)) {
              hand = [...hand, prevAtLane];
            }
            return { ...e, hand };
          });
        }

        if (side === localLegacySide) {
          setSelectedCardId(null);
        }
      });

      return true;
    },
    [active, localLegacySide]
  );

  const clearAssignFor = useCallback(
    (side: LegacySide, laneIndex: number) => {
      const lane = side === "player" ? assignRef.current.player : assignRef.current.enemy;
      const prev = lane[laneIndex];
      if (!prev) return false;

      const isPlayer = side === "player";

      startTransition(() => {
        setAssign((prevState) => {
          const laneArr = isPlayer ? prevState.player : prevState.enemy;
          if (!laneArr[laneIndex]) return prevState;
          const nextLane = [...laneArr];
          nextLane[laneIndex] = null;
          return isPlayer ? { ...prevState, player: nextLane } : { ...prevState, enemy: nextLane };
        });

        if (isPlayer) {
          setPlayer((p) => {
            if (p.hand.some((c) => c.id === prev.id)) return p;
            return { ...p, hand: [...p.hand, prev] };
          });
        } else {
          setEnemy((e) => {
            if (e.hand.some((c) => c.id === prev.id)) return e;
            return { ...e, hand: [...e.hand, prev] };
          });
        }

        if (side === localLegacySide) {
          setSelectedCardId((sel) => (sel === prev.id ? null : sel));
        }
      });

      return true;
    },
    [localLegacySide]
  );

  function assignToWheelLocal(i: number, card: Card) {
    const changed = assignToWheelFor(localLegacySide, i, card);
    if (changed && isMultiplayer) {
      sendIntent({ type: "assign", lane: i, side: localLegacySide, card });
    }
  }

  function clearAssign(i: number) {
    const changed = clearAssignFor(localLegacySide, i);
    if (changed && isMultiplayer) {
      sendIntent({ type: "clear", lane: i, side: localLegacySide });
    }
  }


function autoPickEnemy(): (Card | null)[] {
  const hand = [...enemy.hand].filter(isNormal);   // ← guard
  const picks: (Card | null)[] = [null, null, null];
  const take = (c: typeof hand[number]) => { const k = hand.indexOf(c); if (k >= 0) hand.splice(k, 1); return c; };
  const best = [...hand].sort((a, b) => b.number - a.number)[0]; if (best) picks[0] = take(best);
  const low  = [...hand].sort((a, b) => a.number - b.number)[0]; if (low) picks[1] = take(low);
  const sorted = [...hand].sort((a, b) => a.number - b.number); const mid = sorted[Math.floor(sorted.length / 2)]; if (mid) picks[2] = take(mid);
  for (let i = 0; i < 3; i++) if (!picks[i] && hand.length) picks[i] = take(hand[0]);
  return picks;
}

function computeReserveSum(who: LegacySide, used: (Card | null)[]) {
  const hand = who === "player" ? player.hand : enemy.hand;
  const usedIds = new Set((used.filter(Boolean) as Card[]).map((c) => c.id));
  const left = hand.filter((c) => !usedIds.has(c.id));
  return left.slice(0, 2).reduce((a, c) => a + (isNormal(c) ? c.number : 0), 0);
}

  useEffect(() => {
    broadcastLocalReserve();
  }, [broadcastLocalReserve, assign, player, enemy, localLegacySide, round, isMultiplayer]);

// Keep this: after a round, move only played cards out of hand, discard them, then draw.
function settleFighterAfterRound(f: Fighter, played: Card[]): Fighter {
  const playedIds = new Set(played.map((c) => c.id));
  const next: Fighter = {
    name: f.name,
    deck: [...f.deck],
    hand: f.hand.filter((c) => !playedIds.has(c.id)), // keep reserves in hand
    discard: [...f.discard, ...played],
  };

  // First, try to draw back to 5 using your existing deck util.
  const refilled = refillTo(next, 5);

  // Then, as a safety net, pad with neutral 0-cards if still short.
  return ensureFiveHand(refilled, 5);
}

// Small helper to top-up a hand with neutral 0-value cards if needed.
// Uses crypto.randomUUID() when available to avoid ID collisions.
function ensureFiveHand<T extends Fighter>(f: T, TARGET = 5): T {
  if (f.hand.length >= TARGET) return f;

  const padded = [...f.hand];
  while (padded.length < TARGET) {
    padded.push({
      id: typeof crypto !== "undefined" && "randomUUID" in crypto
        ? crypto.randomUUID()
        : `pad-${Date.now()}-${Math.random().toString(36).slice(2)}`,
      name: "Reserve",
      number: 0,
      kind: "normal",
    } as unknown as Card);
  }
  return { ...f, hand: padded } as T;
}

  // ---------------- Reveal / Resolve ----------------
  const revealRoundCore = useCallback(
    (opts?: { force?: boolean }) => {
      if (!opts?.force && !canReveal) return false;


      if (isMultiplayer) {
        broadcastLocalReserve();
      }

      setLockedWheelSize((s) => s ?? wheelSize);
      setFreezeLayout(true);

      let enemyPicks: (Card | null)[];

      if (isMultiplayer) {
        enemyPicks = [...assignRef.current.enemy];
      } else {
        enemyPicks = autoPickEnemy();
        if (enemyPicks.some(Boolean)) {
          const pickIds = new Set((enemyPicks.filter(Boolean) as Card[]).map((c) => c.id));
          setEnemy((prev) => ({
            ...prev,
            hand: prev.hand.filter((card) => !pickIds.has(card.id)),
          }));
        }
        setAssign((a) => ({ ...a, enemy: enemyPicks }));
      }

      setPhase("showEnemy");
      setSafeTimeout(() => {
        if (!mountedRef.current) return;
        setPhase("anim");
        resolveRound(enemyPicks);
      }, 600);

      return true;
    },

    [canReveal, isMultiplayer, wheelSize, setFreezeLayout, setLockedWheelSize, setPhase, setSafeTimeout, resolveRound, setAssign, setEnemy, broadcastLocalReserve]

  );

  function onReveal() {
    return revealRoundCore();
  }

  function resolveRound(enemyPicks?: (Card | null)[]) {
    const played = [0, 1, 2].map((i) => ({ p: assign.player[i] as Card | null, e: (enemyPicks?.[i] ?? assign.enemy[i]) as Card | null }));

    const localPlayed = localLegacySide === "player"
      ? played.map((pe) => pe.p)
      : played.map((pe) => pe.e);
    const remotePlayed = remoteLegacySide === "player"
      ? played.map((pe) => pe.p)
      : played.map((pe) => pe.e);

    const localReserve = computeReserveSum(localLegacySide, localPlayed);
    let remoteReserve: number;
    let usedRemoteReport = false;

    if (!isMultiplayer) {
      remoteReserve = computeReserveSum(remoteLegacySide, remotePlayed);
    } else {
      const report = reserveReportsRef.current[remoteLegacySide];
      if (report && report.round === round) {
        remoteReserve = report.reserve;
        usedRemoteReport = true;
      } else {
        remoteReserve = computeReserveSum(remoteLegacySide, remotePlayed);
      }
    }

    storeReserveReport(localLegacySide, localReserve, round);
    if (!isMultiplayer || !usedRemoteReport) {
      storeReserveReport(remoteLegacySide, remoteReserve, round);
    }

    const pReserve = localLegacySide === "player" ? localReserve : remoteReserve;
    const eReserve = localLegacySide === "enemy" ? localReserve : remoteReserve;

    // 🔸 show these during showEnemy/anim immediately
    setReserveSums({ player: pReserve, enemy: eReserve });

    type Outcome = { steps: number; targetSlice: number; section: Section; winner: LegacySide | null; tie: boolean; wheel: number; detail: string };
    const outcomes: Outcome[] = [];

    for (let w = 0; w < 3; w++) {
      const secList = wheelSections[w];
      const baseP = (played[w].p?.number ?? 0);
      const baseE = (played[w].e?.number ?? 0);
      const steps = ((baseP % SLICES) + (baseE % SLICES)) % SLICES;
      const targetSlice = (tokens[w] + steps) % SLICES;
      const section = secList.find((s) => targetSlice !== 0 && inSection(targetSlice, s)) || ({ id: "Strongest", color: "transparent", start: 0, end: 0 } as Section);

      const pVal = baseP; const eVal = baseE;
      let winner: LegacySide | null = null; let tie = false; let detail = "";
      switch (section.id) {
        case "Strongest": if (pVal === eVal) tie = true; else winner = pVal > eVal ? "player" : "enemy"; detail = `Strongest ${pVal} vs ${eVal}`; break;
        case "Weakest": if (pVal === eVal) tie = true; else winner = pVal < eVal ? "player" : "enemy"; detail = `Weakest ${pVal} vs ${eVal}`; break;
        case "ReserveSum": if (pReserve === eReserve) tie = true; else winner = pReserve > eReserve ? "player" : "enemy"; detail = `Reserve ${pReserve} vs ${eReserve}`; break;
        case "ClosestToTarget": { const t = section.target ?? 0; const pd = Math.abs(pVal - t), ed = Math.abs(eVal - t); if (pd === ed) tie = true; else winner = pd < ed ? "player" : "enemy"; detail = `Closest to ${t}: ${pVal} vs ${eVal}`; break; }
        case "Initiative": winner = initiative; detail = `Initiative -> ${winner}`; break;
        default: tie = true; detail = `Slice 0: no section`; break;
      }
      outcomes.push({ steps, targetSlice, section, winner, tie, wheel: w, detail });
    }

    const animateSpins = async () => {
      const finalTokens: [number, number, number] = [...tokens] as [number, number, number];

      for (const o of outcomes) {
        const start = finalTokens[o.wheel]; const steps = o.steps; if (steps <= 0) continue;
        const total = Math.max(220, Math.min(1000, 110 + 70 * steps));
        const t0 = performance.now();
        await new Promise<void>((resolve) => {
          const frame = (now: number) => {
            if (!mountedRef.current) return resolve();
            const tt = Math.max(0, Math.min(1, (now - t0) / total));
            const progressed = Math.floor(easeInOutCubic(tt) * steps);
            wheelRefs[o.wheel].current?.setVisualToken((start + progressed) % SLICES);
            if (tt < 1) requestAnimationFrame(frame); else { wheelRefs[o.wheel].current?.setVisualToken((start + steps) % SLICES); resolve(); }
          };
          requestAnimationFrame(frame);
        });
        finalTokens[o.wheel] = (start + steps) % SLICES;
        await new Promise((r) => setTimeout(r, 90));
      }

      // Single commit after all wheels have finished
      setTokens(finalTokens);

      let pWins = wins.player, eWins = wins.enemy;
      let hudColors: [string | null, string | null, string | null] = [null, null, null];
      outcomes.forEach((o) => {
        if (o.tie) { appendLog(`Wheel ${o.wheel + 1} tie: ${o.detail} — no win.`); }
        else if (o.winner) {
          if (o.section.id === "Initiative") setInitiative(o.winner);
          hudColors[o.wheel] = HUD_COLORS[o.winner];
          if (o.winner === "player") pWins++; else eWins++;
          appendLog(`Wheel ${o.wheel + 1} win -> ${o.winner} (${o.detail}).`);
        }
      });

      if (!mountedRef.current) return;
      setWheelHUD(hudColors);
      setWins({ player: pWins, enemy: eWins });
      setReserveSums({ player: pReserve, enemy: eReserve });
      setPhase("roundEnd");
      if (pWins >= TARGET_WINS || eWins >= TARGET_WINS) {
        setPhase("ended");
        const localWins = localLegacySide === "player" ? pWins : eWins;
        appendLog(
          localWins >= TARGET_WINS
            ? "You win the match!"
            : `${namesByLegacy[remoteLegacySide]} wins the match!`
        );
      }
    };

    animateSpins();
  }

const nextRoundCore = useCallback(
  (opts?: { force?: boolean }) => {
    const allow = opts?.force || phase === "roundEnd" || phase === "ended";
    if (!allow) return false;

    const currentAssign = assignRef.current;
    const playerPlayed = currentAssign.player.filter((c): c is Card => !!c);
    const enemyPlayed = currentAssign.enemy.filter((c): c is Card => !!c);

    wheelRefs.forEach(ref => ref.current?.setVisualToken(0));

    setFreezeLayout(false);
    setLockedWheelSize(null);

    setPlayer((p) => settleFighterAfterRound(p, playerPlayed));
    setEnemy((e) => settleFighterAfterRound(e, enemyPlayed));

    setWheelSections(generateWheelSet());
    setAssign({ player: [null, null, null], enemy: [null, null, null] });

    setSelectedCardId(null);
    setDragCardId(null);
    setDragOverWheel(null);
    setTokens([0, 0, 0]);
    setReserveSums(null);
    setWheelHUD([null, null, null]);

    setPhase("choose");
    setRound((r) => r + 1);

    return true;
  },
  [phase, wheelRefs, setFreezeLayout, setLockedWheelSize, setPlayer, setEnemy, generateWheelSet, setWheelSections, setAssign, setSelectedCardId, setDragCardId, setDragOverWheel, setTokens, setReserveSums, setWheelHUD, setPhase, setRound]
);

function nextRound() {
  return nextRoundCore();
}


  const handleMPIntent = useCallback(
    (msg: MPIntent) => {
      switch (msg.type) {
        case "assign": {
          if (msg.side === localLegacySide) break;
          assignToWheelFor(msg.side, msg.lane, msg.card);
          break;
        }
        case "clear": {
          if (msg.side === localLegacySide) break;
          clearAssignFor(msg.side, msg.lane);
          break;
        }
        case "reveal": {
          if (msg.side === localLegacySide) break;
          if (phase === "choose" && canReveal) onReveal();
          break;
        }
        case "nextRound": {
          if (msg.side === localLegacySide) break;
          if (phase === "roundEnd" || phase === "ended") nextRound();
          break;
        }
        case "reserve": {
          if (msg.side === localLegacySide) break;
          if (typeof msg.reserve === "number" && typeof msg.round === "number") {
            storeReserveReport(msg.side, msg.reserve, msg.round);
          }
          break;
        }
        default:
          break;
      }
    },
    [assignToWheelFor, canReveal, clearAssignFor, localLegacySide, nextRound, onReveal, phase, storeReserveReport]
  );
<<<<<<< HEAD

  useEffect(() => {
    handleMPIntentRef.current = handleMPIntent;
  }, [handleMPIntent]);

  useEffect(() => {
    if (!roomCode) {
      try {
        chanRef.current?.unsubscribe();
      } catch {}
      try {
        chanRef.current?.detach();
      } catch {}
      chanRef.current = null;
      if (ablyRef.current) {
        try { ablyRef.current.close(); } catch {}
        ablyRef.current = null;
      }
      return;
    }

    const key = import.meta.env.VITE_ABLY_API_KEY;
    if (!key) return;

=======

  useEffect(() => {
    handleMPIntentRef.current = handleMPIntent;
  }, [handleMPIntent]);

  useEffect(() => {
    if (!roomCode) {
      try {
        chanRef.current?.unsubscribe();
      } catch {}
      try {
        chanRef.current?.detach();
      } catch {}
      chanRef.current = null;
      if (ablyRef.current) {
        try { ablyRef.current.close(); } catch {}
        ablyRef.current = null;
      }
      return;
    }

    const key = import.meta.env.VITE_ABLY_API_KEY;
    if (!key) return;

>>>>>>> 282a9052
    const ably = new Realtime({ key, clientId: localPlayerId });
    ablyRef.current = ably;
    const channel = ably.channels.get(`rw:v1:rooms:${roomCode}`);
    chanRef.current = channel;

    let activeSub = true;

    (async () => {
      try {
        await channel.attach();
        channel.subscribe("intent", (msg) => {
          if (!activeSub) return;
          const intent = msg?.data as MPIntent;
          handleMPIntentRef.current(intent);
        });
      } catch {}
    })();

    return () => {
      activeSub = false;
      try { channel.unsubscribe(); } catch {}
      try { channel.detach(); } catch {}
      try { ably.close(); } catch {}
      if (chanRef.current === channel) {
        chanRef.current = null;
      }
      if (ablyRef.current === ably) {
        ablyRef.current = null;
      }
    };
  }, [roomCode, localPlayerId]);

  const handleRevealClick = useCallback(() => {
    const proceeded = onReveal();
    if (proceeded && isMultiplayer) {
      sendIntent({ type: "reveal", side: localLegacySide });
    }
  }, [isMultiplayer, localLegacySide, onReveal, sendIntent]);

  const handleNextClick = useCallback(() => {
    const advanced = nextRound();
    if (advanced && isMultiplayer) {
      sendIntent({ type: "nextRound", side: localLegacySide });
    }
  }, [isMultiplayer, localLegacySide, nextRound, sendIntent]);



  // ---------------- UI ----------------

  const renderWheelPanel = (i: number) => {
  const pc = assign.player[i];
  const ec = assign.enemy[i];

  const leftSlot = localLegacySide === "player"
    ? { side: "player" as const, card: pc, name: namesByLegacy.player }
    : { side: "enemy"  as const, card: ec, name: namesByLegacy.enemy };

  const rightSlot = localLegacySide === "player"
    ? { side: "enemy"  as const, card: ec, name: namesByLegacy.enemy }
    : { side: "player" as const, card: pc, name: namesByLegacy.player };

  const assignToLeft  = (card: Card) => assignToWheelLocal(i, card);
  const assignToRight = (card: Card) => assignToWheelLocal(i, card);

  const ws = Math.round(lockedWheelSize ?? wheelSize);

  const isLeftSelected = !!leftSlot.card && selectedCardId === leftSlot.card.id;
  const isRightSelected = !!rightSlot.card && selectedCardId === rightSlot.card.id;

  // --- layout numbers that must match the classes below ---
  const slotW    = 80;   // w-[80px] on both slots
  const gapX     = 16;   // gap-2 => 8px, two gaps between three items => 16
  const paddingX = 16;   // p-2 => 8px left + 8px right
  const borderX  = 4;    // border-2 => 2px left + 2px right
  const EXTRA_H  = 16;   // extra breathing room inside the panel (change to tweak height)

  // panel width (border-box) so wheel is visually centered
  const panelW = ws + slotW * 2 + gapX + paddingX + borderX;

  const renderSlotCard = (slot: typeof leftSlot, isSlotSelected: boolean) => {
    if (!slot.card) return null;
    const card = slot.card;
    const interactable = slot.side === localLegacySide && phase === "choose";

    const handlePick = () => {
      if (!interactable) return;
      if (selectedCardId) {
        tapAssignIfSelected();
      } else {
        setSelectedCardId(card.id);
      }
    };

    const handleDragStart = (e: React.DragEvent<HTMLButtonElement>) => {
      if (!interactable) return;
      setSelectedCardId(card.id);
      setDragCardId(card.id);
      try { e.dataTransfer.setData("text/plain", card.id); } catch {}
      e.dataTransfer.effectAllowed = "move";
    };

    const handleDragEnd = () => {
      setDragCardId(null);
      setDragOverWheel(null);
    };

    const handlePointerDown = (e: React.PointerEvent<HTMLButtonElement>) => {
      if (!interactable) return;
      e.stopPropagation();
      startPointerDrag(card, e);
    };

    return (
      <StSCard
        card={card}
        size="sm"
        disabled={!interactable}
        selected={isSlotSelected}
        onPick={handlePick}
        draggable={interactable}
        onDragStart={handleDragStart}
        onDragEnd={handleDragEnd}
        onPointerDown={handlePointerDown}
      />
    );
  };

  const onZoneDragOver = (e: React.DragEvent) => { e.preventDefault(); if (dragCardId && active[i]) setDragOverWheel(i); };
  const onZoneLeave = () => { if (dragCardId) setDragOverWheel(null); };
  const handleDropCommon = (id: string | null, assignCard: (card: Card) => void = assignToLeft) => {
    if (!id || !active[i]) return;
    const isLocalPlayer = localLegacySide === "player";
    const fromHand = (isLocalPlayer ? player.hand : enemy.hand).find((c) => c.id === id);
    const fromSlots = (isLocalPlayer ? assign.player : assign.enemy).find((c) => c && c.id === id) as Card | undefined;
    const card = fromHand || fromSlots || null;
    if (card) assignCard(card as Card);
    setDragOverWheel(null); setDragCardId(null);
  };
  const onZoneDrop = (e: React.DragEvent, assignCard?: (card: Card) => void) => {
    e.preventDefault();
    handleDropCommon(e.dataTransfer.getData("text/plain") || dragCardId, assignCard ?? assignToLeft);
  };

  const tapAssignIfSelected = () => {
    if (!selectedCardId) return;
    const isLocalPlayer = localLegacySide === "player";
    const card =
      (isLocalPlayer ? player.hand : enemy.hand).find(c => c.id === selectedCardId) ||
      (isLocalPlayer ? assign.player : assign.enemy).find(c => c?.id === selectedCardId) ||
      null;
    if (card) assignToWheelLocal(i, card as Card);
  };

  const panelShadow = '0 2px 8px rgba(0,0,0,.28), inset 0 1px 0 rgba(255,255,255,.04)';

  return (
    <div
      className="relative rounded-xl border p-2 shadow flex-none"
      style={{
        width: panelW,
        height: ws + EXTRA_H,
        background: `linear-gradient(180deg, rgba(255,255,255,.04) 0%, rgba(0,0,0,.14) 100%), ${THEME.panelBg}`,
        borderColor: THEME.panelBorder,
        borderWidth: 2,
        boxShadow: panelShadow,
        contain: 'paint',
        backfaceVisibility: 'hidden',
        transform: 'translateZ(0)',
        isolation: 'isolate'
      }}
    >
  {/* ADD: winner dots (don’t affect layout) */}
  { (phase === "roundEnd" || phase === "ended") && (
    <>
      {/* Player dot (top-left) */}
      <span
        aria-label={`Wheel ${i+1} player result`}
        className="absolute top-1 left-1 rounded-full border"
        style={{
          width: 10,
          height: 10,
          background: wheelHUD[i] === HUD_COLORS.player ? HUD_COLORS.player : 'transparent',
          borderColor: wheelHUD[i] === HUD_COLORS.player ? HUD_COLORS.player : THEME.panelBorder,
          boxShadow: '0 0 0 1px rgba(0,0,0,0.4)'
        }}
      />

      {/* Enemy dot (top-right) */}
      <span
        aria-label={`Wheel ${i+1} enemy result`}
        className="absolute top-1 right-1 rounded-full border"
        style={{
          width: 10,
          height: 10,
          background: wheelHUD[i] === HUD_COLORS.enemy ? HUD_COLORS.enemy : 'transparent',
          borderColor: wheelHUD[i] === HUD_COLORS.enemy ? HUD_COLORS.enemy : THEME.panelBorder,
          boxShadow: '0 0 0 1px rgba(0,0,0,0.4)'
        }}
      />
    </>
  )}

  {/* the row: slots + centered wheel */}
  <div
    className="flex items-center justify-center gap-2"
    style={{ height: (ws + EXTRA_H) /* removed the - 3 */ }}
  >
        {/* Player slot */}
        <div
          data-drop="slot"
          data-idx={i}
          onDragOver={onZoneDragOver}
          onDragEnter={onZoneDragOver}
          onDragLeave={onZoneLeave}
          onDrop={(e) => onZoneDrop(e, assignToLeft)}
          onClick={(e) => {
            e.stopPropagation();
            if (selectedCardId) {
              // If a hand card is already selected, assign it here (this also swaps)
              tapAssignIfSelected();
            } else if (leftSlot.card) {
              // 🔸 Arm this placed card for swapping (select it)
              setSelectedCardId(leftSlot.card.id);
            }
          }}
          className="w-[80px] h-[92px] rounded-md border px-1 py-0 flex items-center justify-center flex-none"
          style={{
            backgroundColor: dragOverWheel === i || isLeftSelected ? 'rgba(182,138,78,.12)' : THEME.slotBg,
            borderColor:     dragOverWheel === i || isLeftSelected ? THEME.brass          : THEME.slotBorder,
            boxShadow: isLeftSelected ? '0 0 0 1px rgba(251,191,36,0.7)' : 'none',
          }}
          aria-label={`Wheel ${i+1} left slot`}
        >
          {leftSlot.card
            ? renderSlotCard(leftSlot, isLeftSelected)
            : <div className="text-[11px] opacity-80 text-center">
                {leftSlot.side === localLegacySide ? "Your card" : leftSlot.name}
              </div>}
        </div>

  {/* Wheel face (fixed width equals wheel size; centers wheel exactly) */}
  <div
  data-drop="wheel"
  data-idx={i}
  className="relative flex-none flex items-center justify-center rounded-full overflow-hidden"
  style={{ width: ws, height: ws }}
  onDragOver={onZoneDragOver}
  onDragEnter={onZoneDragOver}
  onDragLeave={onZoneLeave}
  onDrop={onZoneDrop}
  onClick={(e) => { e.stopPropagation(); tapAssignIfSelected(); }}
  aria-label={`Wheel ${i+1}`}
>
    <CanvasWheel ref={wheelRefs[i]} sections={wheelSections[i]} size={ws} />
    <div
      aria-hidden
      className="pointer-events-none absolute inset-0 rounded-full"
      style={{ boxShadow: dragOverWheel === i ? '0 0 0 2px rgba(251,191,36,0.7) inset' : 'none' }}
    />
  </div>
    
        {/* Enemy slot */}
        <div
          className="w-[80px] h-[92px] rounded-md border px-1 py-0 flex items-center justify-center flex-none"
          style={{
            backgroundColor: dragOverWheel === i || isRightSelected ? 'rgba(182,138,78,.12)' : THEME.slotBg,
            borderColor:     dragOverWheel === i || isRightSelected ? THEME.brass          : THEME.slotBorder,
            boxShadow: isRightSelected ? '0 0 0 1px rgba(251,191,36,0.7)' : 'none',
          }}
          aria-label={`Wheel ${i+1} right slot`}
          data-drop="slot"
          data-idx={i}
          onDragOver={onZoneDragOver}
          onDragEnter={onZoneDragOver}
          onDragLeave={onZoneLeave}
          onDrop={(e) => onZoneDrop(e, assignToRight)}
          onClick={(e) => {
            e.stopPropagation();
            if (selectedCardId) {
              tapAssignIfSelected();
            } else if (rightSlot.card) {
              setSelectedCardId(rightSlot.card.id);
            }
          }}
        >
          {rightSlot.card && (phase === "showEnemy" || phase === "anim" || phase === "roundEnd" || phase === "ended")
            ? renderSlotCard(rightSlot, isRightSelected)
            : <div className="text-[11px] opacity-60 text-center">
                {rightSlot.side === localLegacySide ? "Your card" : rightSlot.name}
              </div>}
        </div>
      </div>
    </div>
  );
};

  const HandDock = ({ onMeasure }: { onMeasure?: (px: number) => void }) => {
    const dockRef = useRef<HTMLDivElement | null>(null);
    const [liftPx, setLiftPx] = useState<number>(18);
    useEffect(() => {
      const compute = () => {
        const root = dockRef.current; if (!root) return;
        const sample = root.querySelector('[data-hand-card]') as HTMLElement | null; if (!sample) return;
        const h = sample.getBoundingClientRect().height || 96;
        const nextLift = Math.round(Math.min(44, Math.max(12, h * 0.34)));
        setLiftPx(nextLift);
        const clearance = Math.round(h + nextLift + 12);
        onMeasure?.(clearance);
      };
      compute(); window.addEventListener('resize', compute); window.addEventListener('orientationchange', compute);
      return () => { window.removeEventListener('resize', compute); window.removeEventListener('orientationchange', compute); };
    }, [onMeasure]);

    const localFighter: Fighter = localLegacySide === "player" ? player : enemy;

    return (
      <div ref={dockRef} className="fixed left-0 right-0 bottom-0 z-50 pointer-events-none select-none" style={{ bottom: 'calc(env(safe-area-inset-bottom, 0px) + -30px)' }}>
        <div className="mx-auto max-w-[1400px] flex justify-center gap-1.5 py-0.5">
          {localFighter.hand.map((card, idx) => {
            const isSelected = selectedCardId === card.id;
            return (
              <div key={card.id} className="group relative pointer-events-auto" style={{ zIndex: 10 + idx }}>
                <motion.div data-hand-card initial={false} animate={{ y: isSelected ? -Math.max(8, liftPx - 10) : -liftPx, opacity: 1, scale: isSelected ? 1.06 : 1 }} whileHover={{ y: -Math.max(8, liftPx - 10), opacity: 1, scale: 1.04 }} transition={{ type: 'spring', stiffness: 320, damping: 22 }} className={`drop-shadow-xl ${isSelected ? 'ring-2 ring-amber-300' : ''}`}>
                  <button
  data-hand-card
  className="pointer-events-auto"
  onClick={(e) => {
    e.stopPropagation();
    if (!selectedCardId) {
      setSelectedCardId(card.id);
      return;
    }

    if (selectedCardId === card.id) {
      setSelectedCardId(null);
      return;
    }

    const lane = localLegacySide === "player" ? assign.player : assign.enemy;
    const slotIdx = lane.findIndex((c) => c?.id === selectedCardId);
    if (slotIdx !== -1) {
      assignToWheelLocal(slotIdx, card);
      return;
    }

    setSelectedCardId(card.id);
  }}
  draggable
  onDragStart={(e) => {
    // Desktop HTML5 drag
    setDragCardId(card.id);
    try { e.dataTransfer.setData("text/plain", card.id); } catch {}
    e.dataTransfer.effectAllowed = "move";
  }}
  onDragEnd={() => setDragCardId(null)}
  onPointerDown={(e) => startPointerDrag(card, e)}   // ← NEW: touch/pen drag
  aria-pressed={isSelected}
  aria-label={`Select ${card.name}`}
>
  <StSCard card={card} />
</button>

                </motion.div>
              </div>
            );
          })}
        </div>
{/* Touch drag ghost (mobile) */}
{isPtrDragging && ptrDragCard && (
  <div
    style={{
      position: 'fixed',
      left: 0,
      top: 0,
      transform: `translate(${ptrPos.current.x - 48}px, ${ptrPos.current.y - 64}px)`,
      pointerEvents: 'none',
      zIndex: 9999,
    }}
    aria-hidden
  >
    <div style={{ transform: 'scale(0.9)', filter: 'drop-shadow(0 6px 8px rgba(0,0,0,.35))' }}>
      <StSCard card={ptrDragCard} />
    </div>
  </div>
)}

      </div>
    );
  };

const HUDPanels = () => {
  const rsP = reserveSums ? reserveSums.player : null;
  const rsE = reserveSums ? reserveSums.enemy : null;

  const Panel = ({ side }: { side: LegacySide }) => {
    const isPlayer = side === 'player';
    const color = isPlayer ? (players.left.color ?? HUD_COLORS.player) : (players.right.color ?? HUD_COLORS.enemy);
    const name = isPlayer ? players.left.name : players.right.name;
    const win = isPlayer ? wins.player : wins.enemy;
    const rs = isPlayer ? rsP : rsE;
    const hasInit = initiative === side;
    const isReserveVisible =
      (phase === 'showEnemy' || phase === 'anim' || phase === 'roundEnd' || phase === 'ended') &&
      rs !== null;

    return (
      <div className="flex flex-col items-center w-full">
        {/* HUD row (flag moved inside; absolute to avoid layout shift) */}
        <div
          className="relative flex min-w-0 items-center gap-2 rounded-lg border px-2 py-1 text-[12px] shadow w-full"
          style={{
            maxWidth: '100%',
            background: THEME.panelBg,
            borderColor: THEME.panelBorder,
            color: THEME.textWarm,
          }}
        >
          <div className="w-1.5 h-6 rounded" style={{ background: color }} />
          <div className="flex items-center max-w-[36vw] sm:max-w-none min-w-0">
            <span className="truncate block font-semibold">{name}</span>
            {(isPlayer ? "player" : "enemy") === localLegacySide && (
              <span className="ml-2 rounded bg-white/10 px-1.5 py-0.5 text-[10px]"></span>
            )}
          </div>
          <div className="flex items-center gap-1 ml-1 flex-shrink-0">
            <span className="opacity-80">Wins</span>
            <span className="text-base font-extrabold tabular-nums">{win}</span>
          </div>
          <div
            className={`ml-2 rounded-full border px-2 py-0.5 text-[11px] overflow-hidden text-ellipsis whitespace-nowrap transition-opacity ${
              isReserveVisible ? 'opacity-100 visible' : 'opacity-0 invisible'
            }`}
            style={{
              maxWidth: '44vw',
              minWidth: '90px',
              background: '#1b1209ee',
              borderColor: THEME.slotBorder,
              color: THEME.textWarm,
            }}
            title={rs !== null ? `Reserve: ${rs}` : undefined}
          >
            Reserve: <span className="font-bold tabular-nums">{rs ?? 0}</span>
          </div>

          {/* Initiative flag — absolute, no extra height */}
          {hasInit && (
            <span
              aria-label="Has initiative"
              className="absolute -top-1 -right-1 leading-none select-none"
              style={{
                fontSize: 24,
                filter: 'drop-shadow(0 1px 1px rgba(0,0,0,.6))',
              }}
            >
              ⚑
            </span>
          )}
        </div>

        {/* (removed) old outside flag that was pushing layout down */}
        {/* {hasInit && <span className="mt-1" aria-label="Has initiative">⚑</span>} */}
      </div>
    );
  };

  return (
    <div className="w-full flex flex-col items-center">
      <div className="w-full grid grid-cols-2 gap-2 overflow-x-hidden">
        <div className="min-w-0 w-full max-w-[420px] mx-auto">
          <Panel side="player" />
        </div>
        <div className="min-w-0 w-full max-w-[420px] mx-auto">
          <Panel side="enemy" />
        </div>
      </div>
    </div>
  );
};


  return (
    <div className="h-screen w-screen overflow-x-hidden overflow-y-hidden text-slate-100 p-1 grid gap-2" style={{ gridTemplateRows: "auto auto 1fr auto" }}>
      {/* Controls */}
      <div className="flex items-center justify-between text-[12px] min-h-[24px]">
        <div className="flex items-center gap-3">
          <div><span className="opacity-70">Round</span> <span className="font-semibold">{round}</span></div>
          <div><span className="opacity-70">Phase</span> <span className="font-semibold">{phase}</span></div>
          <div><span className="opacity-70">Goal</span> <span className="font-semibold">First to {TARGET_WINS} wins</span></div>
        </div>
        <div className="flex items-center gap-2 relative">
          <button onClick={() => setShowRef((v) => !v)} className="px-2.5 py-0.5 rounded bg-slate-700 text-white border border-slate-600 hover:bg-slate-600">Reference</button>
          {showRef && (
            <div className="absolute top-[110%] right-0 w-80 rounded-lg border border-slate-700 bg-slate-800/95 shadow-xl p-3 z-50">
              <div className="flex items-center justify-between mb-1"><div className="font-semibold">Reference</div><button onClick={() => setShowRef(false)} className="text-xl leading-none text-slate-300 hover:text-white">×</button></div>
              <div className="text-[12px] space-y-2">
                <div>Place <span className="font-semibold">1 card next to each wheel</span>, then <span className="font-semibold">press the Resolve button</span>. Where the <span className="font-semibold">token stops</span> decides the winnning rule, and the player who matches it gets <span className="font-semibold">1 win</span>. First to <span className="font-semibold">7</span> wins takes the match.</div>
                <ul className="list-disc pl-5 space-y-1">
                  <li>💥 Strongest — higher value wins</li>
                  <li>🦊 Weakest — lower value wins</li>
                  <li>🗃️ Reserve — compare the two cards left in hand</li>
                  <li>🎯 Closest — value closest to target wins</li>
                  <li>⚑ Initiative — initiative holder wins</li>
                  <li><span className="font-semibold">0 Start</span> — no one wins</li>
                </ul>
              </div>
            </div>
          )}
          {phase === "choose" && <button disabled={!canReveal} onClick={handleRevealClick} className="px-2.5 py-0.5 rounded bg-amber-400 text-slate-900 font-semibold disabled:opacity-50">Resolve</button>}
          {(phase === "roundEnd" || phase === "ended") && <button onClick={handleNextClick} className="px-2.5 py-0.5 rounded bg-emerald-500 text-slate-900 font-semibold">Next</button>}
        </div>
      </div>

      {/* HUD */}
      <div className="relative z-10"><HUDPanels /></div>

      {/* Wheels center */}
      <div className="relative z-0" style={{ paddingBottom: handClearance }}>
        <div className="flex flex-col items-center justify-start gap-1">
          {[0, 1, 2].map((i) => (
            <div key={i} className="flex-shrink-0">{renderWheelPanel(i)}</div>
          ))}
        </div>
      </div>

{/* Docked hand overlay */}
<HandDock onMeasure={setHandClearance} />

    </div>
  );
}

// ---------------- Dev Self-Tests (lightweight) ----------------
// These run once in dev consoles to catch regressions.
if (typeof window !== 'undefined') {
  try {
    // inSection should exclude 0 and handle wrap
    const s: Section = { id: "Strongest", color: "#fff", start: 14, end: 2 } as any;
    console.assert(!inSection(0, s), 'slice 0 excluded');
    console.assert(inSection(14, s) && inSection(15, s) && inSection(1, s) && inSection(2, s), 'wrap includes 14,15,1,2');
  } catch {}
  try {
    // sections cover 15 slices total (1..15)
    const secs = genWheelSections("bandit");
    const len = (sec: Section) => (sec.start <= sec.end ? (sec.end - sec.start + 1) : (SLICES - sec.start + (sec.end + 1)));
    const sum = secs.reduce((a, s) => a + len(s), 0);
    console.assert(sum === 15, 'sections cover 15 slices');
  } catch {}
}
<|MERGE_RESOLUTION|>--- conflicted
+++ resolved
@@ -336,19 +336,11 @@
   const assignToWheelFor = useCallback(
     (side: LegacySide, laneIndex: number, card: Card) => {
       if (!active[laneIndex]) return false;
-<<<<<<< HEAD
 
       const lane = side === "player" ? assignRef.current.player : assignRef.current.enemy;
       const prevAtLane = lane[laneIndex];
       const fromIdx = lane.findIndex((c) => c?.id === card.id);
 
-=======
-
-      const lane = side === "player" ? assignRef.current.player : assignRef.current.enemy;
-      const prevAtLane = lane[laneIndex];
-      const fromIdx = lane.findIndex((c) => c?.id === card.id);
-
->>>>>>> 282a9052
       if (prevAtLane && prevAtLane.id === card.id && fromIdx === laneIndex) {
         if (side === localLegacySide) {
           setSelectedCardId(null);
@@ -747,7 +739,6 @@
     },
     [assignToWheelFor, canReveal, clearAssignFor, localLegacySide, nextRound, onReveal, phase, storeReserveReport]
   );
-<<<<<<< HEAD
 
   useEffect(() => {
     handleMPIntentRef.current = handleMPIntent;
@@ -772,32 +763,6 @@
     const key = import.meta.env.VITE_ABLY_API_KEY;
     if (!key) return;
 
-=======
-
-  useEffect(() => {
-    handleMPIntentRef.current = handleMPIntent;
-  }, [handleMPIntent]);
-
-  useEffect(() => {
-    if (!roomCode) {
-      try {
-        chanRef.current?.unsubscribe();
-      } catch {}
-      try {
-        chanRef.current?.detach();
-      } catch {}
-      chanRef.current = null;
-      if (ablyRef.current) {
-        try { ablyRef.current.close(); } catch {}
-        ablyRef.current = null;
-      }
-      return;
-    }
-
-    const key = import.meta.env.VITE_ABLY_API_KEY;
-    if (!key) return;
-
->>>>>>> 282a9052
     const ably = new Realtime({ key, clientId: localPlayerId });
     ablyRef.current = ably;
     const channel = ably.channels.get(`rw:v1:rooms:${roomCode}`);
