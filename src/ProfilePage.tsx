--- conflicted
+++ resolved
@@ -22,7 +22,6 @@
 import type { Card, SorcererPerk } from "./game/types";
 import { SORCERER_PERKS } from "./game/types";
 
-
 /** Map a string cardId → a preview Card shape for StSCard. */
 function cardFromId(cardId: string, _opts?: { preview?: boolean }): Card {
   // Support a few simple id formats: basic_#, neg_#, num_#
@@ -52,7 +51,7 @@
   } as Card;
 }
 
-<<<<<<< HEAD
+/** Currency labels + helpers for challenges/objectives UI. */
 const CURRENCY_LABELS: Record<CurrencyId, string> = {
   gold: "Gold",
   sigils: "Sigils",
@@ -99,8 +98,6 @@
   if (objective.target <= 0) return 0;
   return Math.min(1, objective.progress / objective.target);
 }
-=======
->>>>>>> 688a192a
 
 /** Scales its child to fit the available width while preserving aspect. */
 function FitCard({
@@ -212,12 +209,17 @@
     );
   }
 
-<<<<<<< HEAD
-  const { profile, inventory, decks, active, challenges, sharedStats, coopObjectives, leaderboard } = bundle;
-=======
-  const { profile, inventory, decks, active } = bundle;
+  const {
+    profile,
+    inventory,
+    decks,
+    active,
+    challenges,
+    sharedStats,
+    coopObjectives,
+    leaderboard,
+  } = bundle;
   const unlockedPerks = profile.sorcererPerks ?? [];
->>>>>>> 688a192a
 
   const expToNext = expRequiredForLevel(profile.level);
   const expPercent = expToNext > 0 ? Math.min(1, profile.exp / expToNext) : 0;
@@ -359,7 +361,7 @@
           <div className="mt-1 text-xs text-white/60">Current streak: {profile.winStreak}</div>
         </div>
 
-<<<<<<< HEAD
+        {/* Currencies & unlocks */}
         <div className="mt-3 flex flex-wrap gap-2 text-xs">
           {(Object.keys(profile.currencies) as CurrencyId[]).map((currency) => (
             <span
@@ -409,7 +411,9 @@
               })}
             </div>
           </div>
-=======
+        </div>
+
+        {/* Sorcerer Perks */}
         <h3 className="text-lg mt-4">Sorcerer Perks</h3>
         <div className="mt-2 space-y-2">
           {SORCERER_PERKS.map((perk) => {
@@ -442,7 +446,6 @@
               </div>
             );
           })}
->>>>>>> 688a192a
         </div>
 
         <div className="flex items-center justify-between mt-3">
@@ -513,6 +516,7 @@
         </div>
       </section>
 
+      {/* RIGHT column: inventory + live systems */}
       <div className="grid gap-4">
         <section className="rounded-xl p-3 border border-white/20 bg-black/25">
           <div className="flex items-center justify-between">
@@ -520,7 +524,6 @@
             <div className="text-xs opacity-70">Drag to deck • Click to add</div>
           </div>
 
-<<<<<<< HEAD
           {/* Inventory grid = drop target for deck cards (to remove) */}
           <div
             className="mt-2 grid grid-cols-3 sm:grid-cols-4 gap-3"
@@ -538,7 +541,7 @@
                   <div className="aspect-[3/4] w-full max-w-[180px] p-1 rounded-lg ring-1 ring-white/10 bg-white/5 grid place-items-center">
                     <FitCard>
                       <StSCard
-                        card={cardFromId(i.cardId)}
+                        card={cardFromId(i.cardId, { preview: true })}
                         size="md"
                         disabled={avail <= 0}
                         draggable
@@ -550,33 +553,6 @@
                   <span className="absolute top-1 left-1 text-[11px] px-1.5 py-0.5 rounded bg-black/60 ring-1 ring-white/20">
                     x{avail}
                   </span>
-=======
-        {/* Inventory grid = drop target for deck cards (to remove) */}
-        <div
-          className="mt-2 grid grid-cols-3 sm:grid-cols-4 gap-3"
-          onDragOver={(e) => e.preventDefault()}
-          onDrop={(e) => {
-            e.preventDefault();
-            const data = getDrag(e);
-            if (data?.from === "deck") removeFromDeck(data.cardId, 1);
-          }}
-        >
-          {inventory.map((i) => {
-            const avail = invAvailable(i.cardId);
-            return (
-              <div key={i.cardId} className="relative grid place-items-center">
-                <div className="aspect-[3/4] w-full max-w-[180px] p-1 rounded-lg ring-1 ring-white/10 bg-white/5 grid place-items-center">
-                  <FitCard>
-                    <StSCard
-                      card={cardFromId(i.cardId, { preview: true })}
-                      size="md"
-                      disabled={avail <= 0}
-                      draggable
-                      onDragStart={(e) => setDrag(e, { from: "inv", cardId: i.cardId })}
-                      onPick={() => avail > 0 && addToDeck(i.cardId, 1)}
-                    />
-                  </FitCard>
->>>>>>> 688a192a
                 </div>
               );
             })}
@@ -664,7 +640,7 @@
                     </tr>
                   </thead>
                   <tbody>
-                    {leaderboard.slice(0, 5).map((entry) => (
+                    {leaderboard.slice(0, 5).map((entry: LeaderboardEntry) => (
                       <tr key={entry.playerId} className="odd:bg-white/5">
                         <td className="px-2 py-1">{entry.name}</td>
                         <td className="px-2 py-1 text-right font-semibold">{entry.rating}</td>
